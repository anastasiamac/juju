#!/usr/bin/env python

from contextlib import contextmanager
import os
from unittest import TestCase

from generate_agents import (
    make_centos_agent,
    make_windows_agent,
<<<<<<< HEAD
    make_ubuntu_agent,
=======
    move_debs,
    NoDebsFound,
    retrieve_deb_packages,
    retrieve_packages,
>>>>>>> 97367093
    )
from utils import temp_dir


control_string_template = """\
Package: juju-2.0
Source: juju-core
Version: {}
Architecture: amd64
Maintainer: Curtis Hovey <curtis.hovey@canonical.com>
Installed-Size: 405884
Depends: distro-info, libc6 (>= 2.9)
Recommends: bash-completion
Conflicts: juju2
Breaks: juju-core (<= 1.25.5)
Section: devel
Priority: extra
Homepage: http://launchpad.net/juju-core
Description: Juju is devops distilled - client
 Through the use of charms, juju provides you with shareable, re-usable,
 and repeatable expressions of devops best practices. You can use them
 unmodified, or easily change and connect them to fit your needs. Deploying
 a charm is similar to installing a package on Ubuntu: ask for it and
 it's there, remove it and it's completely gone.
 .
 This package provides the client application of creating and interacting
 with Juju environments.
"""


<<<<<<< HEAD
class TestMakeUbuntuAgent(TestCase):
=======
class TestRetrievePackages(TestCase):

    @contextmanager
    def patch_for_test(self):
        with patch('generate_agents.print') as print_mock:
            with patch('generate_agents.datetime') as time_mock:
                with patch('generate_agents.retrieve_deb_packages',
                           autospec=True) as deb_mock:
                    with patch('generate_agents.move_debs') as move_mock:
                        yield (print_mock, time_mock, deb_mock, move_mock)

    @contextmanager
    def mock_s3_config(self):
        with temp_dir() as root_dir:
            config = os.path.join(root_dir, 's3.config')
            with open(config, 'w') as file:
                file.write('Fake Contents')
            yield config

    def test_retrieve_packages(self):
        with self.patch_for_test():
            with self.mock_s3_config() as s3_config:
                with patch('agent_archive.get_agents') as get_agent_mock:
                    retrieve_packages('release', 'upatch', 'archives',
                                      'dest_debs', s3_config)
        self.assertEqual(1, get_agent_mock.call_count)
        args = get_agent_mock.call_args[0][0]
        self.assertEqual(args.version, 'release')
        self.assertEqual(args.destination, 'dest_debs')
        self.assertEqual(args.config, s3_config)


class TestGetAgentVersion(TestCase):

    def test_get_agent_version_stable(self):
        control_str = control_string_template.format(
            '1:2.1.0-0ubuntu1~16.04.1~juju1')
        agent_version = get_agent_version(control_str)
        self.assertEqual('2.1.0', agent_version.version)
        self.assertEqual('2.1', agent_version.major_minor)
        self.assertEqual('xenial', agent_version.series)
        self.assertEqual('amd64', agent_version.architecture)
>>>>>>> 97367093

    def test_make_ubuntu_agent(self):
        with temp_dir() as workspace:
            dest_debs = os.path.join(workspace, 'debs')
            agent_dir = os.path.join(dest_debs, 'agent', '1.25.5')
            os.makedirs(agent_dir)
            stanzas = os.path.join(workspace, 'stanzas')
            os.mkdir(stanzas)
            agent = os.path.join(dest_debs, 'juju-1.25.5-ubuntu-amd64.tgz')
            with open(agent, 'w') as dummy_file:
                dummy_file.write('ubuntu agent')
            make_ubuntu_agent(dest_debs, 'proposed', '1.25.5')
            agent_path = os.path.join(
                workspace, 'debs', 'agent', '1.25.5',
                'juju-1.25.5-ubuntu-amd64.tgz')
            self.assertTrue(os.path.exists(agent_path))
            stanza_path = os.path.join(
                workspace, 'debs', 'proposed-1.25.5-ubuntu.json')
            self.assertTrue(os.path.exists(stanza_path))


class TestMakeCentosAgent(TestCase):

    def test_make_centos_agent(self):
        with temp_dir() as workspace:
            dest_debs = os.path.join(workspace, 'debs')
            agent_dir = os.path.join(dest_debs, 'agent', '1.25.5')
            os.makedirs(agent_dir)
            stanzas = os.path.join(workspace, 'stanzas')
            os.mkdir(stanzas)
            agent = os.path.join(dest_debs, 'juju-1.25.5-centos7-amd64.tgz')
            with open(agent, 'w') as dummy_file:
                dummy_file.write('centos7 agent')
            make_centos_agent(dest_debs, 'proposed', '1.25.5')
            agent_path = os.path.join(
                workspace, 'debs', 'agent', '1.25.5',
                'juju-1.25.5-centos7-amd64.tgz')
            self.assertTrue(os.path.exists(agent_path))
            stanza_path = os.path.join(
                workspace, 'debs', 'proposed-1.25.5-centos.json')
            self.assertTrue(os.path.exists(stanza_path))


class TestMakeWindowsAgent(TestCase):

    def test_make_windows_agent(self):
        with temp_dir() as workspace:
            dest_debs = os.path.join(workspace, 'debs')
            agent_dir = os.path.join(dest_debs, 'agent', '1.25.5')
            os.makedirs(agent_dir)
            stanzas = os.path.join(workspace, 'stanzas')
            os.mkdir(stanzas)
            agent = os.path.join(dest_debs, 'juju-1.25.5-win2012-amd64.tgz')
            with open(agent, 'w') as dummy_file:
                dummy_file.write('windows agent')
            make_windows_agent(dest_debs, 'proposed', '1.25.5')
            agent_path = os.path.join(
                workspace, 'debs', 'agent', '1.25.5',
                'juju-1.25.5-windows-amd64.tgz')
            self.assertTrue(os.path.exists(agent_path))
            stanza_path = os.path.join(
                workspace, 'debs', 'proposed-1.25.5-windows.json')
            self.assertTrue(os.path.exists(stanza_path))<|MERGE_RESOLUTION|>--- conflicted
+++ resolved
@@ -4,17 +4,13 @@
 import os
 from unittest import TestCase
 
+from mock import patch
+
 from generate_agents import (
     make_centos_agent,
     make_windows_agent,
-<<<<<<< HEAD
     make_ubuntu_agent,
-=======
-    move_debs,
-    NoDebsFound,
-    retrieve_deb_packages,
     retrieve_packages,
->>>>>>> 97367093
     )
 from utils import temp_dir
 
@@ -45,9 +41,6 @@
 """
 
 
-<<<<<<< HEAD
-class TestMakeUbuntuAgent(TestCase):
-=======
 class TestRetrievePackages(TestCase):
 
     @contextmanager
@@ -80,17 +73,7 @@
         self.assertEqual(args.config, s3_config)
 
 
-class TestGetAgentVersion(TestCase):
-
-    def test_get_agent_version_stable(self):
-        control_str = control_string_template.format(
-            '1:2.1.0-0ubuntu1~16.04.1~juju1')
-        agent_version = get_agent_version(control_str)
-        self.assertEqual('2.1.0', agent_version.version)
-        self.assertEqual('2.1', agent_version.major_minor)
-        self.assertEqual('xenial', agent_version.series)
-        self.assertEqual('amd64', agent_version.architecture)
->>>>>>> 97367093
+class TestMakeUbuntuAgent(TestCase):
 
     def test_make_ubuntu_agent(self):
         with temp_dir() as workspace:
