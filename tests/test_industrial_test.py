--- conflicted
+++ resolved
@@ -1507,22 +1507,20 @@
         machine_started = {'juju-status': {'current': 'idle'}}
         unit_started = {'agent-status': {'current': 'idle'}}
         client = FakeEnvJujuClient()
+        client.env.config['default-series'] = 'angsty'
         self.do_iter_steps(client, LXD_MACHINE, machine_started, unit_started)
 
     def test_iter_steps_1x(self):
         started_state = {'agent-state': 'started'}
         client = FakeEnvJujuClient()
-<<<<<<< HEAD
         with patch.object(EnvJujuClient, 'supported_container_types',
                           frozenset([KVM_MACHINE, LXC_MACHINE])):
+            client.env.config['default-series'] = 'angsty'
             self.do_iter_steps(client, LXC_MACHINE, started_state,
                                started_state)
 
     def do_iter_steps(self, client, machine_type, machine_started,
                       unit_started):
-=======
-        client.env.config['default-series'] = 'angsty'
->>>>>>> 71060f79
         deploy_many = DeployManyAttempt(9, 11)
         deploy_iter = iter_steps_validate_info(self, deploy_many, client)
         self.assertEqual(deploy_iter.next(), {'test_id': 'add-machine-many'})
