from contextlib import contextmanager
import copy
from datetime import (
    datetime,
    timedelta,
)
import errno
import json
import logging
import os
import socket
import StringIO
import subprocess
import sys
from tempfile import NamedTemporaryFile
from textwrap import dedent
import types

from mock import (
    call,
    MagicMock,
    Mock,
    patch,
)
import yaml

from fakejuju import (
    fake_juju_client,
    get_user_register_command_info,
    get_user_register_token,
)
from jujuconfig import (
    get_environments_path,
    get_jenv_path,
    NoSuchEnvironment,
)
from jujupy import (
    BootstrapMismatch,
    CannotConnectEnv,
    client_from_config,
    CONTROLLER,
    Controller,
    EnvJujuClient,
    EnvJujuClient1X,
    EnvJujuClient22,
    EnvJujuClient24,
    EnvJujuClient25,
    EnvJujuClient26,
    EnvJujuClient2A1,
    EnvJujuClient2A2,
    EnvJujuClient2B2,
    EnvJujuClient2B3,
    EnvJujuClient2B7,
    EnvJujuClient2B8,
    EnvJujuClient2B9,
    ErroredUnit,
    GroupReporter,
    get_cache_path,
    get_local_root,
    get_machine_dns_name,
    get_timeout_path,
    IncompatibleConfigClass,
    jes_home_path,
    JESByDefault,
    JESNotSupported,
    Juju2Backend,
    JujuData,
    JUJU_DEV_FEATURE_FLAGS,
    KILL_CONTROLLER,
    Machine,
    make_client,
    make_safe_config,
    parse_new_state_server_from_error,
    SimpleEnvironment,
    ServiceStatus,
    SoftDeadlineExceeded,
    Status,
    SYSTEM,
    tear_down,
    temp_bootstrap_env,
    _temp_env as temp_env,
    temp_yaml_file,
    uniquify_local,
    UpgradeMongoNotSupported,
)
from tests import (
    TestCase,
    FakeHomeTestCase,
)
from tests.test_assess_resources import make_resource_list
from utility import (
    JujuResourceTimeout,
    scoped_environ,
    temp_dir,
)


__metaclass__ = type


def assert_juju_call(test_case, mock_method, client, expected_args,
                     call_index=None):
    if call_index is None:
        test_case.assertEqual(len(mock_method.mock_calls), 1)
        call_index = 0
    empty, args, kwargs = mock_method.mock_calls[call_index]
    test_case.assertEqual(args, (expected_args,))


class TestErroredUnit(TestCase):

    def test_output(self):
        e = ErroredUnit('bar', 'baz')
        self.assertEqual('bar is in state baz', str(e))


class ClientTest(FakeHomeTestCase):

    def setUp(self):
        super(ClientTest, self).setUp()
        patcher = patch('jujupy.pause')
        self.addCleanup(patcher.stop)
        self.pause_mock = patcher.start()


class CloudSigmaTest:

    def test__shell_environ_no_flags(self):
        client = self.client_class(
            SimpleEnvironment('baz', {'type': 'ec2'}), '1.25-foobar', 'path')
        env = client._shell_environ()
        self.assertEqual(env.get(JUJU_DEV_FEATURE_FLAGS, ''), '')

    def test__shell_environ_cloudsigma(self):
        client = self.client_class(
            SimpleEnvironment('baz', {'type': 'cloudsigma'}),
            '1.25-foobar', 'path')
        env = client._shell_environ()
        self.assertTrue('cloudsigma' in env[JUJU_DEV_FEATURE_FLAGS].split(","))

    def test__shell_environ_juju_home(self):
        client = self.client_class(
            SimpleEnvironment('baz', {'type': 'ec2'}), '1.25-foobar', 'path',
            'asdf')
        env = client._shell_environ()
        self.assertEqual(env['JUJU_HOME'], 'asdf')


class TestTempYamlFile(TestCase):

    def test_temp_yaml_file(self):
        with temp_yaml_file({'foo': 'bar'}) as yaml_file:
            with open(yaml_file) as f:
                self.assertEqual({'foo': 'bar'}, yaml.safe_load(f))


class TestJuju2Backend(TestCase):

    test_environ = {'PATH': 'foo:bar'}

    def test_juju2_backend(self):
        backend = Juju2Backend('/bin/path', '2.0', set(), False)
        self.assertEqual('/bin/path', backend.full_path)
        self.assertEqual('2.0', backend.version)

    def test__check_timeouts(self):
        backend = Juju2Backend('/bin/path', '2.0', set(), debug=False,
                               soft_deadline=datetime(2015, 1, 2, 3, 4, 5))
        with patch('jujupy.Juju2Backend._now',
                   return_value=backend.soft_deadline):
            with backend._check_timeouts():
                pass
        now = backend.soft_deadline + timedelta(seconds=1)
        with patch('jujupy.Juju2Backend._now', return_value=now):
            with self.assertRaisesRegexp(SoftDeadlineExceeded,
                                         'Operation exceeded deadline.'):
                with backend._check_timeouts():
                    pass

    def test__check_timeouts_no_deadline(self):
        backend = Juju2Backend('/bin/path', '2.0', set(), debug=False,
                               soft_deadline=None)
        now = datetime(2015, 1, 2, 3, 4, 6)
        with patch('jujupy.Juju2Backend._now', return_value=now):
            with backend._check_timeouts():
                pass

    def test_ignore_soft_deadline_check_timeouts(self):
        backend = Juju2Backend('/bin/path', '2.0', set(), debug=False,
                               soft_deadline=datetime(2015, 1, 2, 3, 4, 5))
        now = backend.soft_deadline + timedelta(seconds=1)
        with patch('jujupy.Juju2Backend._now', return_value=now):
            with backend.ignore_soft_deadline():
                with backend._check_timeouts():
                    pass
            with self.assertRaisesRegexp(SoftDeadlineExceeded,
                                         'Operation exceeded deadline.'):
                with backend._check_timeouts():
                    pass

    def test_juju_checks_timeouts(self):
        backend = Juju2Backend('/bin/path', '2.0', set(), debug=False,
                               soft_deadline=datetime(2015, 1, 2, 3, 4, 5))
        with patch('subprocess.check_call'):
            with patch('jujupy.Juju2Backend._now',
                       return_value=backend.soft_deadline):
                backend.juju('cmd', ('args',), [], 'home')
            now = backend.soft_deadline + timedelta(seconds=1)
            with patch('jujupy.Juju2Backend._now', return_value=now):
                with self.assertRaisesRegexp(SoftDeadlineExceeded,
                                             'Operation exceeded deadline.'):
                    backend.juju('cmd', ('args',), [], 'home')

    def test_juju_async_checks_timeouts(self):
        backend = Juju2Backend('/bin/path', '2.0', set(), debug=False,
                               soft_deadline=datetime(2015, 1, 2, 3, 4, 5))
        with patch('subprocess.Popen') as mock_popen:
            mock_popen.return_value.wait.return_value = 0
            with patch('jujupy.Juju2Backend._now',
                       return_value=backend.soft_deadline):
                with backend.juju_async('cmd', ('args',), [], 'home'):
                    pass
            now = backend.soft_deadline + timedelta(seconds=1)
            with patch('jujupy.Juju2Backend._now', return_value=now):
                with self.assertRaisesRegexp(SoftDeadlineExceeded,
                                             'Operation exceeded deadline.'):
                    with backend.juju_async('cmd', ('args',), [], 'home'):
                        pass

    def test_get_juju_output_checks_timeouts(self):
        backend = Juju2Backend('/bin/path', '2.0', set(), debug=False,
                               soft_deadline=datetime(2015, 1, 2, 3, 4, 5))
        with patch('subprocess.Popen') as mock_popen:
            mock_popen.return_value.returncode = 0
            mock_popen.return_value.communicate.return_value = ('', '')
            with patch('jujupy.Juju2Backend._now',
                       return_value=backend.soft_deadline):
                backend.get_juju_output('cmd', ('args',), [], 'home')
            now = backend.soft_deadline + timedelta(seconds=1)
            with patch('jujupy.Juju2Backend._now', return_value=now):
                with self.assertRaisesRegexp(SoftDeadlineExceeded,
                                             'Operation exceeded deadline.'):
                    backend.get_juju_output('cmd', ('args',), [], 'home')


class TestEnvJujuClient26(ClientTest, CloudSigmaTest):

    client_class = EnvJujuClient26

    def test_enable_jes_already_supported(self):
        client = self.client_class(
            SimpleEnvironment('baz', {}),
            '1.26-foobar', 'path')
        fake_popen = FakePopen(CONTROLLER, '', 0)
        with patch('subprocess.Popen', autospec=True,
                   return_value=fake_popen) as po_mock:
            with self.assertRaises(JESByDefault):
                client.enable_jes()
        self.assertNotIn('jes', client.feature_flags)
        assert_juju_call(
            self, po_mock, client, ('path', '--show-log', 'help', 'commands'))

    def test_enable_jes_unsupported(self):
        client = self.client_class(
            SimpleEnvironment('baz', {}),
            '1.24-foobar', 'path')
        with patch('subprocess.Popen', autospec=True,
                   return_value=FakePopen('', '', 0)) as po_mock:
            with self.assertRaises(JESNotSupported):
                client.enable_jes()
        self.assertNotIn('jes', client.feature_flags)
        assert_juju_call(
            self, po_mock, client, ('path', '--show-log', 'help', 'commands'),
            0)
        assert_juju_call(
            self, po_mock, client, ('path', '--show-log', 'help', 'commands'),
            1)
        self.assertEqual(po_mock.call_count, 2)

    def test_enable_jes_requires_flag(self):
        client = self.client_class(
            SimpleEnvironment('baz', {}),
            '1.25-foobar', 'path')
        # The help output will change when the jes feature flag is set.
        with patch('subprocess.Popen', autospec=True, side_effect=[
                FakePopen('', '', 0),
                FakePopen(SYSTEM, '', 0)]) as po_mock:
            client.enable_jes()
        self.assertIn('jes', client.feature_flags)
        assert_juju_call(
            self, po_mock, client, ('path', '--show-log', 'help', 'commands'),
            0)
        # GZ 2015-10-26: Should assert that env has feature flag at call time.
        assert_juju_call(
            self, po_mock, client, ('path', '--show-log', 'help', 'commands'),
            1)
        self.assertEqual(po_mock.call_count, 2)

    def test_disable_jes(self):
        client = self.client_class(
            SimpleEnvironment('baz', {}),
            '1.25-foobar', 'path')
        client.feature_flags.add('jes')
        client.disable_jes()
        self.assertNotIn('jes', client.feature_flags)

    def test__shell_environ_jes(self):
        client = self.client_class(
            SimpleEnvironment('baz', {}),
            '1.25-foobar', 'path')
        client.feature_flags.add('jes')
        env = client._shell_environ()
        self.assertIn('jes', env[JUJU_DEV_FEATURE_FLAGS].split(","))

    def test__shell_environ_jes_cloudsigma(self):
        client = self.client_class(
            SimpleEnvironment('baz', {'type': 'cloudsigma'}),
            '1.25-foobar', 'path')
        client.feature_flags.add('jes')
        env = client._shell_environ()
        flags = env[JUJU_DEV_FEATURE_FLAGS].split(",")
        self.assertItemsEqual(['cloudsigma', 'jes'], flags)

    def test_clone_unchanged(self):
        client1 = self.client_class(
            SimpleEnvironment('foo'), '1.27', 'full/path', debug=True)
        client2 = client1.clone()
        self.assertIsNot(client1, client2)
        self.assertIs(type(client1), type(client2))
        self.assertIs(client1.env, client2.env)
        self.assertEqual(client1.version, client2.version)
        self.assertEqual(client1.full_path, client2.full_path)
        self.assertIs(client1.debug, client2.debug)
        self.assertEqual(client1._backend, client2._backend)

    def test_clone_changed(self):
        client1 = self.client_class(
            SimpleEnvironment('foo'), '1.27', 'full/path', debug=True)
        env2 = SimpleEnvironment('bar')
        client2 = client1.clone(env2, '1.28', 'other/path', debug=False,
                                cls=EnvJujuClient1X)
        self.assertIs(EnvJujuClient1X, type(client2))
        self.assertIs(env2, client2.env)
        self.assertEqual('1.28', client2.version)
        self.assertEqual('other/path', client2.full_path)
        self.assertIs(False, client2.debug)

    def test_clone_defaults(self):
        client1 = self.client_class(
            SimpleEnvironment('foo'), '1.27', 'full/path', debug=True)
        client2 = client1.clone()
        self.assertIsNot(client1, client2)
        self.assertIs(self.client_class, type(client2))
        self.assertEqual(set(), client2.feature_flags)

    def test_clone_enabled(self):
        client1 = self.client_class(
            SimpleEnvironment('foo'), '1.27', 'full/path', debug=True)
        client1.enable_feature('jes')
        client1.enable_feature('address-allocation')
        client2 = client1.clone()
        self.assertIsNot(client1, client2)
        self.assertIs(self.client_class, type(client2))
        self.assertEqual(
            set(['jes', 'address-allocation']),
            client2.feature_flags)

    def test_clone_old_feature(self):
        client1 = self.client_class(
            SimpleEnvironment('foo'), '1.27', 'full/path', debug=True)
        client1.enable_feature('actions')
        client1.enable_feature('address-allocation')
        client2 = client1.clone()
        self.assertIsNot(client1, client2)
        self.assertIs(self.client_class, type(client2))
        self.assertEqual(set(['address-allocation']), client2.feature_flags)


class TestEnvJujuClient25(TestEnvJujuClient26):

    client_class = EnvJujuClient25


class TestEnvJujuClient22(ClientTest):

    client_class = EnvJujuClient22

    def test__shell_environ(self):
        client = self.client_class(
            SimpleEnvironment('baz', {'type': 'ec2'}), '1.22-foobar', 'path')
        env = client._shell_environ()
        self.assertEqual(env.get(JUJU_DEV_FEATURE_FLAGS), 'actions')

    def test__shell_environ_juju_home(self):
        client = self.client_class(
            SimpleEnvironment('baz', {'type': 'ec2'}), '1.22-foobar', 'path',
            'asdf')
        env = client._shell_environ()
        self.assertEqual(env['JUJU_HOME'], 'asdf')


class TestEnvJujuClient24(ClientTest, CloudSigmaTest):

    client_class = EnvJujuClient24

    def test_no_jes(self):
        client = self.client_class(
            SimpleEnvironment('baz', {'type': 'cloudsigma'}),
            '1.25-foobar', 'path')
        with self.assertRaises(JESNotSupported):
            client.enable_jes()
        client._use_jes = True
        env = client._shell_environ()
        self.assertNotIn('jes', env[JUJU_DEV_FEATURE_FLAGS].split(","))

    def test_add_ssh_machines(self):
        client = self.client_class(SimpleEnvironment('foo', {}), None, 'juju')
        with patch('subprocess.check_call', autospec=True) as cc_mock:
            client.add_ssh_machines(['m-foo', 'm-bar', 'm-baz'])
        assert_juju_call(self, cc_mock, client, (
            'juju', '--show-log', 'add-machine', '-e', 'foo', 'ssh:m-foo'), 0)
        assert_juju_call(self, cc_mock, client, (
            'juju', '--show-log', 'add-machine', '-e', 'foo', 'ssh:m-bar'), 1)
        assert_juju_call(self, cc_mock, client, (
            'juju', '--show-log', 'add-machine', '-e', 'foo', 'ssh:m-baz'), 2)
        self.assertEqual(cc_mock.call_count, 3)

    def test_add_ssh_machines_no_retry(self):
        client = self.client_class(SimpleEnvironment('foo', {}), None, 'juju')
        with patch('subprocess.check_call', autospec=True,
                   side_effect=[subprocess.CalledProcessError(None, None),
                                None, None, None]) as cc_mock:
            with self.assertRaises(subprocess.CalledProcessError):
                client.add_ssh_machines(['m-foo', 'm-bar', 'm-baz'])
        assert_juju_call(self, cc_mock, client, (
            'juju', '--show-log', 'add-machine', '-e', 'foo', 'ssh:m-foo'))


class TestTearDown(TestCase):

    def test_tear_down_no_jes(self):
        client = MagicMock()
        client.destroy_environment.return_value = 0
        tear_down(client, False)
        client.destroy_environment.assert_called_once_with(force=False)
        self.assertEqual(0, client.kill_controller.call_count)
        self.assertEqual(0, client.disable_jes.call_count)

    def test_tear_down_no_jes_exception(self):
        client = MagicMock()
        client.destroy_environment.side_effect = [1, 0]
        tear_down(client, False)
        self.assertEqual(
            client.destroy_environment.mock_calls,
            [call(force=False), call(force=True)])
        self.assertEqual(0, client.kill_controller.call_count)
        self.assertEqual(0, client.disable_jes.call_count)

    def test_tear_down_jes(self):
        client = MagicMock()
        tear_down(client, True)
        client.kill_controller.assert_called_once_with()
        self.assertEqual(0, client.destroy_environment.call_count)
        self.assertEqual(0, client.enable_jes.call_count)
        self.assertEqual(0, client.disable_jes.call_count)

    def test_tear_down_try_jes(self):

        def check_jes():
            client.enable_jes.assert_called_once_with()
            self.assertEqual(0, client.disable_jes.call_count)

        client = MagicMock()
        client.kill_controller.side_effect = check_jes

        tear_down(client, jes_enabled=False, try_jes=True)
        client.kill_controller.assert_called_once_with()
        client.disable_jes.assert_called_once_with()

    def test_tear_down_jes_try_jes(self):
        client = MagicMock()
        tear_down(client, jes_enabled=True, try_jes=True)
        client.kill_controller.assert_called_once_with()
        self.assertEqual(0, client.destroy_environment.call_count)
        self.assertEqual(0, client.enable_jes.call_count)
        self.assertEqual(0, client.disable_jes.call_count)

    def test_tear_down_try_jes_not_supported(self):

        def check_jes(force=True):
            client.enable_jes.assert_called_once_with()
            return 0

        client = MagicMock()
        client.enable_jes.side_effect = JESNotSupported
        client.destroy_environment.side_effect = check_jes

        tear_down(client, jes_enabled=False, try_jes=True)
        client.destroy_environment.assert_called_once_with(force=False)
        self.assertEqual(0, client.disable_jes.call_count)


class FakePopen(object):

    def __init__(self, out, err, returncode):
        self._out = out
        self._err = err
        self._code = returncode

    def communicate(self):
        self.returncode = self._code
        return self._out, self._err

    def poll(self):
        return self._code


@contextmanager
def observable_temp_file():
    temporary_file = NamedTemporaryFile(delete=False)
    try:
        with temporary_file as temp_file:
            with patch('jujupy.NamedTemporaryFile',
                       return_value=temp_file):
                with patch.object(temp_file, '__exit__'):
                    yield temp_file
    finally:
        try:
            os.unlink(temporary_file.name)
        except OSError as e:
            # File may have already been deleted, e.g. by temp_yaml_file.
            if e.errno != errno.ENOENT:
                raise


class TestClientFromConfig(ClientTest):

    @patch.object(JujuData, 'from_config', return_value=JujuData('', {}))
    @patch.object(SimpleEnvironment, 'from_config',
                  return_value=SimpleEnvironment('', {}))
    @patch.object(EnvJujuClient, 'get_full_path', return_value='fake-path')
    def test_from_config(self, gfp_mock, se_fc_mock, jd_fc_mock):
        def juju_cmd_iterator():
            yield '1.17'
            yield '1.16'
            yield '1.16.1'
            yield '1.15'
            yield '1.22.1'
            yield '1.24-alpha1'
            yield '1.24.7'
            yield '1.25.1'
            yield '1.26.1'
            yield '1.27.1'
            yield '2.0-alpha1'
            yield '2.0-alpha2'
            yield '2.0-alpha3'
            yield '2.0-beta1'
            yield '2.0-beta2'
            yield '2.0-beta3'
            yield '2.0-beta4'
            yield '2.0-beta5'
            yield '2.0-beta6'
            yield '2.0-beta7'
            yield '2.0-beta8'
            yield '2.0-beta9'
            yield '2.0-beta10'
            yield '2.0-beta11'
            yield '2.0-beta12'
            yield '2.0-beta13'
            yield '2.0-beta14'
            yield '2.0-beta15'
            yield '2.0-delta1'

        context = patch.object(
            EnvJujuClient, 'get_version',
            side_effect=juju_cmd_iterator().send)
        with context:
            self.assertIs(EnvJujuClient1X,
                          type(client_from_config('foo', None)))
            with self.assertRaisesRegexp(Exception, 'Unsupported juju: 1.16'):
                client_from_config('foo', None)
            with self.assertRaisesRegexp(Exception,
                                         'Unsupported juju: 1.16.1'):
                client_from_config('foo', None)

            def test_fc(version, cls):
                client = client_from_config('foo', None)
                if isinstance(client, EnvJujuClient2A2):
                    self.assertEqual(se_fc_mock.return_value, client.env)
                else:
                    self.assertEqual(jd_fc_mock.return_value, client.env)
                self.assertIs(cls, type(client))
                self.assertEqual(version, client.version)

            test_fc('1.15', EnvJujuClient1X)
            test_fc('1.22.1', EnvJujuClient22)
            test_fc('1.24-alpha1', EnvJujuClient24)
            test_fc('1.24.7', EnvJujuClient24)
            test_fc('1.25.1', EnvJujuClient25)
            test_fc('1.26.1', EnvJujuClient26)
            test_fc('1.27.1', EnvJujuClient1X)
            test_fc('2.0-alpha1', EnvJujuClient2A1)
            test_fc('2.0-alpha2', EnvJujuClient2A2)
            test_fc('2.0-alpha3', EnvJujuClient2B2)
            test_fc('2.0-beta1', EnvJujuClient2B2)
            test_fc('2.0-beta2', EnvJujuClient2B2)
            test_fc('2.0-beta3', EnvJujuClient2B3)
            test_fc('2.0-beta4', EnvJujuClient2B3)
            test_fc('2.0-beta5', EnvJujuClient2B3)
            test_fc('2.0-beta6', EnvJujuClient2B3)
            test_fc('2.0-beta7', EnvJujuClient2B7)
            test_fc('2.0-beta8', EnvJujuClient2B8)
            test_fc('2.0-beta9', EnvJujuClient2B9)
            test_fc('2.0-beta10', EnvJujuClient2B9)
            test_fc('2.0-beta11', EnvJujuClient2B9)
            test_fc('2.0-beta12', EnvJujuClient2B9)
            test_fc('2.0-beta13', EnvJujuClient2B9)
            test_fc('2.0-beta14', EnvJujuClient2B9)
            test_fc('2.0-beta15', EnvJujuClient)
            test_fc('2.0-delta1', EnvJujuClient)
            with self.assertRaises(StopIteration):
                client_from_config('foo', None)

    def test_client_from_config_path(self):
        with patch('subprocess.check_output', return_value=' 4.3') as vsn:
            with patch.object(JujuData, 'from_config'):
                client = client_from_config('foo', 'foo/bar/qux')
        vsn.assert_called_once_with(('foo/bar/qux', '--version'))
        self.assertNotEqual(client.full_path, 'foo/bar/qux')
        self.assertEqual(client.full_path, os.path.abspath('foo/bar/qux'))

    def test_client_from_config_keep_home(self):
        env = JujuData({}, juju_home='/foo/bar')
        with patch('subprocess.check_output', return_value='2.0-alpha3-a-b'):
            with patch.object(JujuData, 'from_config',
                              side_effect=lambda x: JujuData(x, {})):
                client_from_config('foo', 'foo/bar/qux')
        self.assertEqual('/foo/bar', env.juju_home)


@contextmanager
def client_past_deadline():
    client = EnvJujuClient(JujuData('local', juju_home=''), None, None)
    soft_deadline = datetime(2015, 1, 2, 3, 4, 6)
    now = soft_deadline + timedelta(seconds=1)
    client._backend.soft_deadline = soft_deadline
    with patch.object(client._backend, '_now', return_value=now,
                      autospec=True):
        yield client


class TestEnvJujuClient(ClientTest):

    def test_no_duplicate_env(self):
        env = JujuData('foo', {})
        client = EnvJujuClient(env, '1.25', 'full_path')
        self.assertIs(env, client.env)

    def test_convert_to_juju_data(self):
        env = SimpleEnvironment('foo', {'type': 'bar'}, 'baz')
        with patch.object(JujuData, 'load_yaml'):
            client = EnvJujuClient(env, '1.25', 'full_path')
            client.env.load_yaml.assert_called_once_with()
        self.assertIsInstance(client.env, JujuData)
        self.assertEqual(client.env.environment, 'foo')
        self.assertEqual(client.env.config, {'type': 'bar'})
        self.assertEqual(client.env.juju_home, 'baz')

    def test_get_version(self):
        value = ' 5.6 \n'
        with patch('subprocess.check_output', return_value=value) as vsn:
            version = EnvJujuClient.get_version()
        self.assertEqual('5.6', version)
        vsn.assert_called_with(('juju', '--version'))

    def test_get_version_path(self):
        with patch('subprocess.check_output', return_value=' 4.3') as vsn:
            EnvJujuClient.get_version('foo/bar/baz')
        vsn.assert_called_once_with(('foo/bar/baz', '--version'))

    def test_get_matching_agent_version(self):
        client = EnvJujuClient(
            JujuData(None, {'type': 'local'}, juju_home='foo'),
            '1.23-series-arch', None)
        self.assertEqual('1.23.1', client.get_matching_agent_version())
        self.assertEqual('1.23', client.get_matching_agent_version(
                         no_build=True))
        client = client.clone(version='1.20-beta1-series-arch')
        self.assertEqual('1.20-beta1.1', client.get_matching_agent_version())

    def test_upgrade_juju_nonlocal(self):
        client = EnvJujuClient(
            JujuData('foo', {'type': 'nonlocal'}), '2.0-betaX', None)
        with patch.object(client, '_upgrade_juju') as juju_mock:
            client.upgrade_juju()
        juju_mock.assert_called_with(('--version', '2.0'))

    def test_upgrade_juju_local(self):
        client = EnvJujuClient(
            JujuData('foo', {'type': 'local'}), '2.0-betaX', None)
        with patch.object(client, '_upgrade_juju') as juju_mock:
            client.upgrade_juju()
        juju_mock.assert_called_with(('--version', '2.0',))

    def test_upgrade_juju_no_force_version(self):
        client = EnvJujuClient(
            JujuData('foo', {'type': 'local'}), '2.0-betaX', None)
        with patch.object(client, '_upgrade_juju') as juju_mock:
            client.upgrade_juju(force_version=False)
        juju_mock.assert_called_with(())

    def test_clone_unchanged(self):
        client1 = EnvJujuClient(JujuData('foo'), '1.27', 'full/path',
                                debug=True)
        client2 = client1.clone()
        self.assertIsNot(client1, client2)
        self.assertIs(type(client1), type(client2))
        self.assertIs(client1.env, client2.env)
        self.assertEqual(client1.version, client2.version)
        self.assertEqual(client1.full_path, client2.full_path)
        self.assertIs(client1.debug, client2.debug)
        self.assertEqual(client1.feature_flags, client2.feature_flags)
        self.assertEqual(client1._backend, client2._backend)

    def test_clone_changed(self):
        client1 = EnvJujuClient(JujuData('foo'), '1.27', 'full/path',
                                debug=True)
        env2 = SimpleEnvironment('bar')
        client2 = client1.clone(env2, '1.28', 'other/path', debug=False,
                                cls=EnvJujuClient1X)
        self.assertIs(EnvJujuClient1X, type(client2))
        self.assertIs(env2, client2.env)
        self.assertEqual('1.28', client2.version)
        self.assertEqual('other/path', client2.full_path)
        self.assertIs(False, client2.debug)
        self.assertEqual(client1.feature_flags, client2.feature_flags)

    def test_get_cache_path(self):
        client = EnvJujuClient(JujuData('foo', juju_home='/foo/'),
                               '1.27', 'full/path', debug=True)
        self.assertEqual('/foo/models/cache.yaml',
                         client.get_cache_path())

    def test_full_args(self):
        env = JujuData('foo')
        client = EnvJujuClient(env, None, 'my/juju/bin')
        full = client._full_args('bar', False, ('baz', 'qux'))
        self.assertEqual(('bin', '--show-log', 'bar', '-m', 'foo:foo', 'baz',
                          'qux'), full)
        full = client._full_args('bar', True, ('baz', 'qux'))
        self.assertEqual((
            'bin', '--show-log', 'bar', '-m', 'foo:foo', 'baz', 'qux'), full)
        full = client._full_args('bar', True, ('baz', 'qux'), controller=True)
        self.assertEqual(
            ('bin', '--show-log', 'bar', '-m', 'foo:controller', 'baz', 'qux'),
            full)
        client.env = None
        full = client._full_args('bar', False, ('baz', 'qux'))
        self.assertEqual(('bin', '--show-log', 'bar', 'baz', 'qux'), full)

    def test_full_args_debug(self):
        env = JujuData('foo')
        client = EnvJujuClient(env, None, 'my/juju/bin', debug=True)
        full = client._full_args('bar', False, ('baz', 'qux'))
        self.assertEqual((
            'bin', '--debug', 'bar', '-m', 'foo:foo', 'baz', 'qux'), full)

    def test_full_args_action(self):
        env = JujuData('foo')
        client = EnvJujuClient(env, None, 'my/juju/bin')
        full = client._full_args('action bar', False, ('baz', 'qux'))
        self.assertEqual(
            ('bin', '--show-log', 'action', 'bar', '-m', 'foo:foo',
             'baz', 'qux'),
            full)

    def test_full_args_controller(self):
        env = JujuData('foo')
        client = EnvJujuClient(env, None, 'my/juju/bin')
        with patch.object(client, 'get_controller_model_name',
                          return_value='controller') as gamn_mock:
            full = client._full_args('bar', False, ('baz', 'qux'),
                                     controller=True)
        self.assertEqual((
            'bin', '--show-log', 'bar', '-m', 'foo:controller', 'baz', 'qux'),
            full)
        gamn_mock.assert_called_once_with()

    def test_make_model_config_prefers_agent_metadata_url(self):
        env = JujuData('qux', {
            'agent-metadata-url': 'foo',
            'tools-metadata-url': 'bar',
            'type': 'baz',
            })
        client = EnvJujuClient(env, None, 'my/juju/bin')
        self.assertEqual({
            'agent-metadata-url': 'foo',
            'test-mode': True,
            }, client.make_model_config())

    def test__bootstrap_config(self):
        env = JujuData('foo', {
            'access-key': 'foo',
            'admin-secret': 'foo',
            'agent-stream': 'foo',
            'application-id': 'foo',
            'application-password': 'foo',
            'auth-url': 'foo',
            'authorized-keys': 'foo',
            'availability-sets-enabled': 'foo',
            'bootstrap-host': 'foo',
            'bootstrap-timeout': 'foo',
            'bootstrap-user': 'foo',
            'client-email': 'foo',
            'client-id': 'foo',
            'container': 'foo',
            'control-bucket': 'foo',
            'default-series': 'foo',
            'development': False,
            'enable-os-upgrade': 'foo',
            'image-metadata-url': 'foo',
            'location': 'foo',
            'maas-oauth': 'foo',
            'maas-server': 'foo',
            'manta-key-id': 'foo',
            'manta-user': 'foo',
            'management-subscription-id': 'foo',
            'management-certificate': 'foo',
            'name': 'foo',
            'password': 'foo',
            'prefer-ipv6': 'foo',
            'private-key': 'foo',
            'region': 'foo',
            'sdc-key-id': 'foo',
            'sdc-url': 'foo',
            'sdc-user': 'foo',
            'secret-key': 'foo',
            'storage-account-name': 'foo',
            'subscription-id': 'foo',
            'tenant-id': 'foo',
            'tenant-name': 'foo',
            'test-mode': False,
            'tools-metadata-url': 'steve',
            'type': 'foo',
            'username': 'foo',
            }, 'home')
        client = EnvJujuClient(env, None, 'my/juju/bin')
        with client._bootstrap_config() as config_filename:
            with open(config_filename) as f:
                self.assertEqual({
                    'agent-metadata-url': 'steve',
                    'agent-stream': 'foo',
                    'authorized-keys': 'foo',
                    'availability-sets-enabled': 'foo',
                    'bootstrap-timeout': 'foo',
                    'bootstrap-user': 'foo',
                    'container': 'foo',
                    'default-series': 'foo',
                    'development': False,
                    'enable-os-upgrade': 'foo',
                    'image-metadata-url': 'foo',
                    'prefer-ipv6': 'foo',
                    'test-mode': True,
                    }, yaml.safe_load(f))

    def test_get_cloud_region(self):
        self.assertEqual(
            'foo/bar', EnvJujuClient.get_cloud_region('foo', 'bar'))
        self.assertEqual(
            'foo', EnvJujuClient.get_cloud_region('foo', None))

    def test_bootstrap_maas(self):
        env = JujuData('maas', {'type': 'foo', 'region': 'asdf'})
        with patch.object(EnvJujuClient, 'juju') as mock:
            client = EnvJujuClient(env, '2.0-zeta1', None)
            with patch.object(client.env, 'maas', lambda: True):
                with observable_temp_file() as config_file:
                    client.bootstrap()
            mock.assert_called_with(
                'bootstrap', (
                    '--constraints', 'mem=2G', 'maas', 'foo/asdf',
                    '--config', config_file.name, '--default-model', 'maas',
                    '--agent-version', '2.0'),
                include_e=False)

    def test_bootstrap_joyent(self):
        env = JujuData('joyent', {
            'type': 'joyent', 'sdc-url': 'https://foo.api.joyentcloud.com'})
        with patch.object(EnvJujuClient, 'juju', autospec=True) as mock:
            client = EnvJujuClient(env, '2.0-zeta1', None)
            with patch.object(client.env, 'joyent', lambda: True):
                with observable_temp_file() as config_file:
                    client.bootstrap()
            mock.assert_called_once_with(
                client, 'bootstrap', (
                    '--constraints', 'mem=2G cpu-cores=1', 'joyent',
                    'joyent/foo', '--config', config_file.name,
                    '--default-model', 'joyent', '--agent-version', '2.0',
                    ), include_e=False)

    def test_bootstrap(self):
        env = JujuData('foo', {'type': 'bar', 'region': 'baz'})
        with observable_temp_file() as config_file:
            with patch.object(EnvJujuClient, 'juju') as mock:
                client = EnvJujuClient(env, '2.0-zeta1', None)
                client.bootstrap()
                mock.assert_called_with(
                    'bootstrap', ('--constraints', 'mem=2G',
                                  'foo', 'bar/baz',
                                  '--config', config_file.name,
                                  '--default-model', 'foo',
                                  '--agent-version', '2.0'), include_e=False)
                config_file.seek(0)
                config = yaml.safe_load(config_file)
        self.assertEqual({'test-mode': True}, config)

    def test_bootstrap_upload_tools(self):
        env = JujuData('foo', {'type': 'foo', 'region': 'baz'})
        client = EnvJujuClient(env, '2.0-zeta1', None)
        with patch.object(client.env, 'needs_sudo', lambda: True):
            with observable_temp_file() as config_file:
                with patch.object(client, 'juju') as mock:
                    client.bootstrap(upload_tools=True)
            mock.assert_called_with(
                'bootstrap', (
                    '--upload-tools', '--constraints', 'mem=2G', 'foo',
                    'foo/baz', '--config', config_file.name,
                    '--default-model', 'foo'), include_e=False)

    def test_bootstrap_credential(self):
        env = JujuData('foo', {'type': 'foo', 'region': 'baz'})
        client = EnvJujuClient(env, '2.0-zeta1', None)
        with observable_temp_file() as config_file:
            with patch.object(client, 'juju') as mock:
                client.bootstrap(credential='credential_name')
        mock.assert_called_with(
            'bootstrap', (
                '--constraints', 'mem=2G', 'foo',
                'foo/baz', '--config', config_file.name,
                '--default-model', 'foo', '--agent-version', '2.0',
                '--credential', 'credential_name'), include_e=False)

    def test_bootstrap_args(self):
        env = JujuData('foo', {'type': 'bar', 'region': 'baz'})
        client = EnvJujuClient(env, '2.0-zeta1', None)
        with patch.object(client, 'juju') as mock:
            with observable_temp_file() as config_file:
                client.bootstrap(bootstrap_series='angsty')
        mock.assert_called_with(
            'bootstrap', (
                '--constraints', 'mem=2G', 'foo', 'bar/baz',
                '--config', config_file.name, '--default-model', 'foo',
                '--agent-version', '2.0',
                '--bootstrap-series', 'angsty'), include_e=False)

    def test_bootstrap_async(self):
        env = JujuData('foo', {'type': 'bar', 'region': 'baz'})
        with patch.object(EnvJujuClient, 'juju_async', autospec=True) as mock:
            client = EnvJujuClient(env, '2.0-zeta1', None)
            client.env.juju_home = 'foo'
            with observable_temp_file() as config_file:
                with client.bootstrap_async():
                    mock.assert_called_once_with(
                        client, 'bootstrap', (
                            '--constraints', 'mem=2G', 'foo', 'bar/baz',
                            '--config', config_file.name,
                            '--default-model', 'foo',
                            '--agent-version', '2.0'), include_e=False)

    def test_bootstrap_async_upload_tools(self):
        env = JujuData('foo', {'type': 'bar', 'region': 'baz'})
        with patch.object(EnvJujuClient, 'juju_async', autospec=True) as mock:
            client = EnvJujuClient(env, '2.0-zeta1', None)
            with observable_temp_file() as config_file:
                with client.bootstrap_async(upload_tools=True):
                    mock.assert_called_with(
                        client, 'bootstrap', (
                            '--upload-tools', '--constraints', 'mem=2G',
                            'foo', 'bar/baz', '--config', config_file.name,
                            '--default-model', 'foo',
                            ),
                        include_e=False)

    def test_get_bootstrap_args_bootstrap_series(self):
        env = JujuData('foo', {'type': 'bar', 'region': 'baz'})
        client = EnvJujuClient(env, '2.0-zeta1', None)
        args = client.get_bootstrap_args(upload_tools=True,
                                         config_filename='config',
                                         bootstrap_series='angsty')
        self.assertEqual(args, (
            '--upload-tools', '--constraints', 'mem=2G', 'foo', 'bar/baz',
            '--config', 'config', '--default-model', 'foo',
            '--bootstrap-series', 'angsty'))

    def test_add_model_hypenated_controller(self):
        self.do_add_model(
            'kill-controller', 'add-model', ('-c', 'foo'))

    def do_add_model(self, jes_command, create_cmd, controller_option):
        controller_client = EnvJujuClient(JujuData('foo'), None, None)
        model_data = JujuData('bar', {'type': 'foo'})
        client = EnvJujuClient(model_data, None, None)
        with patch.object(client, 'get_jes_command',
                          return_value=jes_command):
                with patch.object(controller_client, 'juju') as ccj_mock:
                    with observable_temp_file() as config_file:
                        controller_client.add_model(model_data)
        ccj_mock.assert_called_once_with(
            create_cmd, controller_option + (
                'bar', '--config', config_file.name), include_e=False)

    def test_destroy_environment(self):
        env = JujuData('foo')
        client = EnvJujuClient(env, None, None)
        self.assertIs(False, hasattr(client, 'destroy_environment'))

    def test_destroy_model(self):
        env = JujuData('foo', {'type': 'gce'})
        client = EnvJujuClient(env, None, None)
        with patch.object(client, 'juju') as mock:
            client.destroy_model()
        mock.assert_called_with(
            'destroy-model', ('foo', '-y'),
            include_e=False, timeout=600)

    def test_destroy_model_azure(self):
        env = JujuData('foo', {'type': 'azure'})
        client = EnvJujuClient(env, None, None)
        with patch.object(client, 'juju') as mock:
            client.destroy_model()
        mock.assert_called_with(
            'destroy-model', ('foo', '-y'),
            include_e=False, timeout=1800)

    def test_kill_controller_system(self):
        self.do_kill_controller('system', 'system kill')

    def test_kill_controller_controller(self):
        self.do_kill_controller('controller', 'controller kill')

    def test_kill_controller_hyphenated(self):
        self.do_kill_controller('kill-controller', 'kill-controller')

    def do_kill_controller(self, jes_command, kill_command):
        client = EnvJujuClient(JujuData('foo', {'type': 'gce'}), None, None)
        with patch.object(client, 'get_jes_command',
                          return_value=jes_command):
            with patch.object(client, 'juju') as juju_mock:
                client.kill_controller()
        juju_mock.assert_called_once_with(
            kill_command, ('foo', '-y'), check=False, include_e=False,
            timeout=600)

    def do_kill_controller_azure(self, jes_command, kill_command):
        client = EnvJujuClient(JujuData('foo', {'type': 'azure'}), None, None)
        with patch.object(client, 'get_jes_command',
                          return_value=jes_command):
            with patch.object(client, 'juju') as juju_mock:
                client.kill_controller()
        juju_mock.assert_called_once_with(
            kill_command, ('foo', '-y'), check=False, include_e=False,
            timeout=1800)

    def test_get_juju_output(self):
        env = JujuData('foo')
        client = EnvJujuClient(env, None, 'juju')
        fake_popen = FakePopen('asdf', None, 0)
        with patch('subprocess.Popen', return_value=fake_popen) as mock:
            result = client.get_juju_output('bar')
        self.assertEqual('asdf', result)
        self.assertEqual((('juju', '--show-log', 'bar', '-m', 'foo:foo'),),
                         mock.call_args[0])

    def test_get_juju_output_accepts_varargs(self):
        env = JujuData('foo')
        fake_popen = FakePopen('asdf', None, 0)
        client = EnvJujuClient(env, None, 'juju')
        with patch('subprocess.Popen', return_value=fake_popen) as mock:
            result = client.get_juju_output('bar', 'baz', '--qux')
        self.assertEqual('asdf', result)
        self.assertEqual((('juju', '--show-log', 'bar', '-m', 'foo:foo', 'baz',
                           '--qux'),), mock.call_args[0])

    def test_get_juju_output_stderr(self):
        env = JujuData('foo')
        fake_popen = FakePopen(None, 'Hello!', 1)
        client = EnvJujuClient(env, None, 'juju')
        with self.assertRaises(subprocess.CalledProcessError) as exc:
            with patch('subprocess.Popen', return_value=fake_popen):
                client.get_juju_output('bar')
        self.assertEqual(exc.exception.stderr, 'Hello!')

    def test_get_juju_output_merge_stderr(self):
        env = JujuData('foo')
        fake_popen = FakePopen('Err on out', None, 0)
        client = EnvJujuClient(env, None, 'juju')
        with patch('subprocess.Popen', return_value=fake_popen) as mock_popen:
            result = client.get_juju_output('bar', merge_stderr=True)
        self.assertEqual(result, 'Err on out')
        mock_popen.assert_called_once_with(
            ('juju', '--show-log', 'bar', '-m', 'foo:foo'),
            stdin=subprocess.PIPE, stderr=subprocess.STDOUT,
            stdout=subprocess.PIPE)

    def test_get_juju_output_full_cmd(self):
        env = JujuData('foo')
        fake_popen = FakePopen(None, 'Hello!', 1)
        client = EnvJujuClient(env, None, 'juju')
        with self.assertRaises(subprocess.CalledProcessError) as exc:
            with patch('subprocess.Popen', return_value=fake_popen):
                client.get_juju_output('bar', '--baz', 'qux')
        self.assertEqual(
            ('juju', '--show-log', 'bar', '-m', 'foo:foo', '--baz', 'qux'),
            exc.exception.cmd)

    def test_get_juju_output_accepts_timeout(self):
        env = JujuData('foo')
        fake_popen = FakePopen('asdf', None, 0)
        client = EnvJujuClient(env, None, 'juju')
        with patch('subprocess.Popen', return_value=fake_popen) as po_mock:
            client.get_juju_output('bar', timeout=5)
        self.assertEqual(
            po_mock.call_args[0][0],
            (sys.executable, get_timeout_path(), '5.00', '--', 'juju',
             '--show-log', 'bar', '-m', 'foo:foo'))

    def test__shell_environ_juju_data(self):
        client = EnvJujuClient(
            JujuData('baz', {'type': 'ec2'}), '1.25-foobar', 'path', 'asdf')
        env = client._shell_environ()
        self.assertEqual(env['JUJU_DATA'], 'asdf')
        self.assertNotIn('JUJU_HOME', env)

    def test__shell_environ_cloudsigma(self):
        client = EnvJujuClient(
            JujuData('baz', {'type': 'cloudsigma'}), '1.24-foobar', 'path')
        env = client._shell_environ()
        self.assertEqual(env.get(JUJU_DEV_FEATURE_FLAGS, ''), '')

    def test_juju_output_supplies_path(self):
        env = JujuData('foo')
        client = EnvJujuClient(env, None, '/foobar/bar')

        def check_path(*args, **kwargs):
            self.assertRegexpMatches(os.environ['PATH'], r'/foobar\:')
            return FakePopen(None, None, 0)
        with patch('subprocess.Popen', autospec=True,
                   side_effect=check_path):
            client.get_juju_output('cmd', 'baz')

    def test_get_status(self):
        output_text = dedent("""\
                - a
                - b
                - c
                """)
        env = JujuData('foo')
        client = EnvJujuClient(env, None, None)
        with patch.object(client, 'get_juju_output',
                          return_value=output_text) as gjo_mock:
            result = client.get_status()
        gjo_mock.assert_called_once_with(
            'show-status', '--format', 'yaml', controller=False)
        self.assertEqual(Status, type(result))
        self.assertEqual(['a', 'b', 'c'], result.status)

    def test_get_status_retries_on_error(self):
        env = JujuData('foo')
        client = EnvJujuClient(env, None, None)
        client.attempt = 0

        def get_juju_output(command, *args, **kwargs):
            if client.attempt == 1:
                return '"hello"'
            client.attempt += 1
            raise subprocess.CalledProcessError(1, command)

        with patch.object(client, 'get_juju_output', get_juju_output):
            client.get_status()

    def test_get_status_raises_on_timeout_1(self):
        env = JujuData('foo')
        client = EnvJujuClient(env, None, None)

        def get_juju_output(command, *args, **kwargs):
            raise subprocess.CalledProcessError(1, command)

        with patch.object(client, 'get_juju_output',
                          side_effect=get_juju_output):
            with patch('jujupy.until_timeout', lambda x: iter([None, None])):
                with self.assertRaisesRegexp(
                        Exception, 'Timed out waiting for juju status'):
                    client.get_status()

    def test_get_status_raises_on_timeout_2(self):
        env = JujuData('foo')
        client = EnvJujuClient(env, None, None)
        with patch('jujupy.until_timeout', return_value=iter([1])) as mock_ut:
            with patch.object(client, 'get_juju_output',
                              side_effect=StopIteration):
                with self.assertRaises(StopIteration):
                    client.get_status(500)
        mock_ut.assert_called_with(500)

    @staticmethod
    def make_status_yaml(key, machine_value, unit_value):
        return dedent("""\
            machines:
              "0":
                {0}: {1}
            applications:
              jenkins:
                units:
                  jenkins/0:
                    {0}: {2}
        """.format(key, machine_value, unit_value))

    def test_deploy_non_joyent(self):
        env = EnvJujuClient(
            JujuData('foo', {'type': 'local'}), '1.234-76', None)
        with patch.object(env, 'juju') as mock_juju:
            env.deploy('mondogb')
        mock_juju.assert_called_with('deploy', ('mondogb',))

    def test_deploy_joyent(self):
        env = EnvJujuClient(
            JujuData('foo', {'type': 'local'}), '1.234-76', None)
        with patch.object(env, 'juju') as mock_juju:
            env.deploy('mondogb')
        mock_juju.assert_called_with('deploy', ('mondogb',))

    def test_deploy_repository(self):
        env = EnvJujuClient(
            JujuData('foo', {'type': 'local'}), '1.234-76', None)
        with patch.object(env, 'juju') as mock_juju:
            env.deploy('/home/jrandom/repo/mongodb')
        mock_juju.assert_called_with(
            'deploy', ('/home/jrandom/repo/mongodb',))

    def test_deploy_to(self):
        env = EnvJujuClient(
            JujuData('foo', {'type': 'local'}), '1.234-76', None)
        with patch.object(env, 'juju') as mock_juju:
            env.deploy('mondogb', to='0')
        mock_juju.assert_called_with(
            'deploy', ('mondogb', '--to', '0'))

    def test_deploy_service(self):
        env = EnvJujuClient(
            JujuData('foo', {'type': 'local'}), '1.234-76', None)
        with patch.object(env, 'juju') as mock_juju:
            env.deploy('local:mondogb', service='my-mondogb')
        mock_juju.assert_called_with(
            'deploy', ('local:mondogb', 'my-mondogb',))

    def test_deploy_force(self):
        env = EnvJujuClient(
            JujuData('foo', {'type': 'local'}), '1.234-76', None)
        with patch.object(env, 'juju') as mock_juju:
            env.deploy('local:mondogb', force=True)
        mock_juju.assert_called_with('deploy', ('local:mondogb', '--force',))

    def test_deploy_series(self):
        env = EnvJujuClient(
            JujuData('foo', {'type': 'local'}), '1.234-76', None)
        with patch.object(env, 'juju') as mock_juju:
            env.deploy('local:blah', series='xenial')
        mock_juju.assert_called_with(
            'deploy', ('local:blah', '--series', 'xenial'))

    def test_deploy_resource(self):
        env = EnvJujuClient(JujuData('foo', {'type': 'local'}), None, None)
        with patch.object(env, 'juju') as mock_juju:
            env.deploy('local:blah', resource='foo=/path/dir')
        mock_juju.assert_called_with(
            'deploy', ('local:blah', '--resource', 'foo=/path/dir'))

    def test_deploy_storage(self):
        env = EnvJujuClient1X(
            SimpleEnvironment('foo', {'type': 'local'}), '1.234-76', None)
        with patch.object(env, 'juju') as mock_juju:
            env.deploy('mondogb', storage='rootfs,1G')
        mock_juju.assert_called_with(
            'deploy', ('mondogb', '--storage', 'rootfs,1G'))

    def test_deploy_constraints(self):
        env = EnvJujuClient1X(
            SimpleEnvironment('foo', {'type': 'local'}), '1.234-76', None)
        with patch.object(env, 'juju') as mock_juju:
            env.deploy('mondogb', constraints='virt-type=kvm')
        mock_juju.assert_called_with(
            'deploy', ('mondogb', '--constraints', 'virt-type=kvm'))

    def test_attach(self):
        env = EnvJujuClient(JujuData('foo', {'type': 'local'}), None, None)
        with patch.object(env, 'juju') as mock_juju:
            env.attach('foo', resource='foo=/path/dir')
        mock_juju.assert_called_with('attach', ('foo', 'foo=/path/dir'))

    def test_list_resources(self):
        data = 'resourceid: resource/foo'
        client = EnvJujuClient(JujuData('local'), None, None)
        with patch.object(
                client, 'get_juju_output', return_value=data) as mock_gjo:
            status = client.list_resources('foo')
        self.assertEqual(status, yaml.safe_load(data))
        mock_gjo.assert_called_with(
            'list-resources', '--format', 'yaml', 'foo', '--details')

    def test_wait_for_resource(self):
        client = EnvJujuClient(JujuData('local'), None, None)
        with patch.object(
                client, 'list_resources',
                return_value=make_resource_list()) as mock_lr:
            client.wait_for_resource('dummy-resource/foo', 'foo')
        mock_lr.assert_called_once_with('foo')

    def test_wait_for_resource_timeout(self):
        client = EnvJujuClient(JujuData('local'), None, None)
        resource_list = make_resource_list()
        resource_list['resources'][0]['expected']['resourceid'] = 'bad_id'
        with patch.object(
                client, 'list_resources',
                return_value=resource_list) as mock_lr:
            with patch('jujupy.until_timeout', autospec=True,
                       return_value=[0, 1]) as mock_ju:
                with patch('time.sleep', autospec=True) as mock_ts:
                    with self.assertRaisesRegexp(
                            JujuResourceTimeout,
                            'Timeout waiting for a resource to be downloaded'):
                        client.wait_for_resource('dummy-resource/foo', 'foo')
        calls = [call('foo'), call('foo')]
        self.assertEqual(mock_lr.mock_calls, calls)
        self.assertEqual(mock_ts.mock_calls, [call(.1), call(.1)])
        self.assertEqual(mock_ju.mock_calls, [call(60)])

    def test_wait_for_resource_suppresses_deadline(self):
        with client_past_deadline() as client:
            real_check_timeouts = client.check_timeouts

            def list_resources(service_or_unit):
                with real_check_timeouts():
                    return make_resource_list()

            with patch.object(client, 'check_timeouts', autospec=True):
                with patch.object(client, 'list_resources', autospec=True,
                                  side_effect=list_resources):
                        client.wait_for_resource('dummy-resource/foo',
                                                 'app_unit')

    def test_wait_for_resource_checks_deadline(self):
        resource_list = make_resource_list()
        with client_past_deadline() as client:
            with patch.object(client, 'list_resources', autospec=True,
                              return_value=resource_list):
                with self.assertRaises(SoftDeadlineExceeded):
                    client.wait_for_resource('dummy-resource/foo', 'app_unit')

    def test_deploy_bundle_2x(self):
        client = EnvJujuClient(JujuData('an_env', None),
                               '1.23-series-arch', None)
        with patch.object(client, 'juju') as mock_juju:
            client.deploy_bundle('bundle:~juju-qa/some-bundle')
        mock_juju.assert_called_with(
            'deploy', ('bundle:~juju-qa/some-bundle'), timeout=3600)

    def test_deploy_bundle_template(self):
        client = EnvJujuClient(JujuData('an_env', None),
                               '1.23-series-arch', None)
        with patch.object(client, 'juju') as mock_juju:
            client.deploy_bundle('bundle:~juju-qa/some-{container}-bundle')
        mock_juju.assert_called_with(
            'deploy', ('bundle:~juju-qa/some-lxd-bundle'), timeout=3600)

    def test_upgrade_charm(self):
        env = EnvJujuClient(
            JujuData('foo', {'type': 'local'}), '2.34-74', None)
        with patch.object(env, 'juju') as mock_juju:
            env.upgrade_charm('foo-service',
                              '/bar/repository/angsty/mongodb')
        mock_juju.assert_called_once_with(
            'upgrade-charm', ('foo-service', '--path',
                              '/bar/repository/angsty/mongodb',))

    def test_remove_service(self):
        env = EnvJujuClient(
            JujuData('foo', {'type': 'local'}), '1.234-76', None)
        with patch.object(env, 'juju') as mock_juju:
            env.remove_service('mondogb')
        mock_juju.assert_called_with('remove-application', ('mondogb',))

    def test_status_until_always_runs_once(self):
        client = EnvJujuClient(
            JujuData('foo', {'type': 'local'}), '1.234-76', None)
        status_txt = self.make_status_yaml('agent-state', 'started', 'started')
        with patch.object(client, 'get_juju_output', return_value=status_txt):
            result = list(client.status_until(-1))
        self.assertEqual(
            [r.status for r in result], [Status.from_text(status_txt).status])

    def test_status_until_timeout(self):
        client = EnvJujuClient(
            JujuData('foo', {'type': 'local'}), '1.234-76', None)
        status_txt = self.make_status_yaml('agent-state', 'started', 'started')
        status_yaml = yaml.safe_load(status_txt)

        def until_timeout_stub(timeout, start=None):
            return iter([None, None])

        with patch.object(client, 'get_juju_output', return_value=status_txt):
            with patch('jujupy.until_timeout',
                       side_effect=until_timeout_stub) as ut_mock:
                result = list(client.status_until(30, 70))
        self.assertEqual(
            [r.status for r in result], [status_yaml] * 3)
        # until_timeout is called by status as well as status_until.
        self.assertEqual(ut_mock.mock_calls,
                         [call(60), call(30, start=70), call(60), call(60)])

    def test_status_until_suppresses_deadline(self):
        with self.only_status_checks() as client:
            list(client.status_until(0))

    def test_status_until_checks_deadline(self):
        with self.status_does_not_check() as client:
            with self.assertRaises(SoftDeadlineExceeded):
                list(client.status_until(0))

    def test_add_ssh_machines(self):
        client = EnvJujuClient(JujuData('foo'), None, 'juju')
        with patch('subprocess.check_call', autospec=True) as cc_mock:
            client.add_ssh_machines(['m-foo', 'm-bar', 'm-baz'])
        assert_juju_call(
            self,
            cc_mock,
            client,
            ('juju', '--show-log', 'add-machine',
             '-m', 'foo:foo', 'ssh:m-foo'),
            0)
        assert_juju_call(
            self,
            cc_mock,
            client,
            ('juju', '--show-log', 'add-machine',
             '-m', 'foo:foo', 'ssh:m-bar'),
            1)
        assert_juju_call(
            self,
            cc_mock,
            client,
            ('juju', '--show-log', 'add-machine',
             '-m', 'foo:foo', 'ssh:m-baz'),
            2)
        self.assertEqual(cc_mock.call_count, 3)

    def test_add_ssh_machines_retry(self):
        client = EnvJujuClient(JujuData('foo'), None, 'juju')
        with patch('subprocess.check_call', autospec=True,
                   side_effect=[subprocess.CalledProcessError(None, None),
                                None, None, None]) as cc_mock:
            client.add_ssh_machines(['m-foo', 'm-bar', 'm-baz'])
        assert_juju_call(
            self,
            cc_mock,
            client,
            ('juju', '--show-log', 'add-machine',
             '-m', 'foo:foo', 'ssh:m-foo'),
            0)
        self.pause_mock.assert_called_once_with(30)
        assert_juju_call(
            self,
            cc_mock,
            client,
            ('juju', '--show-log', 'add-machine',
             '-m', 'foo:foo', 'ssh:m-foo'),
            1)
        assert_juju_call(
            self,
            cc_mock,
            client,
            ('juju', '--show-log', 'add-machine',
             '-m', 'foo:foo', 'ssh:m-bar'),
            2)
        assert_juju_call(
            self,
            cc_mock,
            client,
            ('juju', '--show-log', 'add-machine',
             '-m', 'foo:foo', 'ssh:m-baz'),
            3)
        self.assertEqual(cc_mock.call_count, 4)

    def test_add_ssh_machines_fail_on_second_machine(self):
        client = EnvJujuClient(JujuData('foo'), None, 'juju')
        with patch('subprocess.check_call', autospec=True, side_effect=[
                None, subprocess.CalledProcessError(None, None), None, None
                ]) as cc_mock:
            with self.assertRaises(subprocess.CalledProcessError):
                client.add_ssh_machines(['m-foo', 'm-bar', 'm-baz'])
        assert_juju_call(
            self,
            cc_mock,
            client,
            ('juju', '--show-log', 'add-machine',
             '-m', 'foo:foo', 'ssh:m-foo'),
            0)
        assert_juju_call(
            self,
            cc_mock,
            client,
            ('juju', '--show-log', 'add-machine',
             '-m', 'foo:foo', 'ssh:m-bar'),
            1)
        self.assertEqual(cc_mock.call_count, 2)

    def test_add_ssh_machines_fail_on_second_attempt(self):
        client = EnvJujuClient(JujuData('foo'), None, 'juju')
        with patch('subprocess.check_call', autospec=True, side_effect=[
                subprocess.CalledProcessError(None, None),
                subprocess.CalledProcessError(None, None)]) as cc_mock:
            with self.assertRaises(subprocess.CalledProcessError):
                client.add_ssh_machines(['m-foo', 'm-bar', 'm-baz'])
        assert_juju_call(
            self,
            cc_mock,
            client,
            ('juju', '--show-log', 'add-machine',
             '-m', 'foo:foo', 'ssh:m-foo'),
            0)
        assert_juju_call(
            self,
            cc_mock,
            client,
            ('juju', '--show-log', 'add-machine',
             '-m', 'foo:foo', 'ssh:m-foo'),
            1)
        self.assertEqual(cc_mock.call_count, 2)

    def test_wait_for_started(self):
        value = self.make_status_yaml('agent-state', 'started', 'started')
        client = EnvJujuClient(JujuData('local'), None, None)
        with patch.object(client, 'get_juju_output', return_value=value):
            client.wait_for_started()

    def test_wait_for_started_timeout(self):
        value = self.make_status_yaml('agent-state', 'pending', 'started')
        client = EnvJujuClient(JujuData('local'), None, None)
        with patch('jujupy.until_timeout', lambda x, start=None: range(1)):
            with patch.object(client, 'get_juju_output', return_value=value):
                writes = []
                with patch.object(GroupReporter, '_write', autospec=True,
                                  side_effect=lambda _, s: writes.append(s)):
                    with self.assertRaisesRegexp(
                            Exception,
                            'Timed out waiting for agents to start in local'):
                        client.wait_for_started()
                self.assertEqual(writes, ['pending: 0', ' .', '\n'])

    def test_wait_for_started_start(self):
        value = self.make_status_yaml('agent-state', 'started', 'pending')
        client = EnvJujuClient(JujuData('local'), None, None)
        now = datetime.now() + timedelta(days=1)
        with patch('utility.until_timeout.now', return_value=now):
            with patch.object(client, 'get_juju_output', return_value=value):
                writes = []
                with patch.object(GroupReporter, '_write', autospec=True,
                                  side_effect=lambda _, s: writes.append(s)):
                    with self.assertRaisesRegexp(
                            Exception,
                            'Timed out waiting for agents to start in local'):
                        client.wait_for_started(start=now - timedelta(1200))
                self.assertEqual(writes, ['pending: jenkins/0', '\n'])

    def make_ha_status(self):
        return {'machines': {
            '0': {'controller-member-status': 'has-vote'},
            '1': {'controller-member-status': 'has-vote'},
            '2': {'controller-member-status': 'has-vote'},
            }}

    @contextmanager
    def only_status_checks(self, status=None):
        """This context manager ensure only get_status calls check_timeouts.

        Everything else will get a mock object.

        Also, the client is patched so that the soft_deadline has been hit.
        """
        with client_past_deadline() as client:
            # This will work even after we patch check_timeouts below.
            real_check_timeouts = client.check_timeouts

            def check(timeout=60, controller=False):
                with real_check_timeouts():
                    return client.status_class(status, '')

            with patch.object(client, 'get_status', autospec=True,
                              side_effect=check):
                with patch.object(client, 'check_timeouts', autospec=True):
                    yield client

    def test__wait_for_status_suppresses_deadline(self):

        def translate(x):
            return None

        with self.only_status_checks() as client:
            client._wait_for_status(Mock(), translate)

    @contextmanager
    def status_does_not_check(self, status=None):
        """This context manager ensure get_status never calls check_timeouts.

        Also, the client is patched so that the soft_deadline has been hit.
        """
        with client_past_deadline() as client:
            status_obj = client.status_class(status, '')
            with patch.object(client, 'get_status', autospec=True,
                              return_value=status_obj):
                yield client

    def test__wait_for_status_checks_deadline(self):

        def translate(x):
            return None

        with self.status_does_not_check() as client:
            with self.assertRaises(SoftDeadlineExceeded):
                client._wait_for_status(Mock(), translate)

    def test_wait_for_started_logs_status(self):
        value = self.make_status_yaml('agent-state', 'pending', 'started')
        client = EnvJujuClient(JujuData('local'), None, None)
        with patch.object(client, 'get_juju_output', return_value=value):
            writes = []
            with patch.object(GroupReporter, '_write', autospec=True,
                              side_effect=lambda _, s: writes.append(s)):
                with self.assertRaisesRegexp(
                        Exception,
                        'Timed out waiting for agents to start in local'):
                    client.wait_for_started(0)
            self.assertEqual(writes, ['pending: 0', '\n'])
        self.assertEqual(self.log_stream.getvalue(), 'ERROR %s\n' % value)

    def test_wait_for_subordinate_units(self):
        value = dedent("""\
            machines:
              "0":
                agent-state: started
            services:
              jenkins:
                units:
                  jenkins/0:
                    subordinates:
                      sub1/0:
                        agent-state: started
              ubuntu:
                units:
                  ubuntu/0:
                    subordinates:
                      sub2/0:
                        agent-state: started
                      sub3/0:
                        agent-state: started
        """)
        client = EnvJujuClient(JujuData('local'), None, None)
        now = datetime.now() + timedelta(days=1)
        with patch('utility.until_timeout.now', return_value=now):
            with patch.object(client, 'get_juju_output', return_value=value):
                with patch('jujupy.GroupReporter.update') as update_mock:
                    with patch('jujupy.GroupReporter.finish') as finish_mock:
                        client.wait_for_subordinate_units(
                            'jenkins', 'sub1', start=now - timedelta(1200))
        self.assertEqual([], update_mock.call_args_list)
        finish_mock.assert_called_once_with()

    def test_wait_for_subordinate_units_with_agent_status(self):
        value = dedent("""\
            machines:
              "0":
                agent-state: started
            services:
              jenkins:
                units:
                  jenkins/0:
                    subordinates:
                      sub1/0:
                        agent-status:
                          current: idle
              ubuntu:
                units:
                  ubuntu/0:
                    subordinates:
                      sub2/0:
                        agent-status:
                          current: idle
                      sub3/0:
                        agent-status:
                          current: idle
        """)
        client = EnvJujuClient(JujuData('local'), None, None)
        now = datetime.now() + timedelta(days=1)
        with patch('utility.until_timeout.now', return_value=now):
            with patch.object(client, 'get_juju_output', return_value=value):
                with patch('jujupy.GroupReporter.update') as update_mock:
                    with patch('jujupy.GroupReporter.finish') as finish_mock:
                        client.wait_for_subordinate_units(
                            'jenkins', 'sub1', start=now - timedelta(1200))
        self.assertEqual([], update_mock.call_args_list)
        finish_mock.assert_called_once_with()

    def test_wait_for_multiple_subordinate_units(self):
        value = dedent("""\
            machines:
              "0":
                agent-state: started
            services:
              ubuntu:
                units:
                  ubuntu/0:
                    subordinates:
                      sub/0:
                        agent-state: started
                  ubuntu/1:
                    subordinates:
                      sub/1:
                        agent-state: started
        """)
        client = EnvJujuClient(JujuData('local'), None, None)
        now = datetime.now() + timedelta(days=1)
        with patch('utility.until_timeout.now', return_value=now):
            with patch.object(client, 'get_juju_output', return_value=value):
                with patch('jujupy.GroupReporter.update') as update_mock:
                    with patch('jujupy.GroupReporter.finish') as finish_mock:
                        client.wait_for_subordinate_units(
                            'ubuntu', 'sub', start=now - timedelta(1200))
        self.assertEqual([], update_mock.call_args_list)
        finish_mock.assert_called_once_with()

    def test_wait_for_subordinate_units_checks_slash_in_unit_name(self):
        value = dedent("""\
            machines:
              "0":
                agent-state: started
            applications:
              jenkins:
                units:
                  jenkins/0:
                    subordinates:
                      sub1:
                        agent-state: started
        """)
        client = EnvJujuClient(JujuData('local'), None, None)
        now = datetime.now() + timedelta(days=1)
        with patch('utility.until_timeout.now', return_value=now):
            with patch.object(client, 'get_juju_output', return_value=value):
                with self.assertRaisesRegexp(
                        Exception,
                        'Timed out waiting for agents to start in local'):
                    client.wait_for_subordinate_units(
                        'jenkins', 'sub1', start=now - timedelta(1200))

    def test_wait_for_subordinate_units_no_subordinate(self):
        value = dedent("""\
            machines:
              "0":
                agent-state: started
            applications:
              jenkins:
                units:
                  jenkins/0:
                    agent-state: started
        """)
        client = EnvJujuClient(JujuData('local'), None, None)
        now = datetime.now() + timedelta(days=1)
        with patch('utility.until_timeout.now', return_value=now):
            with patch.object(client, 'get_juju_output', return_value=value):
                with self.assertRaisesRegexp(
                        Exception,
                        'Timed out waiting for agents to start in local'):
                    client.wait_for_subordinate_units(
                        'jenkins', 'sub1', start=now - timedelta(1200))

    def test_wait_for_workload(self):
        initial_status = Status.from_text("""\
            applications:
              jenkins:
                units:
                  jenkins/0:
                    workload-status:
                      current: waiting
                  subordinates:
                    ntp/0:
                      workload-status:
                        current: unknown
        """)
        final_status = Status(copy.deepcopy(initial_status.status), None)
        final_status.status['applications']['jenkins']['units']['jenkins/0'][
            'workload-status']['current'] = 'active'
        client = EnvJujuClient(JujuData('local'), None, None)
        writes = []
        with patch('utility.until_timeout', autospec=True, return_value=[1]):
            with patch.object(client, 'get_status', autospec=True,
                              side_effect=[initial_status, final_status]):
                with patch.object(GroupReporter, '_write', autospec=True,
                                  side_effect=lambda _, s: writes.append(s)):
                    client.wait_for_workloads()
        self.assertEqual(writes, ['waiting: jenkins/0', '\n'])

    def test_wait_for_workload_all_unknown(self):
        status = Status.from_text("""\
            services:
              jenkins:
                units:
                  jenkins/0:
                    workload-status:
                      current: unknown
                  subordinates:
                    ntp/0:
                      workload-status:
                        current: unknown
        """)
        client = EnvJujuClient(JujuData('local'), None, None)
        writes = []
        with patch('utility.until_timeout', autospec=True, return_value=[]):
            with patch.object(client, 'get_status', autospec=True,
                              return_value=status):
                with patch.object(GroupReporter, '_write', autospec=True,
                                  side_effect=lambda _, s: writes.append(s)):
                    client.wait_for_workloads(timeout=1)
        self.assertEqual(writes, [])

    def test_wait_for_workload_no_workload_status(self):
        status = Status.from_text("""\
            services:
              jenkins:
                units:
                  jenkins/0:
                    agent-state: active
        """)
        client = EnvJujuClient(JujuData('local'), None, None)
        writes = []
        with patch('utility.until_timeout', autospec=True, return_value=[]):
            with patch.object(client, 'get_status', autospec=True,
                              return_value=status):
                with patch.object(GroupReporter, '_write', autospec=True,
                                  side_effect=lambda _, s: writes.append(s)):
                    client.wait_for_workloads(timeout=1)
        self.assertEqual(writes, [])

    def test_list_models(self):
        client = EnvJujuClient(JujuData('foo'), None, None)
        with patch.object(client, 'juju') as j_mock:
            client.list_models()
        j_mock.assert_called_once_with(
            'list-models', ('-c', 'foo'), include_e=False)

    def test_get_models(self):
        data = """\
            models:
            - name: foo
              model-uuid: aaaa
              owner: admin@local
            - name: bar
              model-uuid: bbbb
              owner: admin@local
            current-model: foo
        """
        client = EnvJujuClient(JujuData('baz'), None, None)
        with patch.object(client, 'get_juju_output',
                          return_value=data) as gjo_mock:
            models = client.get_models()
        gjo_mock.assert_called_once_with(
            'list-models', '-c', 'baz', '--format', 'yaml', include_e=False)
        expected_models = {
            'models': [
                {'name': 'foo', 'model-uuid': 'aaaa', 'owner': 'admin@local'},
                {'name': 'bar', 'model-uuid': 'bbbb', 'owner': 'admin@local'}],
            'current-model': 'foo'
        }
        self.assertEqual(expected_models, models)

    def test_iter_model_clients(self):
        data = """\
            models:
            - name: foo
              model-uuid: aaaa
              owner: admin@local
            - name: bar
              model-uuid: bbbb
              owner: admin@local
            current-model: foo
        """
        client = EnvJujuClient(JujuData('foo', {}), None, None)
        with patch.object(client, 'get_juju_output', return_value=data):
            model_clients = list(client.iter_model_clients())
        self.assertEqual(2, len(model_clients))
        self.assertIs(client, model_clients[0])
        self.assertEqual('bar', model_clients[1].env.environment)

    def test_get_controller_model_name(self):
        models = {
            'models': [
                {'name': 'controller', 'model-uuid': 'aaaa'},
                {'name': 'bar', 'model-uuid': 'bbbb'}],
            'current-model': 'bar'
        }
        client = EnvJujuClient(JujuData('foo'), None, None)
        with patch.object(client, 'get_models',
                          return_value=models) as gm_mock:
            controller_name = client.get_controller_model_name()
        self.assertEqual(0, gm_mock.call_count)
        self.assertEqual('controller', controller_name)

    def test_get_controller_model_name_without_controller(self):
        models = {
            'models': [
                {'name': 'bar', 'model-uuid': 'aaaa'},
                {'name': 'baz', 'model-uuid': 'bbbb'}],
            'current-model': 'bar'
        }
        client = EnvJujuClient(JujuData('foo'), None, None)
        with patch.object(client, 'get_models', return_value=models):
            controller_name = client.get_controller_model_name()
        self.assertEqual('controller', controller_name)

    def test_get_controller_model_name_no_models(self):
        client = EnvJujuClient(JujuData('foo'), None, None)
        with patch.object(client, 'get_models', return_value={}):
            controller_name = client.get_controller_model_name()
        self.assertEqual('controller', controller_name)

    def test_get_model_uuid_returns_uuid(self):
        model_uuid = '9ed1bde9-45c6-4d41-851d-33fdba7fa194'
        yaml_string = dedent("""\
        foo:
          name: foo
          model-uuid: {uuid}
          controller-uuid: eb67e1eb-6c54-45f5-8b6a-b6243be97202
          owner: admin@local
          cloud: lxd
          region: localhost
          type: lxd
          life: alive
          status:
            current: available
            since: 1 minute ago
          users:
            admin@local:
              display-name: admin
              access: admin
              last-connection: just now
            """.format(uuid=model_uuid))
        client = EnvJujuClient(JujuData('foo'), None, None)
        with patch.object(client, 'get_juju_output') as m_get_juju_output:
            m_get_juju_output.return_value = yaml_string
            self.assertEqual(
                client.get_model_uuid(),
                model_uuid
            )
            m_get_juju_output.assert_called_once_with(
                'show-model', '--format', 'yaml', 'foo:foo', include_e=False)

    def test_get_controller_model_uuid_returns_uuid(self):
        controller_uuid = 'eb67e1eb-6c54-45f5-8b6a-b6243be97202'
        controller_model_uuid = '1c908e10-4f07-459a-8419-bb61553a4660'
        yaml_string = dedent("""\
        controller:
          name: controller
          model-uuid: {model}
          controller-uuid: {controller}
          controller-name: localtempveebers
          owner: admin@local
          cloud: lxd
          region: localhost
          type: lxd
          life: alive
          status:
            current: available
            since: 59 seconds ago
          users:
            admin@local:
              display-name: admin
              access: admin
              last-connection: just now""".format(model=controller_model_uuid,
                                                  controller=controller_uuid))
        client = EnvJujuClient(JujuData('foo'), None, None)
        with patch.object(client, 'get_juju_output') as m_get_juju_output:
            m_get_juju_output.return_value = yaml_string
            self.assertEqual(
                client.get_controller_model_uuid(),
                controller_model_uuid
            )
            m_get_juju_output.assert_called_once_with(
                'show-model', 'controller',
                '--format', 'yaml', include_e=False)

    def test_get_controller_uuid_returns_uuid(self):
        controller_uuid = 'eb67e1eb-6c54-45f5-8b6a-b6243be97202'
        yaml_string = dedent("""\
        foo:
          details:
            uuid: {uuid}
            api-endpoints: ['10.194.140.213:17070']
            cloud: lxd
            region: localhost
          models:
            controller:
              uuid: {uuid}
            default:
              uuid: 772cdd39-b454-4bd5-8704-dc9aa9ff1750
          current-model: default
          account:
            user: admin@local
          bootstrap-config:
            config:
            cloud: lxd
            cloud-type: lxd
            region: localhost""".format(uuid=controller_uuid))
        client = EnvJujuClient(JujuData('foo'), None, None)
        with patch.object(client, 'get_juju_output') as m_get_juju_output:
            m_get_juju_output.return_value = yaml_string
            self.assertEqual(
                client.get_controller_uuid(),
                controller_uuid
            )
            m_get_juju_output.assert_called_once_with(
                'show-controller', '--format', 'yaml', include_e=False)

    def test_get_controller_client(self):
        client = EnvJujuClient(
            JujuData('foo', {'bar': 'baz'}, 'myhome'), None, None)
        controller_client = client.get_controller_client()
        controller_env = controller_client.env
        self.assertEqual('controller', controller_env.environment)
        self.assertEqual(
            {'bar': 'baz', 'name': 'controller'}, controller_env.config)

    def test_list_controllers(self):
        client = EnvJujuClient(JujuData('foo'), None, None)
        with patch.object(client, 'juju') as j_mock:
            client.list_controllers()
        j_mock.assert_called_once_with('list-controllers', (), include_e=False)

    def test_get_controller_endpoint_ipv4(self):
        data = """\
          foo:
            details:
              api-endpoints: ['10.0.0.1:17070', '10.0.0.2:17070']
        """
        client = EnvJujuClient(JujuData('foo'), None, None)
        with patch.object(client, 'get_juju_output',
                          return_value=data) as gjo_mock:
            endpoint = client.get_controller_endpoint()
        self.assertEqual('10.0.0.1', endpoint)
        gjo_mock.assert_called_once_with(
            'show-controller', 'foo', include_e=False)

    def test_get_controller_endpoint_ipv6(self):
        data = """\
          foo:
            details:
              api-endpoints: ['[::1]:17070', '[fe80::216:3eff:0:9dc7]:17070']
        """
        client = EnvJujuClient(JujuData('foo'), None, None)
        with patch.object(client, 'get_juju_output',
                          return_value=data) as gjo_mock:
            endpoint = client.get_controller_endpoint()
        self.assertEqual('::1', endpoint)
        gjo_mock.assert_called_once_with(
            'show-controller', 'foo', include_e=False)

    def test_get_controller_controller_name(self):
        data = """\
          bar:
            details:
              api-endpoints: ['[::1]:17070', '[fe80::216:3eff:0:9dc7]:17070']
        """
        client = EnvJujuClient(JujuData('foo', {}), None, None)
        controller_client = client.get_controller_client()
        client.env.controller.name = 'bar'
        with patch.object(controller_client, 'get_juju_output',
                          return_value=data) as gjo:
            endpoint = controller_client.get_controller_endpoint()
        gjo.assert_called_once_with('show-controller', 'bar',
                                    include_e=False)
        self.assertEqual('::1', endpoint)

    def test_get_controller_members(self):
        status = Status.from_text("""\
            model: controller
            machines:
              "0":
                dns-name: 10.0.0.0
                instance-id: juju-aaaa-machine-0
                controller-member-status: has-vote
              "1":
                dns-name: 10.0.0.1
                instance-id: juju-bbbb-machine-1
              "2":
                dns-name: 10.0.0.2
                instance-id: juju-cccc-machine-2
                controller-member-status: has-vote
              "3":
                dns-name: 10.0.0.3
                instance-id: juju-dddd-machine-3
                controller-member-status: has-vote
        """)
        client = EnvJujuClient(JujuData('foo'), None, None)
        with patch.object(client, 'get_status', autospec=True,
                          return_value=status):
            with patch.object(client, 'get_controller_endpoint', autospec=True,
                              return_value='10.0.0.3') as gce_mock:
                with patch.object(client, 'get_controller_member_status',
                                  wraps=client.get_controller_member_status,
                                  ) as gcms_mock:
                    members = client.get_controller_members()
        # Machine 1 was ignored. Machine 3 is the leader, thus first.
        expected = [
            Machine('3', {
                'dns-name': '10.0.0.3',
                'instance-id': 'juju-dddd-machine-3',
                'controller-member-status': 'has-vote'}),
            Machine('0', {
                'dns-name': '10.0.0.0',
                'instance-id': 'juju-aaaa-machine-0',
                'controller-member-status': 'has-vote'}),
            Machine('2', {
                'dns-name': '10.0.0.2',
                'instance-id': 'juju-cccc-machine-2',
                'controller-member-status': 'has-vote'}),
        ]
        self.assertEqual(expected, members)
        gce_mock.assert_called_once_with()
        # get_controller_member_status must be called to ensure compatibility
        # with all version of Juju.
        self.assertEqual(4, gcms_mock.call_count)

    def test_get_controller_members_one(self):
        status = Status.from_text("""\
            model: controller
            machines:
              "0":
                dns-name: 10.0.0.0
                instance-id: juju-aaaa-machine-0
                controller-member-status: has-vote
        """)
        client = EnvJujuClient(JujuData('foo'), None, None)
        with patch.object(client, 'get_status', autospec=True,
                          return_value=status):
            with patch.object(client, 'get_controller_endpoint') as gce_mock:
                members = client.get_controller_members()
        # Machine 0 was the only choice, no need to find the leader.
        expected = [
            Machine('0', {
                'dns-name': '10.0.0.0',
                'instance-id': 'juju-aaaa-machine-0',
                'controller-member-status': 'has-vote'}),
        ]
        self.assertEqual(expected, members)
        self.assertEqual(0, gce_mock.call_count)

    def test_get_controller_leader(self):
        members = [
            Machine('3', {}),
            Machine('0', {}),
            Machine('2', {}),
        ]
        client = EnvJujuClient(JujuData('foo'), None, None)
        with patch.object(client, 'get_controller_members', autospec=True,
                          return_value=members):
            leader = client.get_controller_leader()
        self.assertEqual(Machine('3', {}), leader)

    def test_wait_for_ha(self):
        value = yaml.safe_dump({
            'machines': {
                '0': {'controller-member-status': 'has-vote'},
                '1': {'controller-member-status': 'has-vote'},
                '2': {'controller-member-status': 'has-vote'},
            },
            'services': {},
        })
        client = EnvJujuClient(JujuData('local'), None, None)
        with patch.object(client, 'get_juju_output',
                          return_value=value) as gjo_mock:
            client.wait_for_ha()
        gjo_mock.assert_called_once_with(
            'show-status', '--format', 'yaml', controller=True)

    def test_wait_for_ha_no_has_vote(self):
        value = yaml.safe_dump({
            'machines': {
                '0': {'controller-member-status': 'no-vote'},
                '1': {'controller-member-status': 'no-vote'},
                '2': {'controller-member-status': 'no-vote'},
            },
            'services': {},
        })
        client = EnvJujuClient(JujuData('local'), None, None)
        with patch.object(client, 'get_juju_output', return_value=value):
            writes = []
            with patch('jujupy.until_timeout', autospec=True,
                       return_value=[2, 1]):
                with patch.object(GroupReporter, '_write', autospec=True,
                                  side_effect=lambda _, s: writes.append(s)):
                    with self.assertRaisesRegexp(
                            Exception,
                            'Timed out waiting for voting to be enabled.'):
                        client.wait_for_ha()
            self.assertEqual(writes[:2], ['no-vote: 0, 1, 2', ' .'])
            self.assertEqual(writes[2:-1], ['.'] * (len(writes) - 3))
            self.assertEqual(writes[-1:], ['\n'])

    def test_wait_for_ha_timeout(self):
        value = yaml.safe_dump({
            'machines': {
                '0': {'controller-member-status': 'has-vote'},
                '1': {'controller-member-status': 'has-vote'},
            },
            'services': {},
        })
        client = EnvJujuClient(JujuData('local'), None, None)
        with patch('jujupy.until_timeout', lambda x: range(0)):
            with patch.object(client, 'get_juju_output', return_value=value):
                with self.assertRaisesRegexp(
                        Exception,
                        'Timed out waiting for voting to be enabled.'):
                    client.wait_for_ha()

    def test_wait_for_ha_timeout_with_status_error(self):
        value = yaml.safe_dump({
            'machines': {
                '0': {'agent-state-info': 'running'},
                '1': {'agent-state-info': 'error: foo'},
            },
            'services': {},
        })
        client = EnvJujuClient(JujuData('local'), None, None)
        with patch('jujupy.until_timeout', autospec=True, return_value=[2, 1]):
            with patch.object(client, 'get_juju_output', return_value=value):
                with self.assertRaisesRegexp(
                        ErroredUnit, '1 is in state error: foo'):
                    client.wait_for_ha()

    def test_wait_for_ha_suppresses_deadline(self):
        with self.only_status_checks(self.make_ha_status()) as client:
            client.wait_for_ha()

    def test_wait_for_ha_checks_deadline(self):
        with self.status_does_not_check(self.make_ha_status()) as client:
            with self.assertRaises(SoftDeadlineExceeded):
                client.wait_for_ha()

    def test_wait_for_deploy_started(self):
        value = yaml.safe_dump({
            'machines': {
                '0': {'agent-state': 'started'},
            },
            'applications': {
                'jenkins': {
                    'units': {
                        'jenkins/1': {'baz': 'qux'}
                    }
                }
            }
        })
        client = EnvJujuClient(JujuData('local'), None, None)
        with patch.object(client, 'get_juju_output', return_value=value):
            client.wait_for_deploy_started()

    def test_wait_for_deploy_started_timeout(self):
        value = yaml.safe_dump({
            'machines': {
                '0': {'agent-state': 'started'},
            },
            'applications': {},
        })
        client = EnvJujuClient(JujuData('local'), None, None)
        with patch('jujupy.until_timeout', lambda x: range(0)):
            with patch.object(client, 'get_juju_output', return_value=value):
                with self.assertRaisesRegexp(
                        Exception,
                        'Timed out waiting for services to start.'):
                    client.wait_for_deploy_started()

    def make_deployed_status(self):
        return {
            'machines': {
                '0': {'agent-state': 'started'},
            },
            'applications': {
                'jenkins': {
                    'units': {
                        'jenkins/1': {'baz': 'qux'}
                    }
                }
            }
        }

    def test_wait_for_deploy_started_suppresses_deadline(self):
        with self.only_status_checks(self.make_deployed_status()) as client:
            client.wait_for_deploy_started()

    def test_wait_for_deploy_started_checks_deadline(self):
        with self.status_does_not_check(self.make_deployed_status()) as client:
            with self.assertRaises(SoftDeadlineExceeded):
                client.wait_for_deploy_started()

    def test_wait_for_version(self):
        value = self.make_status_yaml('agent-version', '1.17.2', '1.17.2')
        client = EnvJujuClient(JujuData('local'), None, None)
        with patch.object(client, 'get_juju_output', return_value=value):
            client.wait_for_version('1.17.2')

    def test_wait_for_version_timeout(self):
        value = self.make_status_yaml('agent-version', '1.17.2', '1.17.1')
        client = EnvJujuClient(JujuData('local'), None, None)
        writes = []
        with patch('jujupy.until_timeout', lambda x, start=None: [x]):
            with patch.object(client, 'get_juju_output', return_value=value):
                with patch.object(GroupReporter, '_write', autospec=True,
                                  side_effect=lambda _, s: writes.append(s)):
                    with self.assertRaisesRegexp(
                            Exception, 'Some versions did not update'):
                        client.wait_for_version('1.17.2')
        self.assertEqual(writes, ['1.17.1: jenkins/0', ' .', '\n'])

    def test_wait_for_version_handles_connection_error(self):
        err = subprocess.CalledProcessError(2, 'foo')
        err.stderr = 'Unable to connect to environment'
        err = CannotConnectEnv(err)
        status = self.make_status_yaml('agent-version', '1.17.2', '1.17.2')
        actions = [err, status]

        def get_juju_output_fake(*args, **kwargs):
            action = actions.pop(0)
            if isinstance(action, Exception):
                raise action
            else:
                return action

        client = EnvJujuClient(JujuData('local'), None, None)
        with patch.object(client, 'get_juju_output', get_juju_output_fake):
            client.wait_for_version('1.17.2')

    def test_wait_for_version_raises_non_connection_error(self):
        err = Exception('foo')
        status = self.make_status_yaml('agent-version', '1.17.2', '1.17.2')
        actions = [err, status]

        def get_juju_output_fake(*args, **kwargs):
            action = actions.pop(0)
            if isinstance(action, Exception):
                raise action
            else:
                return action

        client = EnvJujuClient(JujuData('local'), None, None)
        with patch.object(client, 'get_juju_output', get_juju_output_fake):
            with self.assertRaisesRegexp(Exception, 'foo'):
                client.wait_for_version('1.17.2')

    def test_wait_for_just_machine_0(self):
        value = yaml.safe_dump({
            'machines': {
                '0': {'agent-state': 'started'},
            },
        })
        client = EnvJujuClient(JujuData('local'), None, None)
        with patch.object(client, 'get_juju_output', return_value=value):
            client.wait_for('machines-not-0', 'none')

    def test_wait_for_just_machine_0_timeout(self):
        value = yaml.safe_dump({
            'machines': {
                '0': {'agent-state': 'started'},
                '1': {'agent-state': 'started'},
            },
        })
        client = EnvJujuClient(JujuData('local'), None, None)
        with patch.object(client, 'get_juju_output', return_value=value), \
            patch('jujupy.until_timeout', lambda x: range(0)), \
            self.assertRaisesRegexp(
                Exception,
                'Timed out waiting for machines-not-0'):
            client.wait_for('machines-not-0', 'none')

    def test_set_model_constraints(self):
        client = EnvJujuClient(JujuData('bar', {}), None, '/foo')
        with patch.object(client, 'juju') as juju_mock:
            client.set_model_constraints({'bar': 'baz'})
        juju_mock.assert_called_once_with('set-model-constraints',
                                          ('bar=baz',))

    def test_get_model_config(self):
        env = JujuData('foo', None)
        fake_popen = FakePopen(yaml.safe_dump({'bar': 'baz'}), None, 0)
        client = EnvJujuClient(env, None, 'juju')
        with patch('subprocess.Popen', return_value=fake_popen) as po_mock:
            result = client.get_model_config()
        assert_juju_call(
            self, po_mock, client, (
                'juju', '--show-log',
                'model-config', '-m', 'foo:foo', '--format', 'yaml'))
        self.assertEqual({'bar': 'baz'}, result)

    def test_get_env_option(self):
        env = JujuData('foo', None)
        fake_popen = FakePopen('https://example.org/juju/tools', None, 0)
        client = EnvJujuClient(env, None, 'juju')
        with patch('subprocess.Popen', return_value=fake_popen) as mock:
            result = client.get_env_option('tools-metadata-url')
        self.assertEqual(
            mock.call_args[0][0],
            ('juju', '--show-log', 'model-config', '-m', 'foo:foo',
             'tools-metadata-url'))
        self.assertEqual('https://example.org/juju/tools', result)

    def test_set_env_option(self):
        env = JujuData('foo')
        client = EnvJujuClient(env, None, 'juju')
        with patch('subprocess.check_call') as mock:
            client.set_env_option(
                'tools-metadata-url', 'https://example.org/juju/tools')
        environ = dict(os.environ)
        environ['JUJU_HOME'] = client.env.juju_home
        mock.assert_called_with(
            ('juju', '--show-log', 'model-config', '-m', 'foo:foo',
             'tools-metadata-url=https://example.org/juju/tools'))

    def test_unset_env_option(self):
        env = JujuData('foo')
        client = EnvJujuClient(env, None, 'juju')
        with patch('subprocess.check_call') as mock:
            client.unset_env_option('tools-metadata-url')
        environ = dict(os.environ)
        environ['JUJU_HOME'] = client.env.juju_home
        mock.assert_called_with(
            ('juju', '--show-log', 'model-config', '-m', 'foo:foo',
             '--reset', 'tools-metadata-url'))

    def test_set_testing_agent_metadata_url(self):
        env = JujuData(None, {'type': 'foo'})
        client = EnvJujuClient(env, None, None)
        with patch.object(client, 'get_env_option') as mock_get:
            mock_get.return_value = 'https://example.org/juju/tools'
            with patch.object(client, 'set_env_option') as mock_set:
                client.set_testing_agent_metadata_url()
        mock_get.assert_called_with('agent-metadata-url')
        mock_set.assert_called_with(
            'agent-metadata-url',
            'https://example.org/juju/testing/tools')

    def test_set_testing_agent_metadata_url_noop(self):
        env = JujuData(None, {'type': 'foo'})
        client = EnvJujuClient(env, None, None)
        with patch.object(client, 'get_env_option') as mock_get:
            mock_get.return_value = 'https://example.org/juju/testing/tools'
            with patch.object(client, 'set_env_option') as mock_set:
                client.set_testing_agent_metadata_url()
        mock_get.assert_called_with('agent-metadata-url',)
        self.assertEqual(0, mock_set.call_count)

    def test_juju(self):
        env = JujuData('qux')
        client = EnvJujuClient(env, None, 'juju')
        with patch('subprocess.check_call') as mock:
            client.juju('foo', ('bar', 'baz'))
        environ = dict(os.environ)
        environ['JUJU_HOME'] = client.env.juju_home
        mock.assert_called_with(('juju', '--show-log', 'foo', '-m', 'qux:qux',
                                 'bar', 'baz'))

    def test_expect_returns_pexpect_spawn_object(self):
        env = JujuData('qux')
        client = EnvJujuClient(env, None, 'juju')
        with patch('pexpect.spawn') as mock:
            process = client.expect('foo', ('bar', 'baz'))

        self.assertIs(process, mock.return_value)
        mock.assert_called_once_with('juju --show-log foo -m qux:qux bar baz')

    def test_expect_uses_provided_envvar_path(self):
        from pexpect import ExceptionPexpect
        env = JujuData('qux')
        client = EnvJujuClient(env, None, 'juju')

        with temp_dir() as empty_path:
            broken_envvars = dict(PATH=empty_path)
            self.assertRaises(
                ExceptionPexpect,
                client.expect,
                'ls', (), extra_env=broken_envvars,
                )

    def test_juju_env(self):
        env = JujuData('qux')
        client = EnvJujuClient(env, None, '/foobar/baz')

        def check_path(*args, **kwargs):
            self.assertRegexpMatches(os.environ['PATH'], r'/foobar\:')
        with patch('subprocess.check_call', side_effect=check_path):
            client.juju('foo', ('bar', 'baz'))

    def test_juju_no_check(self):
        env = JujuData('qux')
        client = EnvJujuClient(env, None, 'juju')
        environ = dict(os.environ)
        environ['JUJU_HOME'] = client.env.juju_home
        with patch('subprocess.call') as mock:
            client.juju('foo', ('bar', 'baz'), check=False)
        mock.assert_called_with(('juju', '--show-log', 'foo', '-m', 'qux:qux',
                                 'bar', 'baz'))

    def test_juju_no_check_env(self):
        env = JujuData('qux')
        client = EnvJujuClient(env, None, '/foobar/baz')

        def check_path(*args, **kwargs):
            self.assertRegexpMatches(os.environ['PATH'], r'/foobar\:')
        with patch('subprocess.call', side_effect=check_path):
            client.juju('foo', ('bar', 'baz'), check=False)

    def test_juju_timeout(self):
        env = JujuData('qux')
        client = EnvJujuClient(env, None, '/foobar/baz')
        with patch('subprocess.check_call') as cc_mock:
            client.juju('foo', ('bar', 'baz'), timeout=58)
        self.assertEqual(cc_mock.call_args[0][0], (
            sys.executable, get_timeout_path(), '58.00', '--', 'baz',
            '--show-log', 'foo', '-m', 'qux:qux', 'bar', 'baz'))

    def test_juju_juju_home(self):
        env = JujuData('qux')
        os.environ['JUJU_HOME'] = 'foo'
        client = EnvJujuClient(env, None, '/foobar/baz')

        def check_home(*args, **kwargs):
            self.assertEqual(os.environ['JUJU_HOME'], 'foo')
            yield
            self.assertEqual(os.environ['JUJU_HOME'], 'asdf')
            yield

        with patch('subprocess.check_call', side_effect=check_home):
            client.juju('foo', ('bar', 'baz'))
            client.env.juju_home = 'asdf'
            client.juju('foo', ('bar', 'baz'))

    def test_juju_extra_env(self):
        env = JujuData('qux')
        client = EnvJujuClient(env, None, 'juju')
        extra_env = {'JUJU': '/juju', 'JUJU_HOME': client.env.juju_home}

        def check_env(*args, **kwargs):
            self.assertEqual('/juju', os.environ['JUJU'])

        with patch('subprocess.check_call', side_effect=check_env) as mock:
            client.juju('quickstart', ('bar', 'baz'), extra_env=extra_env)
        mock.assert_called_with(
            ('juju', '--show-log', 'quickstart', '-m', 'qux:qux',
             'bar', 'baz'))

    def test_juju_backup_with_tgz(self):
        env = JujuData('qux')
        client = EnvJujuClient(env, None, '/foobar/baz')

        with patch(
                'subprocess.Popen',
                return_value=FakePopen('foojuju-backup-24.tgzz', '', 0),
                ) as popen_mock:
            backup_file = client.backup()
        self.assertEqual(backup_file, os.path.abspath('juju-backup-24.tgz'))
        assert_juju_call(self, popen_mock, client, ('baz', '--show-log',
                         'create-backup', '-m', 'qux:qux'))

    def test_juju_backup_with_tar_gz(self):
        env = JujuData('qux')
        client = EnvJujuClient(env, None, '/foobar/baz')
        with patch('subprocess.Popen',
                   return_value=FakePopen(
                       'foojuju-backup-123-456.tar.gzbar', '', 0)):
            backup_file = client.backup()
        self.assertEqual(
            backup_file, os.path.abspath('juju-backup-123-456.tar.gz'))

    def test_juju_backup_no_file(self):
        env = JujuData('qux')
        client = EnvJujuClient(env, None, '/foobar/baz')
        with patch('subprocess.Popen', return_value=FakePopen('', '', 0)):
            with self.assertRaisesRegexp(
                    Exception, 'The backup file was not found in output'):
                client.backup()

    def test_juju_backup_wrong_file(self):
        env = JujuData('qux')
        client = EnvJujuClient(env, None, '/foobar/baz')
        with patch('subprocess.Popen',
                   return_value=FakePopen('mumu-backup-24.tgz', '', 0)):
            with self.assertRaisesRegexp(
                    Exception, 'The backup file was not found in output'):
                client.backup()

    def test_juju_backup_environ(self):
        env = JujuData('qux')
        client = EnvJujuClient(env, None, '/foobar/baz')
        environ = client._shell_environ()

        def side_effect(*args, **kwargs):
            self.assertEqual(environ, os.environ)
            return FakePopen('foojuju-backup-123-456.tar.gzbar', '', 0)
        with patch('subprocess.Popen', side_effect=side_effect):
            client.backup()
            self.assertNotEqual(environ, os.environ)

    def test_restore_backup(self):
        env = JujuData('qux')
        client = EnvJujuClient(env, None, '/foobar/baz')
        with patch.object(client, 'get_juju_output') as gjo_mock:
            result = client.restore_backup('quxx')
        gjo_mock.assert_called_once_with('restore-backup', '-b',
                                         '--constraints', 'mem=2G',
                                         '--file', 'quxx')
        self.assertIs(gjo_mock.return_value, result)

    def test_restore_backup_async(self):
        env = JujuData('qux')
        client = EnvJujuClient(env, None, '/foobar/baz')
        with patch.object(client, 'juju_async') as gjo_mock:
            result = client.restore_backup_async('quxx')
        gjo_mock.assert_called_once_with('restore-backup', (
            '-b', '--constraints', 'mem=2G', '--file', 'quxx'))
        self.assertIs(gjo_mock.return_value, result)

    def test_enable_ha(self):
        env = JujuData('qux')
        client = EnvJujuClient(env, None, '/foobar/baz')
        with patch.object(client, 'juju', autospec=True) as eha_mock:
            client.enable_ha()
        eha_mock.assert_called_once_with('enable-ha', ('-n', '3'))

    def test_juju_async(self):
        env = JujuData('qux')
        client = EnvJujuClient(env, None, '/foobar/baz')
        with patch('subprocess.Popen') as popen_class_mock:
            with client.juju_async('foo', ('bar', 'baz')) as proc:
                assert_juju_call(
                    self,
                    popen_class_mock,
                    client,
                    ('baz', '--show-log', 'foo', '-m', 'qux:qux',
                     'bar', 'baz'))
                self.assertIs(proc, popen_class_mock.return_value)
                self.assertEqual(proc.wait.call_count, 0)
                proc.wait.return_value = 0
        proc.wait.assert_called_once_with()

    def test_juju_async_failure(self):
        env = JujuData('qux')
        client = EnvJujuClient(env, None, '/foobar/baz')
        with patch('subprocess.Popen') as popen_class_mock:
            with self.assertRaises(subprocess.CalledProcessError) as err_cxt:
                with client.juju_async('foo', ('bar', 'baz')):
                    proc_mock = popen_class_mock.return_value
                    proc_mock.wait.return_value = 23
        self.assertEqual(err_cxt.exception.returncode, 23)
        self.assertEqual(err_cxt.exception.cmd, (
            'baz', '--show-log', 'foo', '-m', 'qux:qux', 'bar', 'baz'))

    def test_juju_async_environ(self):
        env = JujuData('qux')
        client = EnvJujuClient(env, None, '/foobar/baz')
        environ = client._shell_environ()
        proc_mock = Mock()
        with patch('subprocess.Popen') as popen_class_mock:

            def check_environ(*args, **kwargs):
                self.assertEqual(environ, os.environ)
                return proc_mock
            popen_class_mock.side_effect = check_environ
            proc_mock.wait.return_value = 0
            with client.juju_async('foo', ('bar', 'baz')):
                pass
            self.assertNotEqual(environ, os.environ)

    def test_is_jes_enabled(self):
        # EnvJujuClient knows that JES is always enabled, and doesn't need to
        # shell out.
        env = JujuData('qux')
        client = EnvJujuClient(env, None, '/foobar/baz')
        fake_popen = FakePopen(' %s' % SYSTEM, None, 0)
        with patch('subprocess.Popen',
                   return_value=fake_popen) as po_mock:
            self.assertTrue(client.is_jes_enabled())
        self.assertEqual(0, po_mock.call_count)

    def test_get_jes_command(self):
        env = JujuData('qux')
        client = EnvJujuClient(env, None, '/foobar/baz')
        # Juju 1.24 and older do not have a JES command. It is an error
        # to call get_jes_command when is_jes_enabled is False
        fake_popen = FakePopen(' %s' % SYSTEM, None, 0)
        with patch('subprocess.Popen',
                   return_value=fake_popen) as po_mock:
            self.assertEqual(KILL_CONTROLLER, client.get_jes_command())
        self.assertEqual(0, po_mock.call_count)

    def test_get_juju_timings(self):
        env = JujuData('foo')
        client = EnvJujuClient(env, None, 'my/juju/bin')
        client._backend.juju_timings = {("juju", "op1"): [1],
                                        ("juju", "op2"): [2]}
        flattened_timings = client.get_juju_timings()
        expected = {"juju op1": [1], "juju op2": [2]}
        self.assertEqual(flattened_timings, expected)

    def test_deployer(self):
        client = EnvJujuClient(JujuData('foo', {'type': 'local'}),
                               '1.23-series-arch', None)
        with patch.object(EnvJujuClient, 'juju') as mock:
            client.deployer('bundle:~juju-qa/some-bundle')
        mock.assert_called_with(
            'deployer', ('-e', 'foo:foo', '--debug', '--deploy-delay',
                         '10', '--timeout', '3600', '--config',
                         'bundle:~juju-qa/some-bundle'),
            True, include_e=False
        )

    def test_deployer_with_bundle_name(self):
        client = EnvJujuClient(JujuData('foo', {'type': 'local'}),
                               '2.0.0-series-arch', None)
        with patch.object(EnvJujuClient, 'juju') as mock:
            client.deployer('bundle:~juju-qa/some-bundle', 'name')
        mock.assert_called_with(
            'deployer', ('-e', 'foo:foo', '--debug', '--deploy-delay',
                         '10', '--timeout', '3600', '--config',
                         'bundle:~juju-qa/some-bundle', 'name'),
            True, include_e=False
        )

    def test_quickstart_maas(self):
        client = EnvJujuClient(JujuData(None, {'type': 'maas'}),
                               '1.23-series-arch', '/juju')
        with patch.object(EnvJujuClient, 'juju') as mock:
            client.quickstart('bundle:~juju-qa/some-bundle')
        mock.assert_called_with(
            'quickstart',
            ('--constraints', 'mem=2G', '--no-browser',
             'bundle:~juju-qa/some-bundle'), False, extra_env={'JUJU': '/juju'}
        )

    def test_quickstart_local(self):
        client = EnvJujuClient(JujuData(None, {'type': 'local'}),
                               '1.23-series-arch', '/juju')
        with patch.object(EnvJujuClient, 'juju') as mock:
            client.quickstart('bundle:~juju-qa/some-bundle')
        mock.assert_called_with(
            'quickstart',
            ('--constraints', 'mem=2G', '--no-browser',
             'bundle:~juju-qa/some-bundle'), True, extra_env={'JUJU': '/juju'}
        )

    def test_quickstart_nonlocal(self):
        client = EnvJujuClient(JujuData(None, {'type': 'nonlocal'}),
                               '1.23-series-arch', '/juju')
        with patch.object(EnvJujuClient, 'juju') as mock:
            client.quickstart('bundle:~juju-qa/some-bundle')
        mock.assert_called_with(
            'quickstart',
            ('--constraints', 'mem=2G', '--no-browser',
             'bundle:~juju-qa/some-bundle'), False, extra_env={'JUJU': '/juju'}
        )

    def test_quickstart_template(self):
        client = EnvJujuClient(JujuData(None, {'type': 'local'}),
                               '1.23-series-arch', '/juju')
        with patch.object(EnvJujuClient, 'juju') as mock:
            client.quickstart('bundle:~juju-qa/some-{container}-bundle')
        mock.assert_called_with(
            'quickstart', (
                '--constraints', 'mem=2G', '--no-browser',
                'bundle:~juju-qa/some-lxd-bundle'),
            True, extra_env={'JUJU': '/juju'})

    def test_action_do(self):
        client = EnvJujuClient(JujuData(None, {'type': 'local'}),
                               '1.23-series-arch', None)
        with patch.object(EnvJujuClient, 'get_juju_output') as mock:
            mock.return_value = \
                "Action queued with id: 5a92ec93-d4be-4399-82dc-7431dbfd08f9"
            id = client.action_do("foo/0", "myaction", "param=5")
            self.assertEqual(id, "5a92ec93-d4be-4399-82dc-7431dbfd08f9")
        mock.assert_called_once_with(
            'run-action', 'foo/0', 'myaction', "param=5"
        )

    def test_action_do_error(self):
        client = EnvJujuClient(JujuData(None, {'type': 'local'}),
                               '1.23-series-arch', None)
        with patch.object(EnvJujuClient, 'get_juju_output') as mock:
            mock.return_value = "some bad text"
            with self.assertRaisesRegexp(Exception,
                                         "Action id not found in output"):
                client.action_do("foo/0", "myaction", "param=5")

    def test_action_fetch(self):
        client = EnvJujuClient(JujuData(None, {'type': 'local'}),
                               '1.23-series-arch', None)
        with patch.object(EnvJujuClient, 'get_juju_output') as mock:
            ret = "status: completed\nfoo: bar"
            mock.return_value = ret
            out = client.action_fetch("123")
            self.assertEqual(out, ret)
        mock.assert_called_once_with(
            'show-action-output', '123', "--wait", "1m"
        )

    def test_action_fetch_timeout(self):
        client = EnvJujuClient(JujuData(None, {'type': 'local'}),
                               '1.23-series-arch', None)
        ret = "status: pending\nfoo: bar"
        with patch.object(EnvJujuClient,
                          'get_juju_output', return_value=ret):
            with self.assertRaisesRegexp(Exception,
                                         "timed out waiting for action"):
                client.action_fetch("123")

    def test_action_do_fetch(self):
        client = EnvJujuClient(JujuData(None, {'type': 'local'}),
                               '1.23-series-arch', None)
        with patch.object(EnvJujuClient, 'get_juju_output') as mock:
            ret = "status: completed\nfoo: bar"
            # setting side_effect to an iterable will return the next value
            # from the list each time the function is called.
            mock.side_effect = [
                "Action queued with id: 5a92ec93-d4be-4399-82dc-7431dbfd08f9",
                ret]
            out = client.action_do_fetch("foo/0", "myaction", "param=5")
            self.assertEqual(out, ret)

    def test_run(self):
        client = fake_juju_client(cls=EnvJujuClient)
        run_list = [
            {"MachineId": "1",
             "Stdout": "Linux\n",
             "ReturnCode": 255,
             "Stderr": "Permission denied (publickey,password)"}]
        run_output = json.dumps(run_list)
        with patch.object(client._backend, 'get_juju_output',
                          return_value=run_output) as gjo_mock:
            result = client.run(('wname',), applications=['foo', 'bar'])
        self.assertEqual(run_list, result)
        gjo_mock.assert_called_once_with(
            'run', ('--format', 'json', '--application', 'foo,bar', 'wname'),
            frozenset(
                ['address-allocation', 'migration']), 'foo',
            'name:name', user_name=None)

    def test_list_space(self):
        client = EnvJujuClient(JujuData(None, {'type': 'local'}),
                               '1.23-series-arch', None)
        yaml_dict = {'foo': 'bar'}
        output = yaml.safe_dump(yaml_dict)
        with patch.object(client, 'get_juju_output', return_value=output,
                          autospec=True) as gjo_mock:
            result = client.list_space()
        self.assertEqual(result, yaml_dict)
        gjo_mock.assert_called_once_with('list-space')

    def test_add_space(self):
        client = EnvJujuClient(JujuData(None, {'type': 'local'}),
                               '1.23-series-arch', None)
        with patch.object(client, 'juju', autospec=True) as juju_mock:
            client.add_space('foo-space')
        juju_mock.assert_called_once_with('add-space', ('foo-space'))

    def test_add_subnet(self):
        client = EnvJujuClient(JujuData(None, {'type': 'local'}),
                               '1.23-series-arch', None)
        with patch.object(client, 'juju', autospec=True) as juju_mock:
            client.add_subnet('bar-subnet', 'foo-space')
        juju_mock.assert_called_once_with('add-subnet',
                                          ('bar-subnet', 'foo-space'))

    def test__shell_environ_uses_pathsep(self):
        client = EnvJujuClient(JujuData('foo'), None, 'foo/bar/juju')
        with patch('os.pathsep', '!'):
            environ = client._shell_environ()
        self.assertRegexpMatches(environ['PATH'], r'foo/bar\!')

    def test_set_config(self):
        client = EnvJujuClient(JujuData('bar', {}), None, '/foo')
        with patch.object(client, 'juju') as juju_mock:
            client.set_config('foo', {'bar': 'baz'})
        juju_mock.assert_called_once_with('config', ('foo', 'bar=baz'))

    def test_get_config(self):
        def output(*args, **kwargs):
            return yaml.safe_dump({
                'charm': 'foo',
                'service': 'foo',
                'settings': {
                    'dir': {
                        'default': 'true',
                        'description': 'bla bla',
                        'type': 'string',
                        'value': '/tmp/charm-dir',
                    }
                }
            })
        expected = yaml.safe_load(output())
        client = EnvJujuClient(JujuData('bar', {}), None, '/foo')
        with patch.object(client, 'get_juju_output',
                          side_effect=output) as gjo_mock:
            results = client.get_config('foo')
        self.assertEqual(expected, results)
        gjo_mock.assert_called_once_with('config', 'foo')

    def test_get_service_config(self):
        def output(*args, **kwargs):
            return yaml.safe_dump({
                'charm': 'foo',
                'service': 'foo',
                'settings': {
                    'dir': {
                        'default': 'true',
                        'description': 'bla bla',
                        'type': 'string',
                        'value': '/tmp/charm-dir',
                    }
                }
            })
        expected = yaml.safe_load(output())
        client = EnvJujuClient(JujuData('bar', {}), None, '/foo')
        with patch.object(client, 'get_juju_output', side_effect=output):
            results = client.get_service_config('foo')
        self.assertEqual(expected, results)

    def test_get_service_config_timesout(self):
        client = EnvJujuClient(JujuData('foo', {}), None, '/foo')
        with patch('jujupy.until_timeout', return_value=range(0)):
            with self.assertRaisesRegexp(
                    Exception, 'Timed out waiting for juju get'):
                client.get_service_config('foo')

    def test_upgrade_mongo(self):
        client = EnvJujuClient(JujuData('bar', {}), None, '/foo')
        with patch.object(client, 'juju') as juju_mock:
            client.upgrade_mongo()
        juju_mock.assert_called_once_with('upgrade-mongo', ())

    def test_enable_feature(self):
        client = EnvJujuClient(JujuData('bar', {}), None, '/foo')
        self.assertEqual(set(), client.feature_flags)
        client.enable_feature('actions')
        self.assertEqual(set(['actions']), client.feature_flags)

    def test_enable_feature_invalid(self):
        client = EnvJujuClient(JujuData('bar', {}), None, '/foo')
        self.assertEqual(set(), client.feature_flags)
        with self.assertRaises(ValueError) as ctx:
            client.enable_feature('nomongo')
        self.assertEqual(str(ctx.exception), "Unknown feature flag: 'nomongo'")

    def test_is_juju1x(self):
        client = EnvJujuClient(None, '1.25.5', None)
        self.assertTrue(client.is_juju1x())

    def test_is_juju1x_false(self):
        client = EnvJujuClient(None, '2.0.0', None)
        self.assertFalse(client.is_juju1x())

    def test__get_register_command_returns_register_token(self):
        output = dedent("""\
        User "x" added
        User "x" granted read access to model "y"
        Please send this command to x:
            juju register AaBbCc""")
        output_cmd = 'AaBbCc'
        fake_client = fake_juju_client()

        register_cmd = fake_client._get_register_command(output)
        self.assertEqual(register_cmd, output_cmd)

    def test_revoke(self):
        fake_client = fake_juju_client()
        username = 'fakeuser'
        model = 'foo'
        default_permissions = 'read'
        default_model = fake_client.model_name
        default_controller = fake_client.env.controller.name

        with patch.object(fake_client, 'juju', return_value=True):
            fake_client.revoke(username)
            fake_client.juju.assert_called_with('revoke',
                                                ('-c', default_controller,
                                                 username, default_permissions,
                                                 default_model),
                                                include_e=False)

            fake_client.revoke(username, model)
            fake_client.juju.assert_called_with('revoke',
                                                ('-c', default_controller,
                                                 username, default_permissions,
                                                 model),
                                                include_e=False)

            fake_client.revoke(username, model, permissions='write')
            fake_client.juju.assert_called_with('revoke',
                                                ('-c', default_controller,
                                                 username, 'write', model),
                                                include_e=False)

    def test_add_user_perms(self):
        fake_client = fake_juju_client()
        username = 'fakeuser'

        # Ensure add_user returns expected value.
        self.assertEqual(
            fake_client.add_user_perms(username),
            get_user_register_token(username))

    @staticmethod
    def assert_add_user_perms(model, permissions):
        fake_client = fake_juju_client()
        username = 'fakeuser'
        output = get_user_register_command_info(username)
        if permissions is None:
            permissions = 'login'
        expected_args = [username, '-c', fake_client.env.controller.name]
        with patch.object(fake_client, 'get_juju_output',
                          return_value=output) as get_output:
            with patch.object(fake_client, 'juju') as mock_juju:
                fake_client.add_user_perms(username, model, permissions)
                if model is None:
                    model = fake_client.env.environment
                get_output.assert_called_with(
                    'add-user', *expected_args, include_e=False)
                if permissions == 'login':
                    mock_juju.assert_called_once_with(
                        'grant',
                        ('fakeuser', permissions,
                         '-c', fake_client.env.controller.name),
                        include_e=False)
                else:
                    mock_juju.assert_called_once_with(
                        'grant',
                        ('fakeuser', permissions,
                         model,
                         '-c', fake_client.env.controller.name),
                        include_e=False)

    def test_assert_add_user_permissions(self):
        model = 'foo'
        permissions = 'write'

        # Check using default model and permissions
        self.assert_add_user_perms(None, None)

        # Check explicit model & default permissions
        self.assert_add_user_perms(model, None)

        # Check explicit model & permissions
        self.assert_add_user_perms(model, permissions)

        # Check default model & explicit permissions
        self.assert_add_user_perms(None, permissions)

    def test_disable_user(self):
        env = JujuData('foo')
        username = 'fakeuser'
        client = EnvJujuClient(env, None, None)
        with patch.object(client, 'juju') as mock:
            client.disable_user(username)
        mock.assert_called_with(
            'disable-user', ('-c', 'foo', 'fakeuser'), include_e=False)

    def test_enable_user(self):
        env = JujuData('foo')
        username = 'fakeuser'
        client = EnvJujuClient(env, None, None)
        with patch.object(client, 'juju') as mock:
            client.enable_user(username)
        mock.assert_called_with(
            'enable-user', ('-c', 'foo', 'fakeuser'), include_e=False)

    def test_logout(self):
        env = JujuData('foo')
        client = EnvJujuClient(env, None, None)
        with patch.object(client, 'juju') as mock:
            client.logout()
        mock.assert_called_with(
            'logout', ('-c', 'foo'), include_e=False)

    def test_create_cloned_environment(self):
        fake_client = fake_juju_client()
        fake_client.bootstrap()
        # fake_client_environ = fake_client._shell_environ()
        controller_name = 'user_controller'
        cloned = fake_client.create_cloned_environment(
            'fakehome',
            controller_name
        )
        self.assertIs(fake_client.__class__, type(cloned))
        self.assertEqual(cloned.env.juju_home, 'fakehome')
        self.assertEqual(cloned.env.controller.name, controller_name)
        self.assertEqual(fake_client.env.controller.name, 'name')

    def test_list_clouds(self):
        env = JujuData('foo')
        client = EnvJujuClient(env, None, None)
        with patch.object(client, 'get_juju_output') as mock:
            client.list_clouds()
        mock.assert_called_with(
            'list-clouds', '--format', 'json', include_e=False)

    def test_show_controller(self):
        env = JujuData('foo')
        client = EnvJujuClient(env, None, None)
        with patch.object(client, 'get_juju_output') as mock:
            client.show_controller()
        mock.assert_called_with(
            'show-controller', '--format', 'json', include_e=False)

    def test_ssh_keys(self):
        client = EnvJujuClient(JujuData('foo'), None, None)
        given_output = 'ssh keys output'
        with patch.object(client, 'get_juju_output', autospec=True,
                          return_value=given_output) as mock:
            output = client.ssh_keys()
        self.assertEqual(output, given_output)
        mock.assert_called_once_with('ssh-keys')

    def test_ssh_keys_full(self):
        client = EnvJujuClient(JujuData('foo'), None, None)
        given_output = 'ssh keys full output'
        with patch.object(client, 'get_juju_output', autospec=True,
                          return_value=given_output) as mock:
            output = client.ssh_keys(full=True)
        self.assertEqual(output, given_output)
        mock.assert_called_once_with('ssh-keys', '--full')

    def test_add_ssh_key(self):
        client = EnvJujuClient(JujuData('foo'), None, None)
        with patch.object(client, 'get_juju_output', autospec=True,
                          return_value='') as mock:
            output = client.add_ssh_key('ak', 'bk')
        self.assertEqual(output, '')
        mock.assert_called_once_with(
            'add-ssh-key', 'ak', 'bk', merge_stderr=True)

    def test_remove_ssh_key(self):
        client = EnvJujuClient(JujuData('foo'), None, None)
        with patch.object(client, 'get_juju_output', autospec=True,
                          return_value='') as mock:
            output = client.remove_ssh_key('ak', 'bk')
        self.assertEqual(output, '')
        mock.assert_called_once_with(
            'remove-ssh-key', 'ak', 'bk', merge_stderr=True)

    def test_import_ssh_key(self):
        client = EnvJujuClient(JujuData('foo'), None, None)
        with patch.object(client, 'get_juju_output', autospec=True,
                          return_value='') as mock:
            output = client.import_ssh_key('gh:au', 'lp:bu')
        self.assertEqual(output, '')
        mock.assert_called_once_with(
            'import-ssh-key', 'gh:au', 'lp:bu', merge_stderr=True)


class TestEnvJujuClient2B8(ClientTest):

    def test_remove_service(self):
        env = EnvJujuClient2B7(
            JujuData('foo', {'type': 'local'}), '1.234-76', None)
        with patch.object(env, 'juju') as mock_juju:
            env.remove_service('mondogb')
        mock_juju.assert_called_with('remove-service', ('mondogb',))

    def test_deployer(self):
        client = EnvJujuClient2B8(JujuData('foo', {'type': 'local'}),
                                  '1.23-series-arch', None)
        with patch.object(EnvJujuClient, 'juju') as mock:
            client.deployer('bundle:~juju-qa/some-bundle')
        mock.assert_called_with(
            'deployer', ('-e', 'local.foo:foo', '--debug', '--deploy-delay',
                         '10', '--timeout', '3600', '--config',
                         'bundle:~juju-qa/some-bundle'),
            True, include_e=False
        )

    def test_deployer_with_bundle_name(self):
        client = EnvJujuClient2B8(JujuData('foo', {'type': 'local'}),
                                  '2.0.0-series-arch', None)
        with patch.object(EnvJujuClient, 'juju') as mock:
            client.deployer('bundle:~juju-qa/some-bundle', 'name')
        mock.assert_called_with(
            'deployer', ('-e', 'local.foo:foo', '--debug', '--deploy-delay',
                         '10', '--timeout', '3600', '--config',
                         'bundle:~juju-qa/some-bundle', 'name'),
            True, include_e=False
        )


class TestEnvJujuClient2B9(ClientTest):

    def test_get_model_uuid_returns_uuid(self):
        model_uuid = '9ed1bde9-45c6-4d41-851d-33fdba7fa194'
        yaml_string = dedent("""\
        foo:
          name: foo
          model-uuid: {uuid}
          controller-uuid: eb67e1eb-6c54-45f5-8b6a-b6243be97202
          owner: admin@local
          cloud: lxd
          region: localhost
          type: lxd
          life: alive
          status:
            current: available
            since: 1 minute ago
          users:
            admin@local:
              display-name: admin
              access: admin
              last-connection: just now
            """.format(uuid=model_uuid))
        client = EnvJujuClient2B9(JujuData('foo'), None, None)
        with patch.object(client, 'get_juju_output') as m_get_juju_output:
            m_get_juju_output.return_value = yaml_string
            self.assertEqual(
                client.get_model_uuid(),
                model_uuid
            )
            m_get_juju_output.assert_called_once_with(
                'show-model', '--format', 'yaml')

    def test_add_user_perms(self):
        fake_client = fake_juju_client(cls=EnvJujuClient2B9)
        username = 'fakeuser'
        model = 'foo'
        permissions = 'write'
        output = get_user_register_command_info(username)

        def _get_expected_args(model=None, permissions=None):
            return [
                username,
                '--models', model or fake_client.env.environment,
                '--acl', permissions or 'read',
                '-c', fake_client.env.controller.name]

        # Ensure add_user_perms returns expected value.
        self.assertEqual(
            fake_client.add_user_perms(username),
            get_user_register_token(username))

        with patch.object(fake_client, 'get_juju_output',
                          return_value=output) as get_output:
            # Check using default model and permissions
            fake_client.add_user_perms(username)
            expected_args = _get_expected_args()
            get_output.assert_called_with(
                'add-user', *expected_args, include_e=False)

            # Check explicit model & default permissions
            fake_client.add_user_perms(username, model)
            expected_args = _get_expected_args(model)
            get_output.assert_called_with(
                'add-user', *expected_args, include_e=False)

            # Check explicit model & permissions
            fake_client.add_user_perms(username, model, permissions)
            expected_args = _get_expected_args(model, permissions)
            get_output.assert_called_with(
                'add-user', *expected_args, include_e=False)

            # Check default model & explicit permissions
            fake_client.add_user_perms(username, permissions=permissions)
            expected_args = _get_expected_args(permissions=permissions)
            get_output.assert_called_with(
                'add-user', *expected_args, include_e=False)

<<<<<<< HEAD
=======
    def test_set_config(self):
        client = EnvJujuClient2B9(JujuData('bar', {}), None, '/foo')
        with patch.object(client, 'juju') as juju_mock:
            client.set_config('foo', {'bar': 'baz'})
        juju_mock.assert_called_once_with('set-config', ('foo', 'bar=baz'))

    def test_get_config(self):
        def output(*args, **kwargs):
            return yaml.safe_dump({
                'charm': 'foo',
                'service': 'foo',
                'settings': {
                    'dir': {
                        'default': 'true',
                        'description': 'bla bla',
                        'type': 'string',
                        'value': '/tmp/charm-dir',
                    }
                }
            })
        expected = yaml.safe_load(output())
        client = EnvJujuClient2B9(JujuData('bar', {}), None, '/foo')
        with patch.object(client, 'get_juju_output',
                          side_effect=output) as gjo_mock:
            results = client.get_config('foo')
        self.assertEqual(expected, results)
        gjo_mock.assert_called_once_with('get-config', 'foo')

>>>>>>> c1140aad
    def test_get_model_config(self):
        env = JujuData('foo', None)
        fake_popen = FakePopen(yaml.safe_dump({'bar': 'baz'}), None, 0)
        client = EnvJujuClient2B9(env, None, 'juju')
        with patch('subprocess.Popen', return_value=fake_popen) as po_mock:
            result = client.get_model_config()
        assert_juju_call(
            self, po_mock, client, (
                'juju', '--show-log',
                'get-model-config',
                '-m', 'foo:foo',
                '--format', 'yaml'))
        self.assertEqual({'bar': 'baz'}, result)

    def test_get_env_option(self):
        env = JujuData('foo', None)
        fake_popen = FakePopen('https://example.org/juju/tools', None, 0)
        client = EnvJujuClient2B9(env, None, 'juju')
        with patch('subprocess.Popen', return_value=fake_popen) as mock:
            result = client.get_env_option('tools-metadata-url')
        self.assertEqual(
            mock.call_args[0][0],
            ('juju', '--show-log', 'get-model-config', '-m', 'foo:foo',
             'tools-metadata-url'))
        self.assertEqual('https://example.org/juju/tools', result)

    def test_set_env_option(self):
        env = JujuData('foo')
        client = EnvJujuClient2B9(env, None, 'juju')
        with patch('subprocess.check_call') as mock:
            client.set_env_option(
                'tools-metadata-url', 'https://example.org/juju/tools')
        environ = dict(os.environ)
        environ['JUJU_HOME'] = client.env.juju_home
        mock.assert_called_with(
            ('juju', '--show-log', 'set-model-config', '-m', 'foo:foo',
             'tools-metadata-url=https://example.org/juju/tools'))

    def test_unset_env_option(self):
        env = JujuData('foo')
        client = EnvJujuClient2B9(env, None, 'juju')
        with patch('subprocess.check_call') as mock:
            client.unset_env_option('tools-metadata-url')
        environ = dict(os.environ)
        environ['JUJU_HOME'] = client.env.juju_home
        mock.assert_called_with(
            ('juju', '--show-log', 'unset-model-config', '-m', 'foo:foo',
             'tools-metadata-url'))


class TestEnvJujuClient2B7(ClientTest):

    def test_get_controller_model_name(self):
        models = {
            'models': [
                {'name': 'admin', 'model-uuid': 'aaaa'},
                {'name': 'bar', 'model-uuid': 'bbbb'}],
            'current-model': 'bar'
        }
        client = EnvJujuClient2B7(JujuData('foo'), None, None)
        with patch.object(client, 'get_models',
                          return_value=models) as gm_mock:
            controller_name = client.get_controller_model_name()
        self.assertEqual(0, gm_mock.call_count)
        self.assertEqual('admin', controller_name)

    def test_get_controller_model_name_without_controller(self):
        models = {
            'models': [
                {'name': 'bar', 'model-uuid': 'aaaa'},
                {'name': 'baz', 'model-uuid': 'bbbb'}],
            'current-model': 'bar'
        }
        client = EnvJujuClient2B7(JujuData('foo'), None, None)
        with patch.object(client, 'get_models', return_value=models):
            controller_name = client.get_controller_model_name()
        self.assertEqual('admin', controller_name)

    def test_get_controller_model_name_no_models(self):
        client = EnvJujuClient2B7(JujuData('foo'), None, None)
        with patch.object(client, 'get_models', return_value={}):
            controller_name = client.get_controller_model_name()
        self.assertEqual('admin', controller_name)

    def test_get_controller_client(self):
        client = EnvJujuClient2B7(
            JujuData('foo', {'bar': 'baz'}, 'myhome'), None, None)
        controller_client = client.get_controller_client()
        controller_env = controller_client.env
        self.assertEqual('admin', controller_env.environment)
        self.assertEqual({'bar': 'baz', 'name': 'admin'},
                         controller_env.config)


class TestEnvJujuClient2B3(ClientTest):

    def test_add_model_hypenated_controller(self):
        self.do_add_model(
            'kill-controller', 'create-model', ('-c', 'foo'))

    def do_add_model(self, jes_command, create_cmd, controller_option):
        controller_client = EnvJujuClient2B3(JujuData('foo'), None, None)
        model_data = JujuData('bar', {'type': 'foo'})
        client = EnvJujuClient2B3(model_data, None, None)
        with patch.object(client, 'get_jes_command',
                          return_value=jes_command):
                with patch.object(controller_client, 'juju') as ccj_mock:
                    with observable_temp_file() as config_file:
                        controller_client.add_model(model_data)
        ccj_mock.assert_called_once_with(
            create_cmd, controller_option + (
                'bar', '--config', config_file.name), include_e=False)


class TestEnvJujuClient2B2(ClientTest):

    def test_get_bootstrap_args_bootstrap_series(self):
        env = JujuData('foo', {'type': 'bar', 'region': 'baz'})
        client = EnvJujuClient2B2(env, '2.0-zeta1', None)
        args = client.get_bootstrap_args(upload_tools=True,
                                         config_filename='config',
                                         bootstrap_series='angsty')
        self.assertEqual(args, (
            '--upload-tools', '--constraints', 'mem=2G', 'foo', 'bar/baz',
            '--config', 'config', '--bootstrap-series', 'angsty'))

    def test_bootstrap_upload_tools(self):
        env = JujuData('foo', {'type': 'foo', 'region': 'baz'})
        client = EnvJujuClient2B2(env, '2.0-zeta1', None)
        with patch.object(client.env, 'needs_sudo', lambda: True):
            with observable_temp_file() as config_file:
                with patch.object(client, 'juju') as mock:
                    client.bootstrap(upload_tools=True)
            mock.assert_called_with(
                'bootstrap', (
                    '--upload-tools', '--constraints', 'mem=2G', 'foo',
                    'foo/baz', '--config', config_file.name), include_e=False)

    def test_bootstrap_maas(self):
        env = JujuData('maas', {'type': 'foo', 'region': 'asdf'})
        with patch.object(EnvJujuClient, 'juju') as mock:
            client = EnvJujuClient2B2(env, '2.0-zeta1', None)
            with patch.object(client.env, 'maas', lambda: True):
                with observable_temp_file() as config_file:
                    client.bootstrap()
            mock.assert_called_with(
                'bootstrap', (
                    '--constraints', 'mem=2G', 'maas', 'foo/asdf',
                    '--config', config_file.name, '--agent-version', '2.0'),
                include_e=False)

    def test_bootstrap_joyent(self):
        env = JujuData('joyent', {
            'type': 'joyent', 'sdc-url': 'https://foo.api.joyentcloud.com'})
        with patch.object(EnvJujuClient, 'juju', autospec=True) as mock:
            client = EnvJujuClient2B2(env, '2.0-zeta1', None)
            with patch.object(client.env, 'joyent', lambda: True):
                with observable_temp_file() as config_file:
                    client.bootstrap()
            mock.assert_called_once_with(
                client, 'bootstrap', (
                    '--constraints', 'mem=2G cpu-cores=1', 'joyent',
                    'joyent/foo', '--config', config_file.name,
                    '--agent-version', '2.0'), include_e=False)

    def test_bootstrap_async_upload_tools(self):
        env = JujuData('foo', {'type': 'bar', 'region': 'baz'})
        with patch.object(EnvJujuClient, 'juju_async', autospec=True) as mock:
            client = EnvJujuClient2B2(env, '2.0-zeta1', None)
            with observable_temp_file() as config_file:
                with client.bootstrap_async(upload_tools=True):
                    mock.assert_called_with(
                        client, 'bootstrap', (
                            '--upload-tools', '--constraints', 'mem=2G',
                            'foo', 'bar/baz', '--config', config_file.name),
                        include_e=False)

    def test_bootstrap_async(self):
        env = JujuData('foo', {'type': 'bar', 'region': 'baz'})
        with patch.object(EnvJujuClient, 'juju_async', autospec=True) as mock:
            client = EnvJujuClient2B2(env, '2.0-zeta1', None)
            client.env.juju_home = 'foo'
            with observable_temp_file() as config_file:
                with client.bootstrap_async():
                    mock.assert_called_once_with(
                        client, 'bootstrap', (
                            '--constraints', 'mem=2G', 'foo', 'bar/baz',
                            '--config', config_file.name,
                            '--agent-version', '2.0'), include_e=False)

    def test_bootstrap_args(self):
        env = JujuData('foo', {'type': 'bar', 'region': 'baz'})
        client = EnvJujuClient2B2(env, '2.0-zeta1', None)
        with patch.object(client, 'juju') as mock:
            with observable_temp_file() as config_file:
                client.bootstrap(bootstrap_series='angsty')
        mock.assert_called_with(
            'bootstrap', (
                '--constraints', 'mem=2G', 'foo', 'bar/baz',
                '--config', config_file.name,
                '--agent-version', '2.0',
                '--bootstrap-series', 'angsty'), include_e=False)

    def test_bootstrap(self):
        env = JujuData('foo', {'type': 'bar', 'region': 'baz'})
        with observable_temp_file() as config_file:
            with patch.object(EnvJujuClient, 'juju') as mock:
                client = EnvJujuClient2B2(env, '2.0-zeta1', None)
                client.bootstrap()
                mock.assert_called_with(
                    'bootstrap', ('--constraints', 'mem=2G',
                                  'foo', 'bar/baz',
                                  '--config', config_file.name,
                                  '--agent-version', '2.0'), include_e=False)
                config_file.seek(0)
                config = yaml.safe_load(config_file)
        self.assertEqual({'test-mode': True}, config)

    def test_get_controller_model_name(self):
        models = {
            'models': [
                {'name': 'admin', 'model-uuid': 'aaaa'},
                {'name': 'bar', 'model-uuid': 'bbbb'}],
            'current-model': 'bar'
        }
        client = EnvJujuClient2B2(JujuData('foo'), None, None)
        with patch.object(client, 'get_models',
                          return_value=models) as gm_mock:
            controller_name = client.get_controller_model_name()
        gm_mock.assert_called_once_with()
        self.assertEqual('admin', controller_name)

    def test_get_controller_model_name_without_controller(self):
        models = {
            'models': [
                {'name': 'bar', 'model-uuid': 'aaaa'},
                {'name': 'baz', 'model-uuid': 'bbbb'}],
            'current-model': 'bar'
        }
        client = EnvJujuClient2B2(JujuData('foo'), None, None)
        with patch.object(client, 'get_models', return_value=models):
            controller_name = client.get_controller_model_name()
        self.assertEqual('foo', controller_name)

    def test_get_controller_model_name_no_models(self):
        client = EnvJujuClient2B2(JujuData('foo'), None, None)
        with patch.object(client, 'get_models', return_value={}):
            controller_name = client.get_controller_model_name()
        self.assertEqual('foo', controller_name)


class TestEnvJujuClient2A2(TestCase):

    def test_raise_on_juju_data(self):
        env = JujuData('foo', {'type': 'bar'}, 'baz')
        with self.assertRaisesRegexp(
                IncompatibleConfigClass,
                'JujuData cannot be used with EnvJujuClient2A2'):
            EnvJujuClient2A2(env, '1.25', 'full_path')

    def test__shell_environ_juju_home(self):
        client = EnvJujuClient2A2(
            SimpleEnvironment('baz', {'type': 'ec2'}), '1.25-foobar', 'path',
            'asdf')
        with patch.dict(os.environ, {'PATH': ''}):
            env = client._shell_environ()
        # For transition, supply both.
        self.assertEqual(env['JUJU_HOME'], 'asdf')
        self.assertEqual(env['JUJU_DATA'], 'asdf')

    def test_get_bootstrap_args_bootstrap_series(self):
        env = SimpleEnvironment('foo', {})
        client = EnvJujuClient2A2(env, '2.0-zeta1', 'path', 'home')
        args = client.get_bootstrap_args(upload_tools=True,
                                         bootstrap_series='angsty')
        self.assertEqual(args, (
            '--upload-tools', '--constraints', 'mem=2G',
            '--agent-version', '2.0', '--bootstrap-series', 'angsty'))


class TestEnvJujuClient1X(ClientTest):

    def test_no_duplicate_env(self):
        env = SimpleEnvironment('foo', {})
        client = EnvJujuClient1X(env, '1.25', 'full_path')
        self.assertIs(env, client.env)

    def test_get_version(self):
        value = ' 5.6 \n'
        with patch('subprocess.check_output', return_value=value) as vsn:
            version = EnvJujuClient1X.get_version()
        self.assertEqual('5.6', version)
        vsn.assert_called_with(('juju', '--version'))

    def test_get_version_path(self):
        with patch('subprocess.check_output', return_value=' 4.3') as vsn:
            EnvJujuClient1X.get_version('foo/bar/baz')
        vsn.assert_called_once_with(('foo/bar/baz', '--version'))

    def test_get_matching_agent_version(self):
        client = EnvJujuClient1X(SimpleEnvironment(None, {'type': 'local'}),
                                 '1.23-series-arch', None)
        self.assertEqual('1.23.1', client.get_matching_agent_version())
        self.assertEqual('1.23', client.get_matching_agent_version(
                         no_build=True))
        client = client.clone(version='1.20-beta1-series-arch')
        self.assertEqual('1.20-beta1.1', client.get_matching_agent_version())

    def test_upgrade_juju_nonlocal(self):
        client = EnvJujuClient1X(
            SimpleEnvironment('foo', {'type': 'nonlocal'}), '1.234-76', None)
        with patch.object(client, 'juju') as juju_mock:
            client.upgrade_juju()
        juju_mock.assert_called_with(
            'upgrade-juju', ('--version', '1.234'))

    def test_upgrade_juju_local(self):
        client = EnvJujuClient1X(
            SimpleEnvironment('foo', {'type': 'local'}), '1.234-76', None)
        with patch.object(client, 'juju') as juju_mock:
            client.upgrade_juju()
        juju_mock.assert_called_with(
            'upgrade-juju', ('--version', '1.234', '--upload-tools',))

    def test_upgrade_juju_no_force_version(self):
        client = EnvJujuClient1X(
            SimpleEnvironment('foo', {'type': 'local'}), '1.234-76', None)
        with patch.object(client, 'juju') as juju_mock:
            client.upgrade_juju(force_version=False)
        juju_mock.assert_called_with(
            'upgrade-juju', ('--upload-tools',))

    def test_upgrade_mongo_exception(self):
        client = EnvJujuClient1X(
            SimpleEnvironment('foo', {'type': 'local'}), '1.234-76', None)
        with self.assertRaises(UpgradeMongoNotSupported):
            client.upgrade_mongo()

    def test_get_cache_path(self):
        client = EnvJujuClient1X(SimpleEnvironment('foo', juju_home='/foo/'),
                                 '1.27', 'full/path', debug=True)
        self.assertEqual('/foo/environments/cache.yaml',
                         client.get_cache_path())

    def test_full_args(self):
        env = SimpleEnvironment('foo')
        client = EnvJujuClient1X(env, None, 'my/juju/bin')
        full = client._full_args('bar', False, ('baz', 'qux'))
        self.assertEqual(('bin', '--show-log', 'bar', '-e', 'foo', 'baz',
                          'qux'), full)
        full = client._full_args('bar', True, ('baz', 'qux'))
        self.assertEqual((
            'bin', '--show-log', 'bar', '-e', 'foo',
            'baz', 'qux'), full)
        client.env = None
        full = client._full_args('bar', False, ('baz', 'qux'))
        self.assertEqual(('bin', '--show-log', 'bar', 'baz', 'qux'), full)

    def test_full_args_debug(self):
        env = SimpleEnvironment('foo')
        client = EnvJujuClient1X(env, None, 'my/juju/bin', debug=True)
        full = client._full_args('bar', False, ('baz', 'qux'))
        self.assertEqual((
            'bin', '--debug', 'bar', '-e', 'foo', 'baz', 'qux'), full)

    def test_full_args_controller(self):
        env = SimpleEnvironment('foo')
        client = EnvJujuClient1X(env, None, 'my/juju/bin')
        full = client._full_args('bar', False, ('baz', 'qux'), controller=True)
        self.assertEqual((
            'bin', '--show-log', 'bar', '-e', 'foo', 'baz', 'qux'), full)

    def test_full_args_action(self):
        env = SimpleEnvironment('foo')
        client = EnvJujuClient1X(env, None, 'my/juju/bin')
        full = client._full_args('action bar', False, ('baz', 'qux'))
        self.assertEqual((
            'bin', '--show-log', 'action', 'bar', '-e', 'foo', 'baz', 'qux'),
            full)

    def test_bootstrap_maas(self):
        env = SimpleEnvironment('maas')
        with patch.object(EnvJujuClient1X, 'juju') as mock:
            client = EnvJujuClient1X(env, None, None)
            with patch.object(client.env, 'maas', lambda: True):
                client.bootstrap()
            mock.assert_called_with(
                'bootstrap', ('--constraints', 'mem=2G'), False)

    def test_bootstrap_joyent(self):
        env = SimpleEnvironment('joyent')
        with patch.object(EnvJujuClient1X, 'juju', autospec=True) as mock:
            client = EnvJujuClient1X(env, None, None)
            with patch.object(client.env, 'joyent', lambda: True):
                client.bootstrap()
            mock.assert_called_once_with(
                client, 'bootstrap', ('--constraints', 'mem=2G cpu-cores=1'),
                False)

    def test_bootstrap_non_sudo(self):
        env = SimpleEnvironment('foo')
        with patch.object(EnvJujuClient1X, 'juju') as mock:
            client = EnvJujuClient1X(env, None, None)
            with patch.object(client.env, 'needs_sudo', lambda: False):
                client.bootstrap()
            mock.assert_called_with(
                'bootstrap', ('--constraints', 'mem=2G'), False)

    def test_bootstrap_sudo(self):
        env = SimpleEnvironment('foo')
        client = EnvJujuClient1X(env, None, None)
        with patch.object(client.env, 'needs_sudo', lambda: True):
            with patch.object(client, 'juju') as mock:
                client.bootstrap()
            mock.assert_called_with(
                'bootstrap', ('--constraints', 'mem=2G'), True)

    def test_bootstrap_upload_tools(self):
        env = SimpleEnvironment('foo')
        client = EnvJujuClient1X(env, None, None)
        with patch.object(client.env, 'needs_sudo', lambda: True):
            with patch.object(client, 'juju') as mock:
                client.bootstrap(upload_tools=True)
            mock.assert_called_with(
                'bootstrap', ('--upload-tools', '--constraints', 'mem=2G'),
                True)

    def test_bootstrap_args(self):
        env = SimpleEnvironment('foo', {})
        client = EnvJujuClient1X(env, None, None)
        with self.assertRaisesRegexp(
                BootstrapMismatch,
                '--bootstrap-series angsty does not match default-series:'
                ' None'):
            client.bootstrap(bootstrap_series='angsty')
        env.config.update({
            'default-series': 'angsty',
            })
        with patch.object(client, 'juju') as mock:
            client.bootstrap(bootstrap_series='angsty')
        mock.assert_called_with(
            'bootstrap', ('--constraints', 'mem=2G'),
            False)

    def test_bootstrap_async(self):
        env = SimpleEnvironment('foo')
        with patch.object(EnvJujuClient, 'juju_async', autospec=True) as mock:
            client = EnvJujuClient1X(env, None, None)
            client.env.juju_home = 'foo'
            with client.bootstrap_async():
                mock.assert_called_once_with(
                    client, 'bootstrap', ('--constraints', 'mem=2G'))

    def test_bootstrap_async_upload_tools(self):
        env = SimpleEnvironment('foo')
        with patch.object(EnvJujuClient, 'juju_async', autospec=True) as mock:
            client = EnvJujuClient1X(env, None, None)
            with client.bootstrap_async(upload_tools=True):
                mock.assert_called_with(
                    client, 'bootstrap', ('--upload-tools', '--constraints',
                                          'mem=2G'))

    def test_get_bootstrap_args_bootstrap_series(self):
        env = SimpleEnvironment('foo', {})
        client = EnvJujuClient1X(env, None, None)
        with self.assertRaisesRegexp(
                BootstrapMismatch,
                '--bootstrap-series angsty does not match default-series:'
                ' None'):
            client.get_bootstrap_args(upload_tools=True,
                                      bootstrap_series='angsty')
        env.config['default-series'] = 'angsty'
        args = client.get_bootstrap_args(upload_tools=True,
                                         bootstrap_series='angsty')
        self.assertEqual(args, ('--upload-tools', '--constraints', 'mem=2G'))

    def test_create_environment_system(self):
        self.do_create_environment(
            'system', 'system create-environment', ('-s', 'foo'))

    def test_create_environment_controller(self):
        self.do_create_environment(
            'controller', 'controller create-environment', ('-c', 'foo'))

    def test_create_environment_hypenated_controller(self):
        self.do_create_environment(
            'kill-controller', 'create-environment', ('-c', 'foo'))

    def do_create_environment(self, jes_command, create_cmd,
                              controller_option):
        controller_client = EnvJujuClient1X(SimpleEnvironment('foo'), '1.26.1',
                                            None)
        model_env = SimpleEnvironment('bar', {'type': 'foo'})
        with patch.object(controller_client, 'get_jes_command',
                          return_value=jes_command):
            with patch.object(controller_client, 'juju') as juju_mock:
                with observable_temp_file() as config_file:
                    controller_client.add_model(model_env)
        juju_mock.assert_called_once_with(
            create_cmd, controller_option + (
                'bar', '--config', config_file.name), include_e=False)

    def test_destroy_environment_non_sudo(self):
        env = SimpleEnvironment('foo', {'type': 'gce'})
        client = EnvJujuClient1X(env, None, None)
        with patch.object(client.env, 'needs_sudo', lambda: False):
            with patch.object(client, 'juju') as mock:
                client.destroy_environment()
            mock.assert_called_with(
                'destroy-environment', ('foo', '--force', '-y'),
                False, check=False, include_e=False, timeout=600)

    def test_destroy_environment_sudo(self):
        env = SimpleEnvironment('foo', {'type': 'gce'})
        client = EnvJujuClient1X(env, None, None)
        with patch.object(client.env, 'needs_sudo', lambda: True):
            with patch.object(client, 'juju') as mock:
                client.destroy_environment()
            mock.assert_called_with(
                'destroy-environment', ('foo', '--force', '-y'),
                True, check=False, include_e=False, timeout=600)

    def test_destroy_environment_no_force(self):
        env = SimpleEnvironment('foo', {'type': 'gce'})
        client = EnvJujuClient1X(env, None, None)
        with patch.object(client, 'juju') as mock:
            client.destroy_environment(force=False)
            mock.assert_called_with(
                'destroy-environment', ('foo', '-y'),
                False, check=False, include_e=False, timeout=600)

    def test_destroy_environment_azure(self):
        env = SimpleEnvironment('foo', {'type': 'azure'})
        client = EnvJujuClient1X(env, None, None)
        with patch.object(client, 'juju') as mock:
            client.destroy_environment(force=False)
            mock.assert_called_with(
                'destroy-environment', ('foo', '-y'),
                False, check=False, include_e=False, timeout=1800)

    def test_destroy_environment_delete_jenv(self):
        env = SimpleEnvironment('foo', {'type': 'gce'})
        client = EnvJujuClient1X(env, None, None)
        with patch.object(client, 'juju'):
            with temp_env({}) as juju_home:
                client.env.juju_home = juju_home
                jenv_path = get_jenv_path(juju_home, 'foo')
                os.makedirs(os.path.dirname(jenv_path))
                open(jenv_path, 'w')
                self.assertTrue(os.path.exists(jenv_path))
                client.destroy_environment(delete_jenv=True)
                self.assertFalse(os.path.exists(jenv_path))

    def test_destroy_model(self):
        env = SimpleEnvironment('foo', {'type': 'gce'})
        client = EnvJujuClient1X(env, None, None)
        with patch.object(client, 'juju') as mock:
            client.destroy_model()
        mock.assert_called_with(
            'destroy-environment', ('foo', '-y'),
            False, check=False, include_e=False, timeout=600)

    def test_kill_controller_system(self):
        self.do_kill_controller('system', 'system kill')

    def test_kill_controller_controller(self):
        self.do_kill_controller('controller', 'controller kill')

    def test_kill_controller_hyphenated(self):
        self.do_kill_controller('kill-controller', 'kill-controller')

    def do_kill_controller(self, jes_command, kill_command):
        client = EnvJujuClient1X(
            SimpleEnvironment('foo', {'type': 'gce'}), None, None)
        with patch.object(client, 'get_jes_command',
                          return_value=jes_command):
            with patch.object(client, 'juju') as juju_mock:
                client.kill_controller()
        juju_mock.assert_called_once_with(
            kill_command, ('foo', '-y'), check=False, include_e=False,
            timeout=600)

    def test_get_juju_output(self):
        env = SimpleEnvironment('foo')
        client = EnvJujuClient1X(env, None, 'juju')
        fake_popen = FakePopen('asdf', None, 0)
        with patch('subprocess.Popen', return_value=fake_popen) as mock:
            result = client.get_juju_output('bar')
        self.assertEqual('asdf', result)
        self.assertEqual((('juju', '--show-log', 'bar', '-e', 'foo'),),
                         mock.call_args[0])

    def test_get_juju_output_accepts_varargs(self):
        env = SimpleEnvironment('foo')
        fake_popen = FakePopen('asdf', None, 0)
        client = EnvJujuClient1X(env, None, 'juju')
        with patch('subprocess.Popen', return_value=fake_popen) as mock:
            result = client.get_juju_output('bar', 'baz', '--qux')
        self.assertEqual('asdf', result)
        self.assertEqual((('juju', '--show-log', 'bar', '-e', 'foo', 'baz',
                           '--qux'),), mock.call_args[0])

    def test_get_juju_output_stderr(self):
        env = SimpleEnvironment('foo')
        fake_popen = FakePopen('Hello', 'Error!', 1)
        client = EnvJujuClient1X(env, None, 'juju')
        with self.assertRaises(subprocess.CalledProcessError) as exc:
            with patch('subprocess.Popen', return_value=fake_popen):
                client.get_juju_output('bar')
        self.assertEqual(exc.exception.output, 'Hello')
        self.assertEqual(exc.exception.stderr, 'Error!')

    def test_get_juju_output_full_cmd(self):
        env = SimpleEnvironment('foo')
        fake_popen = FakePopen(None, 'Hello!', 1)
        client = EnvJujuClient1X(env, None, 'juju')
        with self.assertRaises(subprocess.CalledProcessError) as exc:
            with patch('subprocess.Popen', return_value=fake_popen):
                client.get_juju_output('bar', '--baz', 'qux')
        self.assertEqual(
            ('juju', '--show-log', 'bar', '-e', 'foo', '--baz', 'qux'),
            exc.exception.cmd)

    def test_get_juju_output_accepts_timeout(self):
        env = SimpleEnvironment('foo')
        fake_popen = FakePopen('asdf', None, 0)
        client = EnvJujuClient1X(env, None, 'juju')
        with patch('subprocess.Popen', return_value=fake_popen) as po_mock:
            client.get_juju_output('bar', timeout=5)
        self.assertEqual(
            po_mock.call_args[0][0],
            (sys.executable, get_timeout_path(), '5.00', '--', 'juju',
             '--show-log', 'bar', '-e', 'foo'))

    def test__shell_environ_juju_home(self):
        client = EnvJujuClient1X(
            SimpleEnvironment('baz', {'type': 'ec2'}), '1.25-foobar', 'path',
            'asdf')
        env = client._shell_environ()
        self.assertEqual(env['JUJU_HOME'], 'asdf')
        self.assertNotIn('JUJU_DATA', env)

    def test__shell_environ_cloudsigma(self):
        client = EnvJujuClient1X(
            SimpleEnvironment('baz', {'type': 'cloudsigma'}),
            '1.24-foobar', 'path')
        env = client._shell_environ()
        self.assertEqual(env.get(JUJU_DEV_FEATURE_FLAGS, ''), '')

    def test_juju_output_supplies_path(self):
        env = SimpleEnvironment('foo')
        client = EnvJujuClient1X(env, None, '/foobar/bar')

        def check_path(*args, **kwargs):
            self.assertRegexpMatches(os.environ['PATH'], r'/foobar\:')
            return FakePopen(None, None, 0)
        with patch('subprocess.Popen', autospec=True,
                   side_effect=check_path):
            client.get_juju_output('cmd', 'baz')

    def test_get_status(self):
        output_text = dedent("""\
                - a
                - b
                - c
                """)
        env = SimpleEnvironment('foo')
        client = EnvJujuClient1X(env, None, None)
        with patch.object(client, 'get_juju_output',
                          return_value=output_text) as gjo_mock:
            result = client.get_status()
        gjo_mock.assert_called_once_with(
            'status', '--format', 'yaml', controller=False)
        self.assertEqual(ServiceStatus, type(result))
        self.assertEqual(['a', 'b', 'c'], result.status)

    def test_get_status_retries_on_error(self):
        env = SimpleEnvironment('foo')
        client = EnvJujuClient1X(env, None, None)
        client.attempt = 0

        def get_juju_output(command, *args, **kwargs):
            if client.attempt == 1:
                return '"hello"'
            client.attempt += 1
            raise subprocess.CalledProcessError(1, command)

        with patch.object(client, 'get_juju_output', get_juju_output):
            client.get_status()

    def test_get_status_raises_on_timeout_1(self):
        env = SimpleEnvironment('foo')
        client = EnvJujuClient1X(env, None, None)

        def get_juju_output(command, *args, **kwargs):
            raise subprocess.CalledProcessError(1, command)

        with patch.object(client, 'get_juju_output',
                          side_effect=get_juju_output):
            with patch('jujupy.until_timeout', lambda x: iter([None, None])):
                with self.assertRaisesRegexp(
                        Exception, 'Timed out waiting for juju status'):
                    client.get_status()

    def test_get_status_raises_on_timeout_2(self):
        env = SimpleEnvironment('foo')
        client = EnvJujuClient1X(env, None, None)
        with patch('jujupy.until_timeout', return_value=iter([1])) as mock_ut:
            with patch.object(client, 'get_juju_output',
                              side_effect=StopIteration):
                with self.assertRaises(StopIteration):
                    client.get_status(500)
        mock_ut.assert_called_with(500)

    def test_get_status_controller(self):
        output_text = """\
            - a
            - b
            - c
        """
        env = SimpleEnvironment('foo')
        client = EnvJujuClient1X(env, None, None)
        with patch.object(client, 'get_juju_output',
                          return_value=output_text) as gjo_mock:
            client.get_status(controller=True)
        gjo_mock.assert_called_once_with(
            'status', '--format', 'yaml', controller=True)

    @staticmethod
    def make_status_yaml(key, machine_value, unit_value):
        return dedent("""\
            machines:
              "0":
                {0}: {1}
            services:
              jenkins:
                units:
                  jenkins/0:
                    {0}: {2}
        """.format(key, machine_value, unit_value))

    def test_deploy_non_joyent(self):
        env = EnvJujuClient1X(
            SimpleEnvironment('foo', {'type': 'local'}), '1.234-76', None)
        with patch.object(env, 'juju') as mock_juju:
            env.deploy('mondogb')
        mock_juju.assert_called_with('deploy', ('mondogb',))

    def test_deploy_joyent(self):
        env = EnvJujuClient1X(
            SimpleEnvironment('foo', {'type': 'local'}), '1.234-76', None)
        with patch.object(env, 'juju') as mock_juju:
            env.deploy('mondogb')
        mock_juju.assert_called_with('deploy', ('mondogb',))

    def test_deploy_repository(self):
        env = EnvJujuClient1X(
            SimpleEnvironment('foo', {'type': 'local'}), '1.234-76', None)
        with patch.object(env, 'juju') as mock_juju:
            env.deploy('mondogb', '/home/jrandom/repo')
        mock_juju.assert_called_with(
            'deploy', ('mondogb', '--repository', '/home/jrandom/repo'))

    def test_deploy_to(self):
        env = EnvJujuClient1X(
            SimpleEnvironment('foo', {'type': 'local'}), '1.234-76', None)
        with patch.object(env, 'juju') as mock_juju:
            env.deploy('mondogb', to='0')
        mock_juju.assert_called_with(
            'deploy', ('mondogb', '--to', '0'))

    def test_deploy_service(self):
        env = EnvJujuClient1X(
            SimpleEnvironment('foo', {'type': 'local'}), '1.234-76', None)
        with patch.object(env, 'juju') as mock_juju:
            env.deploy('local:mondogb', service='my-mondogb')
        mock_juju.assert_called_with(
            'deploy', ('local:mondogb', 'my-mondogb',))

    def test_upgrade_charm(self):
        client = EnvJujuClient1X(
            SimpleEnvironment('foo', {'type': 'local'}), '1.234-76', None)
        with patch.object(client, 'juju') as mock_juju:
            client.upgrade_charm('foo-service',
                                 '/bar/repository/angsty/mongodb')
        mock_juju.assert_called_once_with(
            'upgrade-charm', ('foo-service', '--repository',
                              '/bar/repository',))

    def test_remove_service(self):
        env = EnvJujuClient1X(
            SimpleEnvironment('foo', {'type': 'local'}), '1.234-76', None)
        with patch.object(env, 'juju') as mock_juju:
            env.remove_service('mondogb')
        mock_juju.assert_called_with('destroy-service', ('mondogb',))

    def test_status_until_always_runs_once(self):
        client = EnvJujuClient1X(
            SimpleEnvironment('foo', {'type': 'local'}), '1.234-76', None)
        status_txt = self.make_status_yaml('agent-state', 'started', 'started')
        with patch.object(client, 'get_juju_output', return_value=status_txt):
            result = list(client.status_until(-1))
        self.assertEqual(
            [r.status for r in result], [Status.from_text(status_txt).status])

    def test_status_until_timeout(self):
        client = EnvJujuClient1X(
            SimpleEnvironment('foo', {'type': 'local'}), '1.234-76', None)
        status_txt = self.make_status_yaml('agent-state', 'started', 'started')
        status_yaml = yaml.safe_load(status_txt)

        def until_timeout_stub(timeout, start=None):
            return iter([None, None])

        with patch.object(client, 'get_juju_output', return_value=status_txt):
            with patch('jujupy.until_timeout',
                       side_effect=until_timeout_stub) as ut_mock:
                result = list(client.status_until(30, 70))
        self.assertEqual(
            [r.status for r in result], [status_yaml] * 3)
        # until_timeout is called by status as well as status_until.
        self.assertEqual(ut_mock.mock_calls,
                         [call(60), call(30, start=70), call(60), call(60)])

    def test_add_ssh_machines(self):
        client = EnvJujuClient1X(SimpleEnvironment('foo'), None, 'juju')
        with patch('subprocess.check_call', autospec=True) as cc_mock:
            client.add_ssh_machines(['m-foo', 'm-bar', 'm-baz'])
        assert_juju_call(self, cc_mock, client, (
            'juju', '--show-log', 'add-machine', '-e', 'foo', 'ssh:m-foo'), 0)
        assert_juju_call(self, cc_mock, client, (
            'juju', '--show-log', 'add-machine', '-e', 'foo', 'ssh:m-bar'), 1)
        assert_juju_call(self, cc_mock, client, (
            'juju', '--show-log', 'add-machine', '-e', 'foo', 'ssh:m-baz'), 2)
        self.assertEqual(cc_mock.call_count, 3)

    def test_add_ssh_machines_retry(self):
        client = EnvJujuClient1X(SimpleEnvironment('foo'), None, 'juju')
        with patch('subprocess.check_call', autospec=True,
                   side_effect=[subprocess.CalledProcessError(None, None),
                                None, None, None]) as cc_mock:
            client.add_ssh_machines(['m-foo', 'm-bar', 'm-baz'])
        assert_juju_call(self, cc_mock, client, (
            'juju', '--show-log', 'add-machine', '-e', 'foo', 'ssh:m-foo'), 0)
        self.pause_mock.assert_called_once_with(30)
        assert_juju_call(self, cc_mock, client, (
            'juju', '--show-log', 'add-machine', '-e', 'foo', 'ssh:m-foo'), 1)
        assert_juju_call(self, cc_mock, client, (
            'juju', '--show-log', 'add-machine', '-e', 'foo', 'ssh:m-bar'), 2)
        assert_juju_call(self, cc_mock, client, (
            'juju', '--show-log', 'add-machine', '-e', 'foo', 'ssh:m-baz'), 3)
        self.assertEqual(cc_mock.call_count, 4)

    def test_add_ssh_machines_fail_on_second_machine(self):
        client = EnvJujuClient1X(SimpleEnvironment('foo'), None, 'juju')
        with patch('subprocess.check_call', autospec=True, side_effect=[
                None, subprocess.CalledProcessError(None, None), None, None
                ]) as cc_mock:
            with self.assertRaises(subprocess.CalledProcessError):
                client.add_ssh_machines(['m-foo', 'm-bar', 'm-baz'])
        assert_juju_call(self, cc_mock, client, (
            'juju', '--show-log', 'add-machine', '-e', 'foo', 'ssh:m-foo'), 0)
        assert_juju_call(self, cc_mock, client, (
            'juju', '--show-log', 'add-machine', '-e', 'foo', 'ssh:m-bar'), 1)
        self.assertEqual(cc_mock.call_count, 2)

    def test_add_ssh_machines_fail_on_second_attempt(self):
        client = EnvJujuClient1X(SimpleEnvironment('foo'), None, 'juju')
        with patch('subprocess.check_call', autospec=True, side_effect=[
                subprocess.CalledProcessError(None, None),
                subprocess.CalledProcessError(None, None)]) as cc_mock:
            with self.assertRaises(subprocess.CalledProcessError):
                client.add_ssh_machines(['m-foo', 'm-bar', 'm-baz'])
        assert_juju_call(self, cc_mock, client, (
            'juju', '--show-log', 'add-machine', '-e', 'foo', 'ssh:m-foo'), 0)
        assert_juju_call(self, cc_mock, client, (
            'juju', '--show-log', 'add-machine', '-e', 'foo', 'ssh:m-foo'), 1)
        self.assertEqual(cc_mock.call_count, 2)

    def test_wait_for_started(self):
        value = self.make_status_yaml('agent-state', 'started', 'started')
        client = EnvJujuClient1X(SimpleEnvironment('local'), None, None)
        with patch.object(client, 'get_juju_output', return_value=value):
            client.wait_for_started()

    def test_wait_for_started_timeout(self):
        value = self.make_status_yaml('agent-state', 'pending', 'started')
        client = EnvJujuClient1X(SimpleEnvironment('local'), None, None)
        with patch('jujupy.until_timeout', lambda x, start=None: range(1)):
            with patch.object(client, 'get_juju_output', return_value=value):
                writes = []
                with patch.object(GroupReporter, '_write', autospec=True,
                                  side_effect=lambda _, s: writes.append(s)):
                    with self.assertRaisesRegexp(
                            Exception,
                            'Timed out waiting for agents to start in local'):
                        client.wait_for_started()
                self.assertEqual(writes, ['pending: 0', ' .', '\n'])

    def test_wait_for_started_start(self):
        value = self.make_status_yaml('agent-state', 'started', 'pending')
        client = EnvJujuClient1X(SimpleEnvironment('local'), None, None)
        now = datetime.now() + timedelta(days=1)
        with patch('utility.until_timeout.now', return_value=now):
            with patch.object(client, 'get_juju_output', return_value=value):
                writes = []
                with patch.object(GroupReporter, '_write', autospec=True,
                                  side_effect=lambda _, s: writes.append(s)):
                    with self.assertRaisesRegexp(
                            Exception,
                            'Timed out waiting for agents to start in local'):
                        client.wait_for_started(start=now - timedelta(1200))
                self.assertEqual(writes, ['pending: jenkins/0', '\n'])

    def test_wait_for_started_logs_status(self):
        value = self.make_status_yaml('agent-state', 'pending', 'started')
        client = EnvJujuClient1X(SimpleEnvironment('local'), None, None)
        with patch.object(client, 'get_juju_output', return_value=value):
            writes = []
            with patch.object(GroupReporter, '_write', autospec=True,
                              side_effect=lambda _, s: writes.append(s)):
                with self.assertRaisesRegexp(
                        Exception,
                        'Timed out waiting for agents to start in local'):
                    client.wait_for_started(0)
            self.assertEqual(writes, ['pending: 0', '\n'])
        self.assertEqual(self.log_stream.getvalue(), 'ERROR %s\n' % value)

    def test_wait_for_subordinate_units(self):
        value = dedent("""\
            machines:
              "0":
                agent-state: started
            services:
              jenkins:
                units:
                  jenkins/0:
                    subordinates:
                      sub1/0:
                        agent-state: started
              ubuntu:
                units:
                  ubuntu/0:
                    subordinates:
                      sub2/0:
                        agent-state: started
                      sub3/0:
                        agent-state: started
        """)
        client = EnvJujuClient1X(SimpleEnvironment('local'), None, None)
        now = datetime.now() + timedelta(days=1)
        with patch('utility.until_timeout.now', return_value=now):
            with patch.object(client, 'get_juju_output', return_value=value):
                with patch('jujupy.GroupReporter.update') as update_mock:
                    with patch('jujupy.GroupReporter.finish') as finish_mock:
                        client.wait_for_subordinate_units(
                            'jenkins', 'sub1', start=now - timedelta(1200))
        self.assertEqual([], update_mock.call_args_list)
        finish_mock.assert_called_once_with()

    def test_wait_for_multiple_subordinate_units(self):
        value = dedent("""\
            machines:
              "0":
                agent-state: started
            services:
              ubuntu:
                units:
                  ubuntu/0:
                    subordinates:
                      sub/0:
                        agent-state: started
                  ubuntu/1:
                    subordinates:
                      sub/1:
                        agent-state: started
        """)
        client = EnvJujuClient1X(SimpleEnvironment('local'), None, None)
        now = datetime.now() + timedelta(days=1)
        with patch('utility.until_timeout.now', return_value=now):
            with patch.object(client, 'get_juju_output', return_value=value):
                with patch('jujupy.GroupReporter.update') as update_mock:
                    with patch('jujupy.GroupReporter.finish') as finish_mock:
                        client.wait_for_subordinate_units(
                            'ubuntu', 'sub', start=now - timedelta(1200))
        self.assertEqual([], update_mock.call_args_list)
        finish_mock.assert_called_once_with()

    def test_wait_for_subordinate_units_checks_slash_in_unit_name(self):
        value = dedent("""\
            machines:
              "0":
                agent-state: started
            services:
              jenkins:
                units:
                  jenkins/0:
                    subordinates:
                      sub1:
                        agent-state: started
        """)
        client = EnvJujuClient1X(SimpleEnvironment('local'), None, None)
        now = datetime.now() + timedelta(days=1)
        with patch('utility.until_timeout.now', return_value=now):
            with patch.object(client, 'get_juju_output', return_value=value):
                with self.assertRaisesRegexp(
                        Exception,
                        'Timed out waiting for agents to start in local'):
                    client.wait_for_subordinate_units(
                        'jenkins', 'sub1', start=now - timedelta(1200))

    def test_wait_for_subordinate_units_no_subordinate(self):
        value = dedent("""\
            machines:
              "0":
                agent-state: started
            services:
              jenkins:
                units:
                  jenkins/0:
                    agent-state: started
        """)
        client = EnvJujuClient1X(SimpleEnvironment('local'), None, None)
        now = datetime.now() + timedelta(days=1)
        with patch('utility.until_timeout.now', return_value=now):
            with patch.object(client, 'get_juju_output', return_value=value):
                with self.assertRaisesRegexp(
                        Exception,
                        'Timed out waiting for agents to start in local'):
                    client.wait_for_subordinate_units(
                        'jenkins', 'sub1', start=now - timedelta(1200))

    def test_wait_for_workload(self):
        initial_status = ServiceStatus.from_text("""\
            services:
              jenkins:
                units:
                  jenkins/0:
                    workload-status:
                      current: waiting
                  subordinates:
                    ntp/0:
                      workload-status:
                        current: unknown
        """)
        final_status = Status(copy.deepcopy(initial_status.status), None)
        final_status.status['services']['jenkins']['units']['jenkins/0'][
            'workload-status']['current'] = 'active'
        client = EnvJujuClient1X(SimpleEnvironment('local'), None, None)
        writes = []
        with patch('utility.until_timeout', autospec=True, return_value=[1]):
            with patch.object(client, 'get_status', autospec=True,
                              side_effect=[initial_status, final_status]):
                with patch.object(GroupReporter, '_write', autospec=True,
                                  side_effect=lambda _, s: writes.append(s)):
                    client.wait_for_workloads()
        self.assertEqual(writes, ['waiting: jenkins/0', '\n'])

    def test_wait_for_workload_all_unknown(self):
        status = Status.from_text("""\
            services:
              jenkins:
                units:
                  jenkins/0:
                    workload-status:
                      current: unknown
                  subordinates:
                    ntp/0:
                      workload-status:
                        current: unknown
        """)
        client = EnvJujuClient1X(SimpleEnvironment('local'), None, None)
        writes = []
        with patch('utility.until_timeout', autospec=True, return_value=[]):
            with patch.object(client, 'get_status', autospec=True,
                              return_value=status):
                with patch.object(GroupReporter, '_write', autospec=True,
                                  side_effect=lambda _, s: writes.append(s)):
                    client.wait_for_workloads(timeout=1)
        self.assertEqual(writes, [])

    def test_wait_for_workload_no_workload_status(self):
        status = Status.from_text("""\
            services:
              jenkins:
                units:
                  jenkins/0:
                    agent-state: active
        """)
        client = EnvJujuClient1X(SimpleEnvironment('local'), None, None)
        writes = []
        with patch('utility.until_timeout', autospec=True, return_value=[]):
            with patch.object(client, 'get_status', autospec=True,
                              return_value=status):
                with patch.object(GroupReporter, '_write', autospec=True,
                                  side_effect=lambda _, s: writes.append(s)):
                    client.wait_for_workloads(timeout=1)
        self.assertEqual(writes, [])

    def test_wait_for_ha(self):
        value = yaml.safe_dump({
            'machines': {
                '0': {'state-server-member-status': 'has-vote'},
                '1': {'state-server-member-status': 'has-vote'},
                '2': {'state-server-member-status': 'has-vote'},
            },
            'services': {},
        })
        client = EnvJujuClient1X(SimpleEnvironment('local'), None, None)
        with patch.object(client, 'get_juju_output', return_value=value):
            client.wait_for_ha()

    def test_wait_for_ha_no_has_vote(self):
        value = yaml.safe_dump({
            'machines': {
                '0': {'state-server-member-status': 'no-vote'},
                '1': {'state-server-member-status': 'no-vote'},
                '2': {'state-server-member-status': 'no-vote'},
            },
            'services': {},
        })
        client = EnvJujuClient1X(SimpleEnvironment('local'), None, None)
        with patch.object(client, 'get_juju_output', return_value=value):
            writes = []
            with patch('jujupy.until_timeout', autospec=True,
                       return_value=[2, 1]):
                with patch.object(GroupReporter, '_write', autospec=True,
                                  side_effect=lambda _, s: writes.append(s)):
                    with self.assertRaisesRegexp(
                            Exception,
                            'Timed out waiting for voting to be enabled.'):
                        client.wait_for_ha()
            self.assertEqual(writes[:2], ['no-vote: 0, 1, 2', ' .'])
            self.assertEqual(writes[2:-1], ['.'] * (len(writes) - 3))
            self.assertEqual(writes[-1:], ['\n'])

    def test_wait_for_ha_timeout(self):
        value = yaml.safe_dump({
            'machines': {
                '0': {'state-server-member-status': 'has-vote'},
                '1': {'state-server-member-status': 'has-vote'},
            },
            'services': {},
        })
        client = EnvJujuClient1X(SimpleEnvironment('local'), None, None)
        with patch('jujupy.until_timeout', lambda x: range(0)):
            with patch.object(client, 'get_juju_output', return_value=value):
                with self.assertRaisesRegexp(
                        Exception,
                        'Timed out waiting for voting to be enabled.'):
                    client.wait_for_ha()

    def test_wait_for_deploy_started(self):
        value = yaml.safe_dump({
            'machines': {
                '0': {'agent-state': 'started'},
            },
            'services': {
                'jenkins': {
                    'units': {
                        'jenkins/1': {'baz': 'qux'}
                    }
                }
            }
        })
        client = EnvJujuClient1X(SimpleEnvironment('local'), None, None)
        with patch.object(client, 'get_juju_output', return_value=value):
            client.wait_for_deploy_started()

    def test_wait_for_deploy_started_timeout(self):
        value = yaml.safe_dump({
            'machines': {
                '0': {'agent-state': 'started'},
            },
            'services': {},
        })
        client = EnvJujuClient1X(SimpleEnvironment('local'), None, None)
        with patch('jujupy.until_timeout', lambda x: range(0)):
            with patch.object(client, 'get_juju_output', return_value=value):
                with self.assertRaisesRegexp(
                        Exception,
                        'Timed out waiting for services to start.'):
                    client.wait_for_deploy_started()

    def test_wait_for_version(self):
        value = self.make_status_yaml('agent-version', '1.17.2', '1.17.2')
        client = EnvJujuClient1X(SimpleEnvironment('local'), None, None)
        with patch.object(client, 'get_juju_output', return_value=value):
            client.wait_for_version('1.17.2')

    def test_wait_for_version_timeout(self):
        value = self.make_status_yaml('agent-version', '1.17.2', '1.17.1')
        client = EnvJujuClient1X(SimpleEnvironment('local'), None, None)
        writes = []
        with patch('jujupy.until_timeout', lambda x, start=None: [x]):
            with patch.object(client, 'get_juju_output', return_value=value):
                with patch.object(GroupReporter, '_write', autospec=True,
                                  side_effect=lambda _, s: writes.append(s)):
                    with self.assertRaisesRegexp(
                            Exception, 'Some versions did not update'):
                        client.wait_for_version('1.17.2')
        self.assertEqual(writes, ['1.17.1: jenkins/0', ' .', '\n'])

    def test_wait_for_version_handles_connection_error(self):
        err = subprocess.CalledProcessError(2, 'foo')
        err.stderr = 'Unable to connect to environment'
        err = CannotConnectEnv(err)
        status = self.make_status_yaml('agent-version', '1.17.2', '1.17.2')
        actions = [err, status]

        def get_juju_output_fake(*args, **kwargs):
            action = actions.pop(0)
            if isinstance(action, Exception):
                raise action
            else:
                return action

        client = EnvJujuClient1X(SimpleEnvironment('local'), None, None)
        with patch.object(client, 'get_juju_output', get_juju_output_fake):
            client.wait_for_version('1.17.2')

    def test_wait_for_version_raises_non_connection_error(self):
        err = Exception('foo')
        status = self.make_status_yaml('agent-version', '1.17.2', '1.17.2')
        actions = [err, status]

        def get_juju_output_fake(*args, **kwargs):
            action = actions.pop(0)
            if isinstance(action, Exception):
                raise action
            else:
                return action

        client = EnvJujuClient1X(SimpleEnvironment('local'), None, None)
        with patch.object(client, 'get_juju_output', get_juju_output_fake):
            with self.assertRaisesRegexp(Exception, 'foo'):
                client.wait_for_version('1.17.2')

    def test_wait_for_just_machine_0(self):
        value = yaml.safe_dump({
            'machines': {
                '0': {'agent-state': 'started'},
            },
        })
        client = EnvJujuClient1X(SimpleEnvironment('local'), None, None)
        with patch.object(client, 'get_juju_output', return_value=value):
            client.wait_for('machines-not-0', 'none')

    def test_wait_for_just_machine_0_timeout(self):
        value = yaml.safe_dump({
            'machines': {
                '0': {'agent-state': 'started'},
                '1': {'agent-state': 'started'},
            },
        })
        client = EnvJujuClient1X(SimpleEnvironment('local'), None, None)
        with patch.object(client, 'get_juju_output', return_value=value), \
            patch('jujupy.until_timeout', lambda x: range(0)), \
            self.assertRaisesRegexp(
                Exception,
                'Timed out waiting for machines-not-0'):
            client.wait_for('machines-not-0', 'none')

    def test_set_model_constraints(self):
        client = EnvJujuClient1X(SimpleEnvironment('bar', {}), None, '/foo')
        with patch.object(client, 'juju') as juju_mock:
            client.set_model_constraints({'bar': 'baz'})
        juju_mock.assert_called_once_with('set-constraints', ('bar=baz',))

    def test_get_model_config(self):
        env = SimpleEnvironment('foo', None)
        fake_popen = FakePopen(yaml.safe_dump({'bar': 'baz'}), None, 0)
        client = EnvJujuClient1X(env, None, 'juju')
        with patch('subprocess.Popen', return_value=fake_popen) as po_mock:
            result = client.get_model_config()
        assert_juju_call(
            self, po_mock, client, (
                'juju', '--show-log', 'get-env', '-e', 'foo'))
        self.assertEqual({'bar': 'baz'}, result)

    def test_get_env_option(self):
        env = SimpleEnvironment('foo', None)
        fake_popen = FakePopen('https://example.org/juju/tools', None, 0)
        client = EnvJujuClient1X(env, None, 'juju')
        with patch('subprocess.Popen', return_value=fake_popen) as mock:
            result = client.get_env_option('tools-metadata-url')
        self.assertEqual(
            mock.call_args[0][0],
            ('juju', '--show-log', 'get-env', '-e', 'foo',
             'tools-metadata-url'))
        self.assertEqual('https://example.org/juju/tools', result)

    def test_set_env_option(self):
        env = SimpleEnvironment('foo')
        client = EnvJujuClient1X(env, None, 'juju')
        with patch('subprocess.check_call') as mock:
            client.set_env_option(
                'tools-metadata-url', 'https://example.org/juju/tools')
        environ = dict(os.environ)
        environ['JUJU_HOME'] = client.env.juju_home
        mock.assert_called_with(
            ('juju', '--show-log', 'set-env', '-e', 'foo',
             'tools-metadata-url=https://example.org/juju/tools'))

    def test_set_testing_agent_metadata_url(self):
        env = SimpleEnvironment(None, {'type': 'foo'})
        client = EnvJujuClient1X(env, None, None)
        with patch.object(client, 'get_env_option') as mock_get:
            mock_get.return_value = 'https://example.org/juju/tools'
            with patch.object(client, 'set_env_option') as mock_set:
                client.set_testing_agent_metadata_url()
        mock_get.assert_called_with('tools-metadata-url')
        mock_set.assert_called_with(
            'tools-metadata-url',
            'https://example.org/juju/testing/tools')

    def test_set_testing_agent_metadata_url_noop(self):
        env = SimpleEnvironment(None, {'type': 'foo'})
        client = EnvJujuClient1X(env, None, None)
        with patch.object(client, 'get_env_option') as mock_get:
            mock_get.return_value = 'https://example.org/juju/testing/tools'
            with patch.object(client, 'set_env_option') as mock_set:
                client.set_testing_agent_metadata_url()
        mock_get.assert_called_with('tools-metadata-url')
        self.assertEqual(0, mock_set.call_count)

    def test_juju(self):
        env = SimpleEnvironment('qux')
        client = EnvJujuClient1X(env, None, 'juju')
        with patch('subprocess.check_call') as mock:
            client.juju('foo', ('bar', 'baz'))
        environ = dict(os.environ)
        environ['JUJU_HOME'] = client.env.juju_home
        mock.assert_called_with(('juju', '--show-log', 'foo', '-e', 'qux',
                                 'bar', 'baz'))

    def test_juju_env(self):
        env = SimpleEnvironment('qux')
        client = EnvJujuClient1X(env, None, '/foobar/baz')

        def check_path(*args, **kwargs):
            self.assertRegexpMatches(os.environ['PATH'], r'/foobar\:')
        with patch('subprocess.check_call', side_effect=check_path):
            client.juju('foo', ('bar', 'baz'))

    def test_juju_no_check(self):
        env = SimpleEnvironment('qux')
        client = EnvJujuClient1X(env, None, 'juju')
        environ = dict(os.environ)
        environ['JUJU_HOME'] = client.env.juju_home
        with patch('subprocess.call') as mock:
            client.juju('foo', ('bar', 'baz'), check=False)
        mock.assert_called_with(('juju', '--show-log', 'foo', '-e', 'qux',
                                 'bar', 'baz'))

    def test_juju_no_check_env(self):
        env = SimpleEnvironment('qux')
        client = EnvJujuClient1X(env, None, '/foobar/baz')

        def check_path(*args, **kwargs):
            self.assertRegexpMatches(os.environ['PATH'], r'/foobar\:')
        with patch('subprocess.call', side_effect=check_path):
            client.juju('foo', ('bar', 'baz'), check=False)

    def test_juju_timeout(self):
        env = SimpleEnvironment('qux')
        client = EnvJujuClient1X(env, None, '/foobar/baz')
        with patch('subprocess.check_call') as cc_mock:
            client.juju('foo', ('bar', 'baz'), timeout=58)
        self.assertEqual(cc_mock.call_args[0][0], (
            sys.executable, get_timeout_path(), '58.00', '--', 'baz',
            '--show-log', 'foo', '-e', 'qux', 'bar', 'baz'))

    def test_juju_juju_home(self):
        env = SimpleEnvironment('qux')
        os.environ['JUJU_HOME'] = 'foo'
        client = EnvJujuClient1X(env, None, '/foobar/baz')

        def check_home(*args, **kwargs):
            self.assertEqual(os.environ['JUJU_HOME'], 'foo')
            yield
            self.assertEqual(os.environ['JUJU_HOME'], 'asdf')
            yield

        with patch('subprocess.check_call', side_effect=check_home):
            client.juju('foo', ('bar', 'baz'))
            client.env.juju_home = 'asdf'
            client.juju('foo', ('bar', 'baz'))

    def test_juju_extra_env(self):
        env = SimpleEnvironment('qux')
        client = EnvJujuClient1X(env, None, 'juju')
        extra_env = {'JUJU': '/juju', 'JUJU_HOME': client.env.juju_home}

        def check_env(*args, **kwargs):
            self.assertEqual('/juju', os.environ['JUJU'])

        with patch('subprocess.check_call', side_effect=check_env) as mock:
            client.juju('quickstart', ('bar', 'baz'), extra_env=extra_env)
        mock.assert_called_with(
            ('juju', '--show-log', 'quickstart', '-e', 'qux', 'bar', 'baz'))

    def test_juju_backup_with_tgz(self):
        env = SimpleEnvironment('qux')
        client = EnvJujuClient1X(env, None, '/foobar/baz')

        def check_env(*args, **kwargs):
            self.assertEqual(os.environ['JUJU_ENV'], 'qux')
            return 'foojuju-backup-24.tgzz'
        with patch('subprocess.check_output',
                   side_effect=check_env) as co_mock:
            backup_file = client.backup()
        self.assertEqual(backup_file, os.path.abspath('juju-backup-24.tgz'))
        assert_juju_call(self, co_mock, client, ['juju', 'backup'])

    def test_juju_backup_with_tar_gz(self):
        env = SimpleEnvironment('qux')
        client = EnvJujuClient1X(env, None, '/foobar/baz')
        with patch('subprocess.check_output',
                   return_value='foojuju-backup-123-456.tar.gzbar'):
            backup_file = client.backup()
        self.assertEqual(
            backup_file, os.path.abspath('juju-backup-123-456.tar.gz'))

    def test_juju_backup_no_file(self):
        env = SimpleEnvironment('qux')
        client = EnvJujuClient1X(env, None, '/foobar/baz')
        with patch('subprocess.check_output', return_value=''):
            with self.assertRaisesRegexp(
                    Exception, 'The backup file was not found in output'):
                client.backup()

    def test_juju_backup_wrong_file(self):
        env = SimpleEnvironment('qux')
        client = EnvJujuClient1X(env, None, '/foobar/baz')
        with patch('subprocess.check_output',
                   return_value='mumu-backup-24.tgz'):
            with self.assertRaisesRegexp(
                    Exception, 'The backup file was not found in output'):
                client.backup()

    def test_juju_backup_environ(self):
        env = SimpleEnvironment('qux')
        client = EnvJujuClient1X(env, None, '/foobar/baz')
        environ = client._shell_environ()
        environ['JUJU_ENV'] = client.env.environment

        def side_effect(*args, **kwargs):
            self.assertEqual(environ, os.environ)
            return 'foojuju-backup-123-456.tar.gzbar'
        with patch('subprocess.check_output', side_effect=side_effect):
            client.backup()
            self.assertNotEqual(environ, os.environ)

    def test_restore_backup(self):
        env = SimpleEnvironment('qux')
        client = EnvJujuClient1X(env, None, '/foobar/baz')
        with patch.object(client, 'get_juju_output') as gjo_mock:
            result = client.restore_backup('quxx')
        gjo_mock.assert_called_once_with('restore', '--constraints',
                                         'mem=2G', 'quxx')
        self.assertIs(gjo_mock.return_value, result)

    def test_restore_backup_async(self):
        env = SimpleEnvironment('qux')
        client = EnvJujuClient1X(env, None, '/foobar/baz')
        with patch.object(client, 'juju_async') as gjo_mock:
            result = client.restore_backup_async('quxx')
        gjo_mock.assert_called_once_with(
            'restore', ('--constraints', 'mem=2G', 'quxx'))
        self.assertIs(gjo_mock.return_value, result)

    def test_enable_ha(self):
        env = SimpleEnvironment('qux')
        client = EnvJujuClient1X(env, None, '/foobar/baz')
        with patch.object(client, 'juju', autospec=True) as eha_mock:
            client.enable_ha()
        eha_mock.assert_called_once_with('ensure-availability', ('-n', '3'))

    def test_juju_async(self):
        env = SimpleEnvironment('qux')
        client = EnvJujuClient1X(env, None, '/foobar/baz')
        with patch('subprocess.Popen') as popen_class_mock:
            with client.juju_async('foo', ('bar', 'baz')) as proc:
                assert_juju_call(self, popen_class_mock, client, (
                    'baz', '--show-log', 'foo', '-e', 'qux', 'bar', 'baz'))
                self.assertIs(proc, popen_class_mock.return_value)
                self.assertEqual(proc.wait.call_count, 0)
                proc.wait.return_value = 0
        proc.wait.assert_called_once_with()

    def test_juju_async_failure(self):
        env = SimpleEnvironment('qux')
        client = EnvJujuClient1X(env, None, '/foobar/baz')
        with patch('subprocess.Popen') as popen_class_mock:
            with self.assertRaises(subprocess.CalledProcessError) as err_cxt:
                with client.juju_async('foo', ('bar', 'baz')):
                    proc_mock = popen_class_mock.return_value
                    proc_mock.wait.return_value = 23
        self.assertEqual(err_cxt.exception.returncode, 23)
        self.assertEqual(err_cxt.exception.cmd, (
            'baz', '--show-log', 'foo', '-e', 'qux', 'bar', 'baz'))

    def test_juju_async_environ(self):
        env = SimpleEnvironment('qux')
        client = EnvJujuClient1X(env, None, '/foobar/baz')
        environ = client._shell_environ()
        proc_mock = Mock()
        with patch('subprocess.Popen') as popen_class_mock:

            def check_environ(*args, **kwargs):
                self.assertEqual(environ, os.environ)
                return proc_mock
            popen_class_mock.side_effect = check_environ
            proc_mock.wait.return_value = 0
            with client.juju_async('foo', ('bar', 'baz')):
                pass
            self.assertNotEqual(environ, os.environ)

    def test_is_jes_enabled(self):
        env = SimpleEnvironment('qux')
        client = EnvJujuClient1X(env, None, '/foobar/baz')
        fake_popen = FakePopen(' %s' % SYSTEM, None, 0)
        with patch('subprocess.Popen',
                   return_value=fake_popen) as po_mock:
            self.assertFalse(client.is_jes_enabled())
        assert_juju_call(self, po_mock, client, (
            'baz', '--show-log', 'help', 'commands'))
        # Juju 1.25 uses the system command.
        client = EnvJujuClient1X(env, None, '/foobar/baz')
        fake_popen = FakePopen(SYSTEM, None, 0)
        with patch('subprocess.Popen', autospec=True,
                   return_value=fake_popen):
            self.assertTrue(client.is_jes_enabled())
        # Juju 1.26 uses the controller command.
        client = EnvJujuClient1X(env, None, '/foobar/baz')
        fake_popen = FakePopen(CONTROLLER, None, 0)
        with patch('subprocess.Popen', autospec=True,
                   return_value=fake_popen):
            self.assertTrue(client.is_jes_enabled())

    def test_get_jes_command(self):
        env = SimpleEnvironment('qux')
        client = EnvJujuClient1X(env, None, '/foobar/baz')
        # Juju 1.24 and older do not have a JES command. It is an error
        # to call get_jes_command when is_jes_enabled is False
        fake_popen = FakePopen(' %s' % SYSTEM, None, 0)
        with patch('subprocess.Popen',
                   return_value=fake_popen) as po_mock:
            with self.assertRaises(JESNotSupported):
                client.get_jes_command()
        assert_juju_call(self, po_mock, client, (
            'baz', '--show-log', 'help', 'commands'))
        # Juju 2.x uses the 'controller kill' command.
        client = EnvJujuClient1X(env, None, '/foobar/baz')
        fake_popen = FakePopen(CONTROLLER, None, 0)
        with patch('subprocess.Popen', autospec=True,
                   return_value=fake_popen):
            self.assertEqual(CONTROLLER, client.get_jes_command())
        # Juju 1.26 uses the destroy-controller command.
        client = EnvJujuClient1X(env, None, '/foobar/baz')
        fake_popen = FakePopen(KILL_CONTROLLER, None, 0)
        with patch('subprocess.Popen', autospec=True,
                   return_value=fake_popen):
            self.assertEqual(KILL_CONTROLLER, client.get_jes_command())
        # Juju 1.25 uses the 'system kill' command.
        client = EnvJujuClient1X(env, None, '/foobar/baz')
        fake_popen = FakePopen(SYSTEM, None, 0)
        with patch('subprocess.Popen', autospec=True,
                   return_value=fake_popen):
            self.assertEqual(
                SYSTEM, client.get_jes_command())

    def test_get_juju_timings(self):
        env = SimpleEnvironment('foo')
        client = EnvJujuClient1X(env, None, 'my/juju/bin')
        client._backend.juju_timings = {("juju", "op1"): [1],
                                        ("juju", "op2"): [2]}
        flattened_timings = client.get_juju_timings()
        expected = {"juju op1": [1], "juju op2": [2]}
        self.assertEqual(flattened_timings, expected)

    def test_deploy_bundle_1x(self):
        client = EnvJujuClient1X(SimpleEnvironment('an_env', None),
                                 '1.23-series-arch', None)
        with patch.object(client, 'juju') as mock_juju:
            client.deploy_bundle('bundle:~juju-qa/some-bundle')
        mock_juju.assert_called_with(
            'deployer', ('--debug', '--deploy-delay', '10', '--timeout',
                         '3600', '--config', 'bundle:~juju-qa/some-bundle'),
            False
        )

    def test_deploy_bundle_template(self):
        client = EnvJujuClient1X(SimpleEnvironment('an_env', None),
                                 '1.23-series-arch', None)
        with patch.object(client, 'juju') as mock_juju:
            client.deploy_bundle('bundle:~juju-qa/some-{container}-bundle')
        mock_juju.assert_called_with(
            'deployer', (
                '--debug', '--deploy-delay', '10', '--timeout', '3600',
                '--config', 'bundle:~juju-qa/some-lxc-bundle',
                ),
            False)

    def test_deployer(self):
        client = EnvJujuClient1X(SimpleEnvironment(None, {'type': 'local'}),
                                 '1.23-series-arch', None)
        with patch.object(EnvJujuClient1X, 'juju') as mock:
            client.deployer('bundle:~juju-qa/some-bundle')
        mock.assert_called_with(
            'deployer', ('--debug', '--deploy-delay', '10', '--timeout',
                         '3600', '--config', 'bundle:~juju-qa/some-bundle'),
            True
        )

    def test_deployer_template(self):
        client = EnvJujuClient1X(SimpleEnvironment(None, {'type': 'local'}),
                                 '1.23-series-arch', None)
        with patch.object(EnvJujuClient1X, 'juju') as mock:
            client.deployer('bundle:~juju-qa/some-{container}-bundle')
        mock.assert_called_with(
            'deployer', (
                '--debug', '--deploy-delay', '10', '--timeout', '3600',
                '--config', 'bundle:~juju-qa/some-lxc-bundle',
                ), True
        )

    def test_deployer_with_bundle_name(self):
        client = EnvJujuClient1X(SimpleEnvironment(None, {'type': 'local'}),
                                 '1.23-series-arch', None)
        with patch.object(EnvJujuClient1X, 'juju') as mock:
            client.deployer('bundle:~juju-qa/some-bundle', 'name')
        mock.assert_called_with(
            'deployer', ('--debug', '--deploy-delay', '10', '--timeout',
                         '3600', '--config', 'bundle:~juju-qa/some-bundle',
                         'name'),
            True
        )

    def test_quickstart_maas(self):
        client = EnvJujuClient1X(SimpleEnvironment(None, {'type': 'maas'}),
                                 '1.23-series-arch', '/juju')
        with patch.object(EnvJujuClient1X, 'juju') as mock:
            client.quickstart('bundle:~juju-qa/some-bundle')
        mock.assert_called_with(
            'quickstart',
            ('--constraints', 'mem=2G', '--no-browser',
             'bundle:~juju-qa/some-bundle'), False, extra_env={'JUJU': '/juju'}
        )

    def test_quickstart_local(self):
        client = EnvJujuClient1X(SimpleEnvironment(None, {'type': 'local'}),
                                 '1.23-series-arch', '/juju')
        with patch.object(EnvJujuClient1X, 'juju') as mock:
            client.quickstart('bundle:~juju-qa/some-bundle')
        mock.assert_called_with(
            'quickstart',
            ('--constraints', 'mem=2G', '--no-browser',
             'bundle:~juju-qa/some-bundle'), True, extra_env={'JUJU': '/juju'}
        )

    def test_quickstart_nonlocal(self):
        client = EnvJujuClient1X(SimpleEnvironment(None, {'type': 'nonlocal'}),
                                 '1.23-series-arch', '/juju')
        with patch.object(EnvJujuClient1X, 'juju') as mock:
            client.quickstart('bundle:~juju-qa/some-bundle')
        mock.assert_called_with(
            'quickstart',
            ('--constraints', 'mem=2G', '--no-browser',
             'bundle:~juju-qa/some-bundle'), False, extra_env={'JUJU': '/juju'}
        )

    def test_quickstart_template(self):
        client = EnvJujuClient1X(SimpleEnvironment(None, {'type': 'local'}),
                                 '1.23-series-arch', '/juju')
        with patch.object(EnvJujuClient1X, 'juju') as mock:
            client.quickstart('bundle:~juju-qa/some-{container}-bundle')
        mock.assert_called_with(
            'quickstart', (
                '--constraints', 'mem=2G', '--no-browser',
                'bundle:~juju-qa/some-lxc-bundle'),
            True, extra_env={'JUJU': '/juju'})

    def test_list_models(self):
        env = SimpleEnvironment('foo', {'type': 'local'})
        client = EnvJujuClient1X(env, '1.23-series-arch', None)
        client.list_models()
        self.assertEqual(
            'INFO The model is environment foo\n',
            self.log_stream.getvalue())

    def test__get_models(self):
        data = """\
            - name: foo
              model-uuid: aaaa
            - name: bar
              model-uuid: bbbb
        """
        env = SimpleEnvironment('foo', {'type': 'local'})
        client = fake_juju_client(cls=EnvJujuClient1X, env=env)
        with patch.object(client, 'get_juju_output', return_value=data):
            models = client._get_models()
            self.assertEqual(
                [{'name': 'foo', 'model-uuid': 'aaaa'},
                 {'name': 'bar', 'model-uuid': 'bbbb'}],
                models)

    def test__get_models_exception(self):
        env = SimpleEnvironment('foo', {'type': 'local'})
        client = fake_juju_client(cls=EnvJujuClient1X, env=env)
        with patch.object(client, 'get_juju_output',
                          side_effect=subprocess.CalledProcessError('a', 'b')):
            self.assertEqual([], client._get_models())

    def test_get_models(self):
        env = SimpleEnvironment('foo', {'type': 'local'})
        client = EnvJujuClient1X(env, '1.23-series-arch', None)
        self.assertEqual({}, client.get_models())

    def test_iter_model_clients(self):
        data = """\
            - name: foo
              model-uuid: aaaa
              owner: admin@local
            - name: bar
              model-uuid: bbbb
              owner: admin@local
        """
        client = EnvJujuClient1X(SimpleEnvironment('foo', {}), None, None)
        with patch.object(client, 'get_juju_output', return_value=data):
            model_clients = list(client.iter_model_clients())
        self.assertEqual(2, len(model_clients))
        self.assertIs(client, model_clients[0])
        self.assertEqual('bar', model_clients[1].env.environment)

    def test_get_controller_model_name_no_models(self):
        env = SimpleEnvironment('foo', {'type': 'local'})
        client = EnvJujuClient1X(env, '1.23-series-arch', None)
        with patch.object(client, 'get_models', return_value={}):
            controller_name = client.get_controller_model_name()
        self.assertEqual('foo', controller_name)

    def test_get_controller_client(self):
        client = EnvJujuClient1X(SimpleEnvironment('foo'), {'bar': 'baz'},
                                 'myhome')
        controller_client = client.get_controller_client()
        self.assertIs(client, controller_client)

    def test_list_controllers(self):
        env = SimpleEnvironment('foo', {'type': 'local'})
        client = EnvJujuClient1X(env, '1.23-series-arch', None)
        client.list_controllers()
        self.assertEqual(
            'INFO The controller is environment foo\n',
            self.log_stream.getvalue())

    def test_get_controller_endpoint_ipv4(self):
        env = SimpleEnvironment('foo', {'type': 'local'})
        client = EnvJujuClient1X(env, '1.23-series-arch', None)
        with patch.object(client, 'get_juju_output',
                          return_value='10.0.0.1:17070') as gjo_mock:
            endpoint = client.get_controller_endpoint()
        self.assertEqual('10.0.0.1', endpoint)
        gjo_mock.assert_called_once_with('api-endpoints')

    def test_get_controller_endpoint_ipv6(self):
        env = SimpleEnvironment('foo', {'type': 'local'})
        client = EnvJujuClient1X(env, '1.23-series-arch', None)
        with patch.object(client, 'get_juju_output',
                          return_value='[::1]:17070') as gjo_mock:
            endpoint = client.get_controller_endpoint()
        self.assertEqual('::1', endpoint)
        gjo_mock.assert_called_once_with('api-endpoints')

    def test_action_do(self):
        client = EnvJujuClient1X(SimpleEnvironment(None, {'type': 'local'}),
                                 '1.23-series-arch', None)
        with patch.object(EnvJujuClient1X, 'get_juju_output') as mock:
            mock.return_value = \
                "Action queued with id: 5a92ec93-d4be-4399-82dc-7431dbfd08f9"
            id = client.action_do("foo/0", "myaction", "param=5")
            self.assertEqual(id, "5a92ec93-d4be-4399-82dc-7431dbfd08f9")
        mock.assert_called_once_with(
            'action do', 'foo/0', 'myaction', "param=5"
        )

    def test_action_do_error(self):
        client = EnvJujuClient1X(SimpleEnvironment(None, {'type': 'local'}),
                                 '1.23-series-arch', None)
        with patch.object(EnvJujuClient1X, 'get_juju_output') as mock:
            mock.return_value = "some bad text"
            with self.assertRaisesRegexp(Exception,
                                         "Action id not found in output"):
                client.action_do("foo/0", "myaction", "param=5")

    def test_action_fetch(self):
        client = EnvJujuClient1X(SimpleEnvironment(None, {'type': 'local'}),
                                 '1.23-series-arch', None)
        with patch.object(EnvJujuClient1X, 'get_juju_output') as mock:
            ret = "status: completed\nfoo: bar"
            mock.return_value = ret
            out = client.action_fetch("123")
            self.assertEqual(out, ret)
        mock.assert_called_once_with(
            'action fetch', '123', "--wait", "1m"
        )

    def test_action_fetch_timeout(self):
        client = EnvJujuClient1X(SimpleEnvironment(None, {'type': 'local'}),
                                 '1.23-series-arch', None)
        ret = "status: pending\nfoo: bar"
        with patch.object(EnvJujuClient1X,
                          'get_juju_output', return_value=ret):
            with self.assertRaisesRegexp(Exception,
                                         "timed out waiting for action"):
                client.action_fetch("123")

    def test_action_do_fetch(self):
        client = EnvJujuClient1X(SimpleEnvironment(None, {'type': 'local'}),
                                 '1.23-series-arch', None)
        with patch.object(EnvJujuClient1X, 'get_juju_output') as mock:
            ret = "status: completed\nfoo: bar"
            # setting side_effect to an iterable will return the next value
            # from the list each time the function is called.
            mock.side_effect = [
                "Action queued with id: 5a92ec93-d4be-4399-82dc-7431dbfd08f9",
                ret]
            out = client.action_do_fetch("foo/0", "myaction", "param=5")
            self.assertEqual(out, ret)

    def test_run(self):
        env = SimpleEnvironment('name', {}, 'foo')
        client = fake_juju_client(cls=EnvJujuClient1X, env=env)
        run_list = [
            {"MachineId": "1",
             "Stdout": "Linux\n",
             "ReturnCode": 255,
             "Stderr": "Permission denied (publickey,password)"}]
        run_output = json.dumps(run_list)
        with patch.object(client._backend, 'get_juju_output',
                          return_value=run_output) as gjo_mock:
            result = client.run(('wname',), applications=['foo', 'bar'])
        self.assertEqual(run_list, result)
        gjo_mock.assert_called_once_with(
            'run', ('--format', 'json', '--service', 'foo,bar', 'wname'),
            frozenset(
                ['address-allocation', 'migration']),
            'foo', 'name', user_name=None)

    def test_list_space(self):
        client = EnvJujuClient1X(SimpleEnvironment(None, {'type': 'local'}),
                                 '1.23-series-arch', None)
        yaml_dict = {'foo': 'bar'}
        output = yaml.safe_dump(yaml_dict)
        with patch.object(client, 'get_juju_output', return_value=output,
                          autospec=True) as gjo_mock:
            result = client.list_space()
        self.assertEqual(result, yaml_dict)
        gjo_mock.assert_called_once_with('space list')

    def test_add_space(self):
        client = EnvJujuClient1X(SimpleEnvironment(None, {'type': 'local'}),
                                 '1.23-series-arch', None)
        with patch.object(client, 'juju', autospec=True) as juju_mock:
            client.add_space('foo-space')
        juju_mock.assert_called_once_with('space create', ('foo-space'))

    def test_add_subnet(self):
        client = EnvJujuClient1X(SimpleEnvironment(None, {'type': 'local'}),
                                 '1.23-series-arch', None)
        with patch.object(client, 'juju', autospec=True) as juju_mock:
            client.add_subnet('bar-subnet', 'foo-space')
        juju_mock.assert_called_once_with('subnet add',
                                          ('bar-subnet', 'foo-space'))

    def test__shell_environ_uses_pathsep(self):
        client = EnvJujuClient1X(SimpleEnvironment('foo'), None,
                                 'foo/bar/juju')
        with patch('os.pathsep', '!'):
            environ = client._shell_environ()
        self.assertRegexpMatches(environ['PATH'], r'foo/bar\!')

    def test_set_config(self):
        client = EnvJujuClient1X(SimpleEnvironment('bar', {}), None, '/foo')
        with patch.object(client, 'juju') as juju_mock:
            client.set_config('foo', {'bar': 'baz'})
        juju_mock.assert_called_once_with('set', ('foo', 'bar=baz'))

    def test_get_config(self):
        def output(*args, **kwargs):
            return yaml.safe_dump({
                'charm': 'foo',
                'service': 'foo',
                'settings': {
                    'dir': {
                        'default': 'true',
                        'description': 'bla bla',
                        'type': 'string',
                        'value': '/tmp/charm-dir',
                    }
                }
            })
        expected = yaml.safe_load(output())
        client = EnvJujuClient1X(SimpleEnvironment('bar', {}), None, '/foo')
        with patch.object(client, 'get_juju_output',
                          side_effect=output) as gjo_mock:
            results = client.get_config('foo')
        self.assertEqual(expected, results)
        gjo_mock.assert_called_once_with('get', 'foo')

    def test_get_service_config(self):
        def output(*args, **kwargs):
            return yaml.safe_dump({
                'charm': 'foo',
                'service': 'foo',
                'settings': {
                    'dir': {
                        'default': 'true',
                        'description': 'bla bla',
                        'type': 'string',
                        'value': '/tmp/charm-dir',
                    }
                }
            })
        expected = yaml.safe_load(output())
        client = EnvJujuClient1X(SimpleEnvironment('bar', {}), None, '/foo')
        with patch.object(client, 'get_juju_output', side_effect=output):
            results = client.get_service_config('foo')
        self.assertEqual(expected, results)

    def test_get_service_config_timesout(self):
        client = EnvJujuClient1X(SimpleEnvironment('foo', {}), None, '/foo')
        with patch('jujupy.until_timeout', return_value=range(0)):
            with self.assertRaisesRegexp(
                    Exception, 'Timed out waiting for juju get'):
                client.get_service_config('foo')

    def test_ssh_keys(self):
        client = EnvJujuClient1X(SimpleEnvironment('foo', {}), None, None)
        given_output = 'ssh keys output'
        with patch.object(client, 'get_juju_output', autospec=True,
                          return_value=given_output) as mock:
            output = client.ssh_keys()
        self.assertEqual(output, given_output)
        mock.assert_called_once_with('authorized-keys list')

    def test_ssh_keys_full(self):
        client = EnvJujuClient1X(SimpleEnvironment('foo', {}), None, None)
        given_output = 'ssh keys full output'
        with patch.object(client, 'get_juju_output', autospec=True,
                          return_value=given_output) as mock:
            output = client.ssh_keys(full=True)
        self.assertEqual(output, given_output)
        mock.assert_called_once_with('authorized-keys list', '--full')

    def test_add_ssh_key(self):
        client = EnvJujuClient1X(SimpleEnvironment('foo', {}), None, None)
        with patch.object(client, 'get_juju_output', autospec=True,
                          return_value='') as mock:
            output = client.add_ssh_key('ak', 'bk')
        self.assertEqual(output, '')
        mock.assert_called_once_with(
            'authorized-keys add', 'ak', 'bk', merge_stderr=True)

    def test_remove_ssh_key(self):
        client = EnvJujuClient1X(SimpleEnvironment('foo', {}), None, None)
        with patch.object(client, 'get_juju_output', autospec=True,
                          return_value='') as mock:
            output = client.remove_ssh_key('ak', 'bk')
        self.assertEqual(output, '')
        mock.assert_called_once_with(
            'authorized-keys delete', 'ak', 'bk', merge_stderr=True)

    def test_import_ssh_key(self):
        client = EnvJujuClient1X(SimpleEnvironment('foo', {}), None, None)
        with patch.object(client, 'get_juju_output', autospec=True,
                          return_value='') as mock:
            output = client.import_ssh_key('gh:au', 'lp:bu')
        self.assertEqual(output, '')
        mock.assert_called_once_with(
            'authorized-keys import', 'gh:au', 'lp:bu', merge_stderr=True)


class TestUniquifyLocal(TestCase):

    def test_uniquify_local_empty(self):
        env = SimpleEnvironment('foo', {'type': 'local'})
        uniquify_local(env)
        self.assertEqual(env.config, {
            'type': 'local',
            'api-port': 17071,
            'state-port': 37018,
            'storage-port': 8041,
            'syslog-port': 6515,
        })

    def test_uniquify_local_preset(self):
        env = SimpleEnvironment('foo', {
            'type': 'local',
            'api-port': 17071,
            'state-port': 37018,
            'storage-port': 8041,
            'syslog-port': 6515,
        })
        uniquify_local(env)
        self.assertEqual(env.config, {
            'type': 'local',
            'api-port': 17072,
            'state-port': 37019,
            'storage-port': 8042,
            'syslog-port': 6516,
        })

    def test_uniquify_nonlocal(self):
        env = SimpleEnvironment('foo', {
            'type': 'nonlocal',
            'api-port': 17071,
            'state-port': 37018,
            'storage-port': 8041,
            'syslog-port': 6515,
        })
        uniquify_local(env)
        self.assertEqual(env.config, {
            'type': 'nonlocal',
            'api-port': 17071,
            'state-port': 37018,
            'storage-port': 8041,
            'syslog-port': 6515,
        })


@contextmanager
def bootstrap_context(client=None):
    # Avoid unnecessary syscalls.
    with patch('jujupy.check_free_disk_space'):
        with scoped_environ():
            with temp_dir() as fake_home:
                os.environ['JUJU_HOME'] = fake_home
                yield fake_home


class TestJesHomePath(TestCase):

    def test_jes_home_path(self):
        path = jes_home_path('/home/jrandom/foo', 'bar')
        self.assertEqual(path, '/home/jrandom/foo/jes-homes/bar')


class TestGetCachePath(TestCase):

    def test_get_cache_path(self):
        path = get_cache_path('/home/jrandom/foo')
        self.assertEqual(path, '/home/jrandom/foo/environments/cache.yaml')

    def test_get_cache_path_models(self):
        path = get_cache_path('/home/jrandom/foo', models=True)
        self.assertEqual(path, '/home/jrandom/foo/models/cache.yaml')


def stub_bootstrap(client):
    jenv_path = get_jenv_path(client.env.juju_home, 'qux')
    os.mkdir(os.path.dirname(jenv_path))
    with open(jenv_path, 'w') as f:
        f.write('Bogus jenv')


class TestMakeSafeConfig(TestCase):

    def test_default(self):
        client = fake_juju_client(JujuData('foo', {'type': 'bar'},
                                           juju_home='foo'),
                                  version='1.2-alpha3-asdf-asdf')
        config = make_safe_config(client)
        self.assertEqual({
            'name': 'foo',
            'type': 'bar',
            'test-mode': True,
            'agent-version': '1.2-alpha3',
            }, config)

    def test_local(self):
        with temp_dir() as juju_home:
            env = JujuData('foo', {'type': 'local'}, juju_home=juju_home)
            client = fake_juju_client(env)
            with patch('jujupy.check_free_disk_space'):
                config = make_safe_config(client)
        self.assertEqual(get_local_root(client.env.juju_home, client.env),
                         config['root-dir'])

    def test_bootstrap_replaces_agent_version(self):
        client = fake_juju_client(JujuData('foo', {'type': 'bar'},
                                  juju_home='foo'))
        client.bootstrap_replaces = {'agent-version'}
        self.assertNotIn('agent-version', make_safe_config(client))
        client.env.config['agent-version'] = '1.23'
        self.assertNotIn('agent-version', make_safe_config(client))


class TestTempBootstrapEnv(FakeHomeTestCase):

    @staticmethod
    def get_client(env):
        return EnvJujuClient24(env, '1.24-fake', 'fake-juju-path')

    def test_no_config_mangling_side_effect(self):
        env = SimpleEnvironment('qux', {'type': 'local'})
        client = self.get_client(env)
        with bootstrap_context(client) as fake_home:
            with temp_bootstrap_env(fake_home, client):
                stub_bootstrap(client)
        self.assertEqual(env.config, {'type': 'local'})

    def test_temp_bootstrap_env_environment(self):
        env = SimpleEnvironment('qux', {'type': 'local'})
        with bootstrap_context() as fake_home:
            client = self.get_client(env)
            agent_version = client.get_matching_agent_version()
            with temp_bootstrap_env(fake_home, client):
                temp_home = os.environ['JUJU_HOME']
                self.assertEqual(temp_home, os.environ['JUJU_DATA'])
                self.assertNotEqual(temp_home, fake_home)
                symlink_path = get_jenv_path(fake_home, 'qux')
                symlink_target = os.path.realpath(symlink_path)
                expected_target = os.path.realpath(
                    get_jenv_path(temp_home, 'qux'))
                self.assertEqual(symlink_target, expected_target)
                config = yaml.safe_load(
                    open(get_environments_path(temp_home)))
                self.assertEqual(config, {'environments': {'qux': {
                    'type': 'local',
                    'root-dir': get_local_root(fake_home, client.env),
                    'agent-version': agent_version,
                    'test-mode': True,
                    'name': 'qux',
                }}})
                stub_bootstrap(client)

    def test_temp_bootstrap_env_provides_dir(self):
        env = SimpleEnvironment('qux', {'type': 'local'})
        client = self.get_client(env)
        juju_home = os.path.join(self.home_dir, 'asdf')

        def side_effect(*args, **kwargs):
            os.mkdir(juju_home)
            return juju_home

        with patch('utility.mkdtemp', side_effect=side_effect):
            with patch('jujupy.check_free_disk_space', autospec=True):
                with temp_bootstrap_env(self.home_dir, client) as temp_home:
                    pass
        self.assertEqual(temp_home, juju_home)

    def test_temp_bootstrap_env_no_set_home(self):
        env = SimpleEnvironment('qux', {'type': 'local'})
        client = self.get_client(env)
        os.environ['JUJU_HOME'] = 'foo'
        os.environ['JUJU_DATA'] = 'bar'
        with patch('jujupy.check_free_disk_space', autospec=True):
            with temp_bootstrap_env(self.home_dir, client, set_home=False):
                self.assertEqual(os.environ['JUJU_HOME'], 'foo')
                self.assertEqual(os.environ['JUJU_DATA'], 'bar')

    def test_output(self):
        env = SimpleEnvironment('qux', {'type': 'local'})
        client = self.get_client(env)
        with bootstrap_context(client) as fake_home:
            with temp_bootstrap_env(fake_home, client):
                stub_bootstrap(client)
            jenv_path = get_jenv_path(fake_home, 'qux')
            self.assertFalse(os.path.islink(jenv_path))
            self.assertEqual(open(jenv_path).read(), 'Bogus jenv')

    def test_rename_on_exception(self):
        env = SimpleEnvironment('qux', {'type': 'local'})
        client = self.get_client(env)
        with bootstrap_context(client) as fake_home:
            with self.assertRaisesRegexp(Exception, 'test-rename'):
                with temp_bootstrap_env(fake_home, client):
                    stub_bootstrap(client)
                    raise Exception('test-rename')
            jenv_path = get_jenv_path(os.environ['JUJU_HOME'], 'qux')
            self.assertFalse(os.path.islink(jenv_path))
            self.assertEqual(open(jenv_path).read(), 'Bogus jenv')

    def test_exception_no_jenv(self):
        env = SimpleEnvironment('qux', {'type': 'local'})
        client = self.get_client(env)
        with bootstrap_context(client) as fake_home:
            with self.assertRaisesRegexp(Exception, 'test-rename'):
                with temp_bootstrap_env(fake_home, client):
                    jenv_path = get_jenv_path(os.environ['JUJU_HOME'], 'qux')
                    os.mkdir(os.path.dirname(jenv_path))
                    raise Exception('test-rename')
            jenv_path = get_jenv_path(os.environ['JUJU_HOME'], 'qux')
            self.assertFalse(os.path.lexists(jenv_path))

    def test_check_space_local_lxc(self):
        env = SimpleEnvironment('qux', {'type': 'local'})
        with bootstrap_context() as fake_home:
            client = self.get_client(env)
            with patch('jujupy.check_free_disk_space') as mock_cfds:
                with temp_bootstrap_env(fake_home, client):
                    stub_bootstrap(client)
        self.assertEqual(mock_cfds.mock_calls, [
            call(os.path.join(fake_home, 'qux'), 8000000, 'MongoDB files'),
            call('/var/lib/lxc', 2000000, 'LXC containers'),
        ])

    def test_check_space_local_kvm(self):
        env = SimpleEnvironment('qux', {'type': 'local', 'container': 'kvm'})
        with bootstrap_context() as fake_home:
            client = self.get_client(env)
            with patch('jujupy.check_free_disk_space') as mock_cfds:
                with temp_bootstrap_env(fake_home, client):
                    stub_bootstrap(client)
        self.assertEqual(mock_cfds.mock_calls, [
            call(os.path.join(fake_home, 'qux'), 8000000, 'MongoDB files'),
            call('/var/lib/uvtool/libvirt/images', 2000000, 'KVM disk files'),
        ])

    def test_error_on_jenv(self):
        env = SimpleEnvironment('qux', {'type': 'local'})
        client = self.get_client(env)
        with bootstrap_context(client) as fake_home:
            jenv_path = get_jenv_path(fake_home, 'qux')
            os.mkdir(os.path.dirname(jenv_path))
            with open(jenv_path, 'w') as f:
                f.write('In the way')
            with self.assertRaisesRegexp(Exception, '.* already exists!'):
                with temp_bootstrap_env(fake_home, client):
                    stub_bootstrap(client)

    def test_not_permanent(self):
        env = SimpleEnvironment('qux', {'type': 'local'})
        client = self.get_client(env)
        with bootstrap_context(client) as fake_home:
            client.env.juju_home = fake_home
            with temp_bootstrap_env(fake_home, client,
                                    permanent=False) as tb_home:
                stub_bootstrap(client)
            self.assertFalse(os.path.exists(tb_home))
            self.assertTrue(os.path.exists(get_jenv_path(fake_home,
                            client.env.environment)))
            self.assertFalse(os.path.exists(get_jenv_path(tb_home,
                             client.env.environment)))
        self.assertFalse(os.path.exists(tb_home))
        self.assertEqual(client.env.juju_home, fake_home)
        self.assertNotEqual(tb_home,
                            jes_home_path(fake_home, client.env.environment))

    def test_permanent(self):
        env = SimpleEnvironment('qux', {'type': 'local'})
        client = self.get_client(env)
        with bootstrap_context(client) as fake_home:
            client.env.juju_home = fake_home
            with temp_bootstrap_env(fake_home, client,
                                    permanent=True) as tb_home:
                stub_bootstrap(client)
            self.assertTrue(os.path.exists(tb_home))
            self.assertFalse(os.path.exists(get_jenv_path(fake_home,
                             client.env.environment)))
            self.assertTrue(os.path.exists(get_jenv_path(tb_home,
                            client.env.environment)))
        self.assertFalse(os.path.exists(tb_home))
        self.assertEqual(client.env.juju_home, tb_home)


class TestStatus(FakeHomeTestCase):

    def test_iter_machines_no_containers(self):
        status = Status({
            'machines': {
                '1': {'foo': 'bar', 'containers': {'1/lxc/0': {'baz': 'qux'}}}
            },
            'applications': {}}, '')
        self.assertEqual(list(status.iter_machines()),
                         [('1', status.status['machines']['1'])])

    def test_iter_machines_containers(self):
        status = Status({
            'machines': {
                '1': {'foo': 'bar', 'containers': {'1/lxc/0': {'baz': 'qux'}}}
            },
            'applications': {}}, '')
        self.assertEqual(list(status.iter_machines(containers=True)), [
            ('1', status.status['machines']['1']),
            ('1/lxc/0', {'baz': 'qux'}),
        ])

    def test_agent_items_empty(self):
        status = Status({'machines': {}, 'applications': {}}, '')
        self.assertItemsEqual([], status.agent_items())

    def test_agent_items(self):
        status = Status({
            'machines': {
                '1': {'foo': 'bar'}
            },
            'applications': {
                'jenkins': {
                    'units': {
                        'jenkins/1': {
                            'subordinates': {
                                'sub': {'baz': 'qux'}
                            }
                        }
                    }
                }
            }
        }, '')
        expected = [
            ('1', {'foo': 'bar'}),
            ('jenkins/1', {'subordinates': {'sub': {'baz': 'qux'}}}),
            ('sub', {'baz': 'qux'})]
        self.assertItemsEqual(expected, status.agent_items())

    def test_agent_items_containers(self):
        status = Status({
            'machines': {
                '1': {'foo': 'bar', 'containers': {
                    '2': {'qux': 'baz'},
                }}
            },
            'applications': {}
        }, '')
        expected = [
            ('1', {'foo': 'bar', 'containers': {'2': {'qux': 'baz'}}}),
            ('2', {'qux': 'baz'})
        ]
        self.assertItemsEqual(expected, status.agent_items())

    def test_get_service_count_zero(self):
        status = Status({
            'machines': {
                '1': {'agent-state': 'good'},
                '2': {},
            },
        }, '')
        self.assertEqual(0, status.get_service_count())

    def test_get_service_count(self):
        status = Status({
            'machines': {
                '1': {'agent-state': 'good'},
                '2': {},
            },
            'applications': {
                'jenkins': {
                    'units': {
                        'jenkins/1': {'agent-state': 'bad'},
                    }
                },
                'dummy-sink': {
                    'units': {
                        'dummy-sink/0': {'agent-state': 'started'},
                    }
                },
                'juju-reports': {
                    'units': {
                        'juju-reports/0': {'agent-state': 'pending'},
                    }
                }
            }
        }, '')
        self.assertEqual(3, status.get_service_count())

    def test_get_service_unit_count_zero(self):
        status = Status({
            'machines': {
                '1': {'agent-state': 'good'},
                '2': {},
            },
        }, '')
        self.assertEqual(0, status.get_service_unit_count('jenkins'))

    def test_get_service_unit_count(self):
        status = Status({
            'machines': {
                '1': {'agent-state': 'good'},
                '2': {},
            },
            'applications': {
                'jenkins': {
                    'units': {
                        'jenkins/1': {'agent-state': 'bad'},
                        'jenkins/2': {'agent-state': 'bad'},
                        'jenkins/3': {'agent-state': 'bad'},
                    }
                }
            }
        }, '')
        self.assertEqual(3, status.get_service_unit_count('jenkins'))

    def test_get_unit(self):
        status = Status({
            'machines': {
                '1': {},
            },
            'applications': {
                'jenkins': {
                    'units': {
                        'jenkins/1': {'agent-state': 'bad'},
                    }
                },
                'dummy-sink': {
                    'units': {
                        'jenkins/2': {'agent-state': 'started'},
                    }
                },
            }
        }, '')
        self.assertEqual(
            status.get_unit('jenkins/1'), {'agent-state': 'bad'})
        self.assertEqual(
            status.get_unit('jenkins/2'), {'agent-state': 'started'})
        with self.assertRaisesRegexp(KeyError, 'jenkins/3'):
            status.get_unit('jenkins/3')

    def test_service_subordinate_units(self):
        status = Status({
            'machines': {
                '1': {},
            },
            'applications': {
                'ubuntu': {},
                'jenkins': {
                    'units': {
                        'jenkins/1': {
                            'subordinates': {
                                'chaos-monkey/0': {'agent-state': 'started'},
                            }
                        }
                    }
                },
                'dummy-sink': {
                    'units': {
                        'jenkins/2': {
                            'subordinates': {
                                'chaos-monkey/1': {'agent-state': 'started'}
                            }
                        },
                        'jenkins/3': {
                            'subordinates': {
                                'chaos-monkey/2': {'agent-state': 'started'}
                            }
                        }
                    }
                }
            }
        }, '')
        self.assertItemsEqual(
            status.service_subordinate_units('ubuntu'),
            [])
        self.assertItemsEqual(
            status.service_subordinate_units('jenkins'),
            [('chaos-monkey/0', {'agent-state': 'started'},)])
        self.assertItemsEqual(
            status.service_subordinate_units('dummy-sink'), [
                ('chaos-monkey/1', {'agent-state': 'started'}),
                ('chaos-monkey/2', {'agent-state': 'started'})]
            )

    def test_get_open_ports(self):
        status = Status({
            'machines': {
                '1': {},
            },
            'applications': {
                'jenkins': {
                    'units': {
                        'jenkins/1': {'agent-state': 'bad'},
                    }
                },
                'dummy-sink': {
                    'units': {
                        'jenkins/2': {'open-ports': ['42/tcp']},
                    }
                },
            }
        }, '')
        self.assertEqual(status.get_open_ports('jenkins/1'), [])
        self.assertEqual(status.get_open_ports('jenkins/2'), ['42/tcp'])

    def test_agent_states_with_agent_state(self):
        status = Status({
            'machines': {
                '1': {'agent-state': 'good'},
                '2': {},
            },
            'applications': {
                'jenkins': {
                    'units': {
                        'jenkins/1': {'agent-state': 'bad'},
                        'jenkins/2': {'agent-state': 'good'},
                    }
                }
            }
        }, '')
        expected = {
            'good': ['1', 'jenkins/2'],
            'bad': ['jenkins/1'],
            'no-agent': ['2'],
        }
        self.assertEqual(expected, status.agent_states())

    def test_agent_states_with_agent_status(self):
        status = Status({
            'machines': {
                '1': {'agent-state': 'good'},
                '2': {},
            },
            'applications': {
                'jenkins': {
                    'units': {
                        'jenkins/1': {'agent-status': {'current': 'bad'}},
                        'jenkins/2': {'agent-status': {'current': 'good'}},
                        'jenkins/3': {},
                    }
                }
            }
        }, '')
        expected = {
            'good': ['1', 'jenkins/2'],
            'bad': ['jenkins/1'],
            'no-agent': ['2', 'jenkins/3'],
        }
        self.assertEqual(expected, status.agent_states())

    def test_agent_states_with_juju_status(self):
        status = Status({
            'machines': {
                '1': {'juju-status': {'current': 'good'}},
                '2': {},
            },
            'applications': {
                'jenkins': {
                    'units': {
                        'jenkins/1': {'juju-status': {'current': 'bad'}},
                        'jenkins/2': {'juju-status': {'current': 'good'}},
                        'jenkins/3': {},
                    }
                }
            }
        }, '')
        expected = {
            'good': ['1', 'jenkins/2'],
            'bad': ['jenkins/1'],
            'no-agent': ['2', 'jenkins/3'],
        }
        self.assertEqual(expected, status.agent_states())

    def test_check_agents_started_not_started(self):
        status = Status({
            'machines': {
                '1': {'agent-state': 'good'},
                '2': {},
            },
            'applications': {
                'jenkins': {
                    'units': {
                        'jenkins/1': {'agent-state': 'bad'},
                        'jenkins/2': {'agent-state': 'good'},
                    }
                }
            }
        }, '')
        self.assertEqual(status.agent_states(),
                         status.check_agents_started('env1'))

    def test_check_agents_started_all_started_with_agent_state(self):
        status = Status({
            'machines': {
                '1': {'agent-state': 'started'},
                '2': {'agent-state': 'started'},
            },
            'applications': {
                'jenkins': {
                    'units': {
                        'jenkins/1': {
                            'agent-state': 'started',
                            'subordinates': {
                                'sub1': {
                                    'agent-state': 'started'
                                }
                            }
                        },
                        'jenkins/2': {'agent-state': 'started'},
                    }
                }
            }
        }, '')
        self.assertIs(None, status.check_agents_started('env1'))

    def test_check_agents_started_all_started_with_agent_status(self):
        status = Status({
            'machines': {
                '1': {'agent-state': 'started'},
                '2': {'agent-state': 'started'},
            },
            'applications': {
                'jenkins': {
                    'units': {
                        'jenkins/1': {
                            'agent-status': {'current': 'idle'},
                            'subordinates': {
                                'sub1': {
                                    'agent-status': {'current': 'idle'}
                                }
                            }
                        },
                        'jenkins/2': {'agent-status': {'current': 'idle'}},
                    }
                }
            }
        }, '')
        self.assertIs(None, status.check_agents_started('env1'))

    def test_check_agents_started_agent_error(self):
        status = Status({
            'machines': {
                '1': {'agent-state': 'any-error'},
            },
            'applications': {}
        }, '')
        with self.assertRaisesRegexp(ErroredUnit,
                                     '1 is in state any-error'):
            status.check_agents_started('env1')

    def do_check_agents_started_agent_state_info_failure(self, failure):
        status = Status({
            'machines': {'0': {
                'agent-state-info': failure}},
            'applications': {},
        }, '')
        with self.assertRaises(ErroredUnit) as e_cxt:
            status.check_agents_started()
        e = e_cxt.exception
        self.assertEqual(
            str(e), '0 is in state {}'.format(failure))
        self.assertEqual(e.unit_name, '0')
        self.assertEqual(e.state, failure)

    def do_check_agents_started_juju_status_failure(self, failure):
        status = Status({
            'machines': {
                '0': {
                    'juju-status': {
                        'current': 'error',
                        'message': failure}
                    },
                }
            }, '')
        with self.assertRaises(ErroredUnit) as e_cxt:
            status.check_agents_started()
        e = e_cxt.exception
        # if message is blank, the failure should reflect the state instead
        if not failure:
            failure = 'error'
        self.assertEqual(
            str(e), '0 is in state {}'.format(failure))
        self.assertEqual(e.unit_name, '0')
        self.assertEqual(e.state, failure)

    def do_check_agents_started_info_and_status_failure(self, failure):
        status = Status({
            'machines': {
                '0': {
                    'agent-state-info': failure,
                    'juju-status': {
                        'current': 'error',
                        'message': failure}
                    },
                }
            }, '')
        with self.assertRaises(ErroredUnit) as e_cxt:
            status.check_agents_started()
        e = e_cxt.exception
        self.assertEqual(
            str(e), '0 is in state {}'.format(failure))
        self.assertEqual(e.unit_name, '0')
        self.assertEqual(e.state, failure)

    def test_check_agents_started_read_juju_status_error(self):
        failures = ['no "centos7" images in us-east-1 with arches [amd64]',
                    'sending new instance request: GCE operation ' +
                    '"operation-143" failed', '']
        for failure in failures:
            self.do_check_agents_started_juju_status_failure(failure)

    def test_check_agents_started_read_agent_state_info_error(self):
        failures = ['cannot set up groups foobar', 'cannot run instance',
                    'cannot run instances', 'error executing "lxc-start"']
        for failure in failures:
            self.do_check_agents_started_agent_state_info_failure(failure)

    def test_check_agents_started_agent_info_error(self):
        # Sometimes the error is indicated in a special 'agent-state-info'
        # field.
        status = Status({
            'machines': {
                '1': {'agent-state-info': 'any-error'},
            },
            'applications': {}
        }, '')
        with self.assertRaisesRegexp(ErroredUnit,
                                     '1 is in state any-error'):
            status.check_agents_started('env1')

    def test_get_agent_versions_1x(self):
        status = Status({
            'machines': {
                '1': {'agent-version': '1.6.2'},
                '2': {'agent-version': '1.6.1'},
            },
            'applications': {
                'jenkins': {
                    'units': {
                        'jenkins/0': {
                            'agent-version': '1.6.1'},
                        'jenkins/1': {},
                    },
                }
            }
        }, '')
        self.assertEqual({
            '1.6.2': {'1'},
            '1.6.1': {'jenkins/0', '2'},
            'unknown': {'jenkins/1'},
        }, status.get_agent_versions())

    def test_get_agent_versions_2x(self):
        status = Status({
            'machines': {
                '1': {'juju-status': {'version': '1.6.2'}},
                '2': {'juju-status': {'version': '1.6.1'}},
            },
            'applications': {
                'jenkins': {
                    'units': {
                        'jenkins/0': {
                            'juju-status': {'version': '1.6.1'}},
                        'jenkins/1': {},
                    },
                }
            }
        }, '')
        self.assertEqual({
            '1.6.2': {'1'},
            '1.6.1': {'jenkins/0', '2'},
            'unknown': {'jenkins/1'},
        }, status.get_agent_versions())

    def test_iter_new_machines(self):
        old_status = Status({
            'machines': {
                'bar': 'bar_info',
            }
        }, '')
        new_status = Status({
            'machines': {
                'foo': 'foo_info',
                'bar': 'bar_info',
            }
        }, '')
        self.assertItemsEqual(new_status.iter_new_machines(old_status),
                              [('foo', 'foo_info')])

    def test_get_instance_id(self):
        status = Status({
            'machines': {
                '0': {'instance-id': 'foo-bar'},
                '1': {},
            }
        }, '')
        self.assertEqual(status.get_instance_id('0'), 'foo-bar')
        with self.assertRaises(KeyError):
            status.get_instance_id('1')
        with self.assertRaises(KeyError):
            status.get_instance_id('2')

    def test_from_text(self):
        text = TestEnvJujuClient.make_status_yaml(
            'agent-state', 'pending', 'horsefeathers')
        status = Status.from_text(text)
        self.assertEqual(status.status_text, text)
        self.assertEqual(status.status, {
            'machines': {'0': {'agent-state': 'pending'}},
            'applications': {'jenkins': {'units': {'jenkins/0': {
                'agent-state': 'horsefeathers'}}}}
        })

    def test_iter_units(self):
        started_unit = {'agent-state': 'started'}
        unit_with_subordinates = {
            'agent-state': 'started',
            'subordinates': {
                'ntp/0': started_unit,
                'nrpe/0': started_unit,
            },
        }
        status = Status({
            'machines': {
                '1': {'agent-state': 'started'},
            },
            'applications': {
                'jenkins': {
                    'units': {
                        'jenkins/0': unit_with_subordinates,
                    }
                },
                'application': {
                    'units': {
                        'application/0': started_unit,
                        'application/1': started_unit,
                    }
                },
            }
        }, '')
        expected = [
            ('application/0', started_unit),
            ('application/1', started_unit),
            ('jenkins/0', unit_with_subordinates),
            ('nrpe/0', started_unit),
            ('ntp/0', started_unit),
        ]
        gen = status.iter_units()
        self.assertIsInstance(gen, types.GeneratorType)
        self.assertEqual(expected, list(gen))

    def test_get_applications_gets_applications(self):
        status = Status({
            'services': {'service': {}},
            'applications': {'application': {}},
            }, '')
        self.assertEqual({'application': {}}, status.get_applications())


class TestServiceStatus(FakeHomeTestCase):

    def test_get_applications_gets_services(self):
        status = ServiceStatus({
            'services': {'service': {}},
            'applications': {'application': {}},
            }, '')
        self.assertEqual({'service': {}}, status.get_applications())


def fast_timeout(count):
    if False:
        yield


@contextmanager
def temp_config():
    with temp_dir() as home:
        os.environ['JUJU_HOME'] = home
        environments_path = os.path.join(home, 'environments.yaml')
        with open(environments_path, 'w') as environments:
            yaml.dump({'environments': {
                'foo': {'type': 'local'}
            }}, environments)
        yield


class TestController(TestCase):

    def test_controller(self):
        controller = Controller('ctrl')
        self.assertEqual('ctrl', controller.name)


class TestSimpleEnvironment(TestCase):

    def test_default_controller(self):
        default = SimpleEnvironment('foo')
        self.assertEqual('foo', default.controller.name)

    def test_clone(self):
        orig = SimpleEnvironment('foo', {'type': 'bar'}, 'myhome')
        orig.local = 'local1'
        orig.kvm = 'kvm1'
        orig.maas = 'maas1'
        orig.joyent = 'joyent1'
        copy = orig.clone()
        self.assertIs(SimpleEnvironment, type(copy))
        self.assertIsNot(orig, copy)
        self.assertEqual(copy.environment, 'foo')
        self.assertIsNot(orig.config, copy.config)
        self.assertEqual({'type': 'bar'}, copy.config)
        self.assertEqual('myhome', copy.juju_home)
        self.assertEqual('local1', copy.local)
        self.assertEqual('kvm1', copy.kvm)
        self.assertEqual('maas1', copy.maas)
        self.assertEqual('joyent1', copy.joyent)
        self.assertIs(orig.controller, copy.controller)

    def test_clone_model_name(self):
        orig = SimpleEnvironment('foo', {'type': 'bar', 'name': 'oldname'},
                                 'myhome')
        copy = orig.clone(model_name='newname')
        self.assertEqual('newname', copy.environment)
        self.assertEqual('newname', copy.config['name'])

    def test_set_model_name(self):
        env = SimpleEnvironment('foo', {})
        env.set_model_name('bar')
        self.assertEqual(env.environment, 'bar')
        self.assertEqual(env.controller.name, 'bar')
        self.assertEqual(env.config['name'], 'bar')

    def test_set_model_name_not_controller(self):
        env = SimpleEnvironment('foo', {})
        env.set_model_name('bar', set_controller=False)
        self.assertEqual(env.environment, 'bar')
        self.assertEqual(env.controller.name, 'foo')
        self.assertEqual(env.config['name'], 'bar')

    def test_local_from_config(self):
        env = SimpleEnvironment('local', {'type': 'openstack'})
        self.assertFalse(env.local, 'Does not respect config type.')
        env = SimpleEnvironment('local', {'type': 'local'})
        self.assertTrue(env.local, 'Does not respect config type.')

    def test_kvm_from_config(self):
        env = SimpleEnvironment('local', {'type': 'local'})
        self.assertFalse(env.kvm, 'Does not respect config type.')
        env = SimpleEnvironment('local',
                                {'type': 'local', 'container': 'kvm'})
        self.assertTrue(env.kvm, 'Does not respect config type.')

    def test_from_config(self):
        with temp_config():
            env = SimpleEnvironment.from_config('foo')
            self.assertIs(SimpleEnvironment, type(env))
            self.assertEqual({'type': 'local'}, env.config)

    def test_from_bogus_config(self):
        with temp_config():
            with self.assertRaises(NoSuchEnvironment):
                SimpleEnvironment.from_config('bar')

    def test_from_config_none(self):
        with temp_config():
            os.environ['JUJU_ENV'] = 'foo'
            # GZ 2015-10-15: Currently default_env calls the juju on path here.
            with patch('jujuconfig.default_env', autospec=True,
                       return_value='foo') as cde_mock:
                env = SimpleEnvironment.from_config(None)
            self.assertEqual(env.environment, 'foo')
            cde_mock.assert_called_once_with()

    def test_juju_home(self):
        env = SimpleEnvironment('foo')
        self.assertIs(None, env.juju_home)
        env = SimpleEnvironment('foo', juju_home='baz')
        self.assertEqual('baz', env.juju_home)

    def test_make_jes_home(self):
        with temp_dir() as juju_home:
            with SimpleEnvironment('foo').make_jes_home(
                    juju_home, 'bar', {'baz': 'qux'}) as jes_home:
                pass
            with open(get_environments_path(jes_home)) as env_file:
                env = yaml.safe_load(env_file)
        self.assertEqual(env, {'baz': 'qux'})
        self.assertEqual(jes_home, jes_home_path(juju_home, 'bar'))

    def test_make_jes_home_clean_existing(self):
        env = SimpleEnvironment('foo')
        with temp_dir() as juju_home:
            with env.make_jes_home(juju_home, 'bar',
                                   {'baz': 'qux'}) as jes_home:
                foo_path = os.path.join(jes_home, 'foo')
                with open(foo_path, 'w') as foo:
                    foo.write('foo')
                self.assertTrue(os.path.isfile(foo_path))
            with env.make_jes_home(juju_home, 'bar',
                                   {'baz': 'qux'}) as jes_home:
                self.assertFalse(os.path.exists(foo_path))

    def test_dump_yaml(self):
        env = SimpleEnvironment('baz', {'type': 'qux'}, 'home')
        with temp_dir() as path:
            env.dump_yaml(path, {'foo': 'bar'})
            self.assertItemsEqual(
                ['environments.yaml'], os.listdir(path))
            with open(os.path.join(path, 'environments.yaml')) as f:
                self.assertEqual({'foo': 'bar'}, yaml.safe_load(f))


class TestJujuData(TestCase):

    def test_clone(self):
        orig = JujuData('foo', {'type': 'bar'}, 'myhome')
        orig.credentials = {'secret': 'password'}
        orig.clouds = {'name': {'meta': 'data'}}
        copy = orig.clone()
        self.assertIs(JujuData, type(copy))
        self.assertIsNot(orig, copy)
        self.assertEqual(copy.environment, 'foo')
        self.assertIsNot(orig.config, copy.config)
        self.assertEqual({'type': 'bar'}, copy.config)
        self.assertEqual('myhome', copy.juju_home)
        self.assertIsNot(orig.credentials, copy.credentials)
        self.assertEqual(orig.credentials, copy.credentials)
        self.assertIsNot(orig.clouds, copy.clouds)
        self.assertEqual(orig.clouds, copy.clouds)

    def test_clone_model_name(self):
        orig = JujuData('foo', {'type': 'bar', 'name': 'oldname'}, 'myhome')
        orig.credentials = {'secret': 'password'}
        orig.clouds = {'name': {'meta': 'data'}}
        copy = orig.clone(model_name='newname')
        self.assertEqual('newname', copy.environment)
        self.assertEqual('newname', copy.config['name'])

    def test_get_cloud_random_provider(self):
        self.assertEqual(
            'bar', JujuData('foo', {'type': 'bar'}, 'home').get_cloud())

    def test_get_cloud_ec2(self):
        self.assertEqual(
            'aws', JujuData('foo', {'type': 'ec2', 'region': 'bar'},
                            'home').get_cloud())
        self.assertEqual(
            'aws-china', JujuData('foo', {
                'type': 'ec2', 'region': 'cn-north-1'
                }, 'home').get_cloud())

    def test_get_cloud_gce(self):
        self.assertEqual(
            'google', JujuData('foo', {'type': 'gce', 'region': 'bar'},
                               'home').get_cloud())

    def test_get_cloud_maas(self):
        data = JujuData('foo', {'type': 'maas', 'maas-server': 'bar'}, 'home')
        data.clouds = {'clouds': {
            'baz': {'type': 'maas', 'endpoint': 'bar'},
            'qux': {'type': 'maas', 'endpoint': 'qux'},
            }}
        self.assertEqual('baz', data.get_cloud())

    def test_get_cloud_maas_wrong_type(self):
        data = JujuData('foo', {'type': 'maas', 'maas-server': 'bar'}, 'home')
        data.clouds = {'clouds': {
            'baz': {'type': 'foo', 'endpoint': 'bar'},
            }}
        with self.assertRaisesRegexp(LookupError, 'No such endpoint: bar'):
            self.assertEqual(data.get_cloud())

    def test_get_cloud_openstack(self):
        data = JujuData('foo', {'type': 'openstack', 'auth-url': 'bar'},
                        'home')
        data.clouds = {'clouds': {
            'baz': {'type': 'openstack', 'endpoint': 'bar'},
            'qux': {'type': 'openstack', 'endpoint': 'qux'},
            }}
        self.assertEqual('baz', data.get_cloud())

    def test_get_cloud_openstack_wrong_type(self):
        data = JujuData('foo', {'type': 'openstack', 'auth-url': 'bar'},
                        'home')
        data.clouds = {'clouds': {
            'baz': {'type': 'maas', 'endpoint': 'bar'},
            }}
        with self.assertRaisesRegexp(LookupError, 'No such endpoint: bar'):
            data.get_cloud()

    def test_get_region(self):
        self.assertEqual(
            'bar', JujuData('foo', {'type': 'foo', 'region': 'bar'},
                            'home').get_region())

    def test_get_region_old_azure(self):
        self.assertEqual('northeu', JujuData('foo', {
            'type': 'azure', 'location': 'North EU'}, 'home').get_region())

    def test_get_region_azure_arm(self):
        self.assertEqual('bar', JujuData('foo', {
            'type': 'azure', 'location': 'bar', 'tenant-id': 'baz'},
            'home').get_region())

    def test_get_region_joyent(self):
        self.assertEqual('bar', JujuData('foo', {
            'type': 'joyent', 'sdc-url': 'https://bar.api.joyentcloud.com'},
            'home').get_region())

    def test_get_region_lxd(self):
        self.assertEqual('localhost', JujuData('foo', {'type': 'lxd'},
                                               'home').get_region())

    def test_get_region_maas(self):
        self.assertIs(None, JujuData('foo', {'type': 'maas', 'region': 'bar'},
                                     'home').get_region())

    def test_get_region_manual(self):
        self.assertEqual('baz', JujuData('foo', {
            'type': 'manual', 'region': 'bar',
            'bootstrap-host': 'baz'}, 'home').get_region())

    def test_dump_yaml(self):
        cloud_dict = {'clouds': {'foo': {}}}
        credential_dict = {'credential': {'bar': {}}}
        data = JujuData('baz', {'type': 'qux'}, 'home')
        data.clouds = dict(cloud_dict)
        data.credentials = dict(credential_dict)
        with temp_dir() as path:
            data.dump_yaml(path, {})
            self.assertItemsEqual(
                ['clouds.yaml', 'credentials.yaml'], os.listdir(path))
            with open(os.path.join(path, 'clouds.yaml')) as f:
                self.assertEqual(cloud_dict, yaml.safe_load(f))
            with open(os.path.join(path, 'credentials.yaml')) as f:
                self.assertEqual(credential_dict, yaml.safe_load(f))

    def test_load_yaml(self):
        cloud_dict = {'clouds': {'foo': {}}}
        credential_dict = {'credential': {'bar': {}}}
        with temp_dir() as path:
            with open(os.path.join(path, 'clouds.yaml'), 'w') as f:
                yaml.safe_dump(cloud_dict, f)
            with open(os.path.join(path, 'credentials.yaml'), 'w') as f:
                yaml.safe_dump(credential_dict, f)
            data = JujuData('baz', {'type': 'qux'}, path)
            data.load_yaml()


class TestGroupReporter(TestCase):

    def test_single(self):
        sio = StringIO.StringIO()
        reporter = GroupReporter(sio, "done")
        self.assertEqual(sio.getvalue(), "")
        reporter.update({"working": ["1"]})
        self.assertEqual(sio.getvalue(), "working: 1")
        reporter.update({"done": ["1"]})
        self.assertEqual(sio.getvalue(), "working: 1\n")

    def test_single_ticks(self):
        sio = StringIO.StringIO()
        reporter = GroupReporter(sio, "done")
        reporter.update({"working": ["1"]})
        self.assertEqual(sio.getvalue(), "working: 1")
        reporter.update({"working": ["1"]})
        self.assertEqual(sio.getvalue(), "working: 1 .")
        reporter.update({"working": ["1"]})
        self.assertEqual(sio.getvalue(), "working: 1 ..")
        reporter.update({"done": ["1"]})
        self.assertEqual(sio.getvalue(), "working: 1 ..\n")

    def test_multiple_values(self):
        sio = StringIO.StringIO()
        reporter = GroupReporter(sio, "done")
        reporter.update({"working": ["1", "2"]})
        self.assertEqual(sio.getvalue(), "working: 1, 2")
        reporter.update({"working": ["1"], "done": ["2"]})
        self.assertEqual(sio.getvalue(), "working: 1, 2\nworking: 1")
        reporter.update({"done": ["1", "2"]})
        self.assertEqual(sio.getvalue(), "working: 1, 2\nworking: 1\n")

    def test_multiple_groups(self):
        sio = StringIO.StringIO()
        reporter = GroupReporter(sio, "done")
        reporter.update({"working": ["1", "2"], "starting": ["3"]})
        first = "starting: 3 | working: 1, 2"
        self.assertEqual(sio.getvalue(), first)
        reporter.update({"working": ["1", "3"], "done": ["2"]})
        second = "working: 1, 3"
        self.assertEqual(sio.getvalue(), "\n".join([first, second]))
        reporter.update({"done": ["1", "2", "3"]})
        self.assertEqual(sio.getvalue(), "\n".join([first, second, ""]))

    def test_finish(self):
        sio = StringIO.StringIO()
        reporter = GroupReporter(sio, "done")
        self.assertEqual(sio.getvalue(), "")
        reporter.update({"working": ["1"]})
        self.assertEqual(sio.getvalue(), "working: 1")
        reporter.finish()
        self.assertEqual(sio.getvalue(), "working: 1\n")

    def test_finish_unchanged(self):
        sio = StringIO.StringIO()
        reporter = GroupReporter(sio, "done")
        self.assertEqual(sio.getvalue(), "")
        reporter.finish()
        self.assertEqual(sio.getvalue(), "")

    def test_wrap_to_width(self):
        sio = StringIO.StringIO()
        reporter = GroupReporter(sio, "done")
        self.assertEqual(sio.getvalue(), "")
        for _ in range(150):
            reporter.update({"working": ["1"]})
        reporter.finish()
        self.assertEqual(sio.getvalue(), """\
working: 1 ....................................................................
...............................................................................
..
""")

    def test_wrap_to_width_exact(self):
        sio = StringIO.StringIO()
        reporter = GroupReporter(sio, "done")
        reporter.wrap_width = 12
        self.assertEqual(sio.getvalue(), "")
        changes = []
        for _ in range(20):
            reporter.update({"working": ["1"]})
            changes.append(sio.getvalue())
        self.assertEqual(changes[::4], [
            "working: 1",
            "working: 1 .\n...",
            "working: 1 .\n.......",
            "working: 1 .\n...........",
            "working: 1 .\n............\n...",
        ])
        reporter.finish()
        self.assertEqual(sio.getvalue(), changes[-1] + "\n")

    def test_wrap_to_width_overflow(self):
        sio = StringIO.StringIO()
        reporter = GroupReporter(sio, "done")
        reporter.wrap_width = 8
        self.assertEqual(sio.getvalue(), "")
        changes = []
        for _ in range(16):
            reporter.update({"working": ["1"]})
            changes.append(sio.getvalue())
        self.assertEqual(changes[::4], [
            "working: 1",
            "working: 1\n....",
            "working: 1\n........",
            "working: 1\n........\n....",
        ])
        reporter.finish()
        self.assertEqual(sio.getvalue(), changes[-1] + "\n")

    def test_wrap_to_width_multiple_groups(self):
        sio = StringIO.StringIO()
        reporter = GroupReporter(sio, "done")
        reporter.wrap_width = 16
        self.assertEqual(sio.getvalue(), "")
        changes = []
        for _ in range(6):
            reporter.update({"working": ["1", "2"]})
            changes.append(sio.getvalue())
        for _ in range(10):
            reporter.update({"working": ["1"], "done": ["2"]})
            changes.append(sio.getvalue())
        self.assertEqual(changes[::4], [
            "working: 1, 2",
            "working: 1, 2 ..\n..",
            "working: 1, 2 ..\n...\n"
            "working: 1 ..",
            "working: 1, 2 ..\n...\n"
            "working: 1 .....\n.",
        ])
        reporter.finish()
        self.assertEqual(sio.getvalue(), changes[-1] + "\n")


class TestMakeClient(TestCase):

    @contextmanager
    def make_client_cxt(self):
        td = temp_dir()
        te = temp_env({'environments': {'foo': {
            'orig-name': 'foo', 'name': 'foo'}}})
        with td as juju_path, te, patch('subprocess.Popen',
                                        side_effect=ValueError):
            with patch('subprocess.check_output') as co_mock:
                co_mock.return_value = '1.18'
                juju_path = os.path.join(juju_path, 'juju')
                yield juju_path

    def test_make_client(self):
        with self.make_client_cxt() as juju_path:
            client = make_client(juju_path, False, 'foo', 'bar')
        self.assertEqual(client.full_path, juju_path)
        self.assertEqual(client.debug, False)
        self.assertEqual(client.env.config['orig-name'], 'foo')
        self.assertEqual(client.env.config['name'], 'bar')
        self.assertEqual(client.env.environment, 'bar')

    def test_make_client_debug(self):
        with self.make_client_cxt() as juju_path:
            client = make_client(juju_path, True, 'foo', 'bar')
        self.assertEqual(client.debug, True)

    def test_make_client_no_temp_env_name(self):
        with self.make_client_cxt() as juju_path:
            client = make_client(juju_path, False, 'foo', None)
        self.assertEqual(client.full_path, juju_path)
        self.assertEqual(client.env.config['orig-name'], 'foo')
        self.assertEqual(client.env.config['name'], 'foo')
        self.assertEqual(client.env.environment, 'foo')


class AssessParseStateServerFromErrorTestCase(TestCase):

    def test_parse_new_state_server_from_error(self):
        output = dedent("""
            Waiting for address
            Attempting to connect to 10.0.0.202:22
            Attempting to connect to 1.2.3.4:22
            The fingerprint for the ECDSA key sent by the remote host is
            """)
        error = subprocess.CalledProcessError(1, ['foo'], output)
        address = parse_new_state_server_from_error(error)
        self.assertEqual('1.2.3.4', address)

    def test_parse_new_state_server_from_error_output_none(self):
        error = subprocess.CalledProcessError(1, ['foo'], None)
        address = parse_new_state_server_from_error(error)
        self.assertIs(None, address)

    def test_parse_new_state_server_from_error_no_output(self):
        address = parse_new_state_server_from_error(Exception())
        self.assertIs(None, address)


class TestGetMachineDNSName(TestCase):

    log_level = logging.DEBUG

    machine_0_no_addr = """\
        machines:
            "0":
                instance-id: pending
        """

    machine_0_hostname = """\
        machines:
            "0":
                dns-name: a-host
        """

    machine_0_ipv6 = """\
        machines:
            "0":
                dns-name: 2001:db8::3
        """

    def test_gets_host(self):
        status = Status.from_text(self.machine_0_hostname)
        fake_client = Mock(spec=['status_until'])
        fake_client.status_until.return_value = [status]
        host = get_machine_dns_name(fake_client, '0')
        self.assertEqual(host, "a-host")
        fake_client.status_until.assert_called_once_with(timeout=600)
        self.assertEqual(self.log_stream.getvalue(), "")

    def test_retries_for_dns_name(self):
        status_pending = Status.from_text(self.machine_0_no_addr)
        status_host = Status.from_text(self.machine_0_hostname)
        fake_client = Mock(spec=['status_until'])
        fake_client.status_until.return_value = [status_pending, status_host]
        host = get_machine_dns_name(fake_client, '0')
        self.assertEqual(host, "a-host")
        fake_client.status_until.assert_called_once_with(timeout=600)
        self.assertEqual(
            self.log_stream.getvalue(),
            "DEBUG No dns-name yet for machine 0\n")

    def test_retries_gives_up(self):
        status = Status.from_text(self.machine_0_no_addr)
        fake_client = Mock(spec=['status_until'])
        fake_client.status_until.return_value = [status] * 3
        host = get_machine_dns_name(fake_client, '0', timeout=10)
        self.assertEqual(host, None)
        fake_client.status_until.assert_called_once_with(timeout=10)
        self.assertEqual(
            self.log_stream.getvalue(),
            "DEBUG No dns-name yet for machine 0\n" * 3)

    def test_gets_ipv6(self):
        status = Status.from_text(self.machine_0_ipv6)
        fake_client = Mock(spec=['status_until'])
        fake_client.status_until.return_value = [status]
        host = get_machine_dns_name(fake_client, '0')
        self.assertEqual(host, "2001:db8::3")
        fake_client.status_until.assert_called_once_with(timeout=600)
        self.assertEqual(
            self.log_stream.getvalue(),
            "WARNING Selected IPv6 address for machine 0: '2001:db8::3'\n")

    def test_gets_ipv6_unsupported(self):
        status = Status.from_text(self.machine_0_ipv6)
        fake_client = Mock(spec=['status_until'])
        fake_client.status_until.return_value = [status]
        with patch('utility.socket', wraps=socket) as wrapped_socket:
            del wrapped_socket.inet_pton
            host = get_machine_dns_name(fake_client, '0')
        self.assertEqual(host, "2001:db8::3")
        fake_client.status_until.assert_called_once_with(timeout=600)
        self.assertEqual(self.log_stream.getvalue(), "")<|MERGE_RESOLUTION|>--- conflicted
+++ resolved
@@ -3280,8 +3280,6 @@
             get_output.assert_called_with(
                 'add-user', *expected_args, include_e=False)
 
-<<<<<<< HEAD
-=======
     def test_set_config(self):
         client = EnvJujuClient2B9(JujuData('bar', {}), None, '/foo')
         with patch.object(client, 'juju') as juju_mock:
@@ -3310,7 +3308,6 @@
         self.assertEqual(expected, results)
         gjo_mock.assert_called_once_with('get-config', 'foo')
 
->>>>>>> c1140aad
     def test_get_model_config(self):
         env = JujuData('foo', None)
         fake_popen = FakePopen(yaml.safe_dump({'bar': 'baz'}), None, 0)
