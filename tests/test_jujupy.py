from contextlib import contextmanager
import copy
from datetime import (
    datetime,
    timedelta,
)
from itertools import count
import logging
import os
import socket
import StringIO
import subprocess
import sys
from tempfile import NamedTemporaryFile
from textwrap import dedent
import types

from mock import (
    call,
    MagicMock,
    Mock,
    patch,
)
import yaml

from deploy_stack import GET_TOKEN_SCRIPT
from jujuconfig import (
    get_environments_path,
    get_jenv_path,
    NoSuchEnvironment,
)
from jujupy import (
    BootstrapMismatch,
    CannotConnectEnv,
    CONTROLLER,
    EnvJujuClient,
    EnvJujuClient1X,
    EnvJujuClient22,
    EnvJujuClient24,
    EnvJujuClient25,
    EnvJujuClient26,
    EnvJujuClient2A1,
    EnvJujuClient2A2,
    ErroredUnit,
    GroupReporter,
    get_cache_path,
    get_local_root,
    get_machine_dns_name,
    get_timeout_path,
    jes_home_path,
    JESByDefault,
    JESNotSupported,
    JUJU_DEV_FEATURE_FLAGS,
    KILL_CONTROLLER,
    make_client,
    make_jes_home,
    make_safe_config,
    parse_new_state_server_from_error,
    SimpleEnvironment,
    Status,
    SYSTEM,
    tear_down,
    temp_bootstrap_env,
    _temp_env as temp_env,
    uniquify_local,
    UpgradeMongoNotSupported,
)
from tests import (
    TestCase,
    FakeHomeTestCase,
)
from utility import (
    scoped_environ,
    temp_dir,
)


__metaclass__ = type


def assert_juju_call(test_case, mock_method, client, expected_args,
                     call_index=None):
    if call_index is None:
        test_case.assertEqual(len(mock_method.mock_calls), 1)
        call_index = 0
    empty, args, kwargs = mock_method.mock_calls[call_index]
    test_case.assertEqual(args, (expected_args,))


class FakeEnvironmentState:
    """A Fake environment state that can be used by multiple FakeClients."""

    def __init__(self):
        self._clear()

    def _clear(self):
        self.name = None
        self.machine_id_iter = count()
        self.state_servers = []
        self.services = {}
        self.machines = set()
        self.containers = {}
        self.relations = {}
        self.token = None
        self.exposed = set()
        self.machine_host_names = {}
        self.state = 'not-bootstrapped'
        self.current_bundle = None
        self.models = {}
        self.model_config = None

    def add_machine(self):
        machine_id = str(self.machine_id_iter.next())
        self.machines.add(machine_id)
        self.machine_host_names[machine_id] = '{}.example.com'.format(
            machine_id)
        return machine_id

    def add_ssh_machines(self, machines):
        for machine in machines:
            self.add_machine()

    def add_container(self, container_type):
        host = self.add_machine()
        container_name = '{}/{}/{}'.format(host, container_type, '0')
        self.containers[host] = {container_name}

    def remove_container(self, container_id):
        for containers in self.containers.values():
            containers.discard(container_id)

    def remove_machine(self, machine_id):
        self.machines.remove(machine_id)
        self.containers.pop(machine_id, None)

    def bootstrap(self, env, commandline_config):
        self.name = env.environment
        self.state_servers.append(self.add_machine())
        self.state = 'bootstrapped'
        self.model_config = copy.deepcopy(env.config)
        self.model_config.update(commandline_config)

    def destroy_environment(self):
        self._clear()
        self.state = 'destroyed'
        return 0

    def kill_controller(self):
        self._clear()
        self.state = 'controller-killed'

    def create_model(self, name):
        state = FakeEnvironmentState()
        self.models[name] = state
        state.state = 'created'
        return state

    def destroy_model(self):
        self._clear()
        self.state = 'model-destroyed'

    def deploy(self, charm_name, service_name):
        self.add_unit(service_name)

    def deploy_bundle(self, bundle_path):
        self.current_bundle = bundle_path

    def add_unit(self, service_name):
        machines = self.services.setdefault(service_name, set())
        machines.add(
            ('{}/{}'.format(service_name, str(len(machines))),
             self.add_machine()))

    def remove_unit(self, to_remove):
        for units in self.services.values():
            for unit_id, machine_id in units:
                if unit_id == to_remove:
                    self.remove_machine(machine_id)
                    units.remove((unit_id, machine_id))
                    break

    def destroy_service(self, service_name):
        for unit, machine_id in self.services.pop(service_name):
            self.remove_machine(machine_id)

    def get_status_dict(self):
        machines = {}
        for machine_id in self.machines:
            machine_dict = {}
            hostname = self.machine_host_names.get(machine_id)
            if hostname is not None:
                machine_dict['dns-name'] = hostname
            machines[machine_id] = machine_dict
        for host, containers in self.containers.items():
            machines[host]['containers'] = dict((c, {}) for c in containers)
        services = {}
        for service, units in self.services.items():
            unit_map = {}
            for unit_id, machine_id in units:
                unit_map[unit_id] = {'machine': machine_id}
            services[service] = {
                'units': unit_map,
                'relations': self.relations.get(service, {}),
                'exposed': service in self.exposed,
                }
        return {'machines': machines, 'services': services}


class FakeJujuClient:
    """A fake juju client for tests.

    This is a partial implementation, but should be suitable for many uses,
    and can be extended.

    The state is provided by _backing_state, so that multiple clients can
    manipulate the same state.
    """
    def __init__(self, env=None, full_path=None, debug=False,
                 jes_enabled=False):
        self._backing_state = FakeEnvironmentState()
        if env is None:
            env = SimpleEnvironment('name', {
                'type': 'foo',
                'default-series': 'angsty',
                }, juju_home='foo')
        self.env = env
        self.full_path = full_path
        self.debug = debug
        self.bootstrap_replaces = {}
        self._jes_enabled = jes_enabled

    def clone(self, env, full_path=None, debug=None):
        if full_path is None:
            full_path = self.full_path
        if debug is None:
            debug = self.debug
        client = self.__class__(env, full_path, debug,
                                jes_enabled=self._jes_enabled)
        client._backing_state = self._backing_state
        return client

    def by_version(self, env, path, debug):
        return FakeJujuClient(env, path, debug)

    def get_matching_agent_version(self):
        return '1.2-alpha3'

    def is_jes_enabled(self):
        return self._jes_enabled

    def get_cache_path(self):
        return get_cache_path(self.env.juju_home, models=True)

    def get_juju_output(self, command, *args, **kwargs):
        if (command, args) == ('ssh', ('dummy-sink/0', GET_TOKEN_SCRIPT)):
            return self._backing_state.token
        if (command, args) == ('ssh', ('0', 'lsb_release', '-c')):
            return 'Codename:\t{}\n'.format(self.env.config['default-series'])

    def juju(self, cmd, args, include_e=True):
        # TODO: Use argparse or change all call sites to use functions.
        if (cmd, args[:1]) == ('set', ('dummy-source',)):
            name, value = args[1].split('=')
            if name == 'token':
                self._backing_state.token = value
        if cmd == 'deploy':
            self.deploy(*args)
        if cmd == 'destroy-service':
            self._backing_state.destroy_service(*args)
        if cmd == 'add-relation':
            if args[0] == 'dummy-source':
                self._backing_state.relations[args[1]] = {'source': [args[0]]}
        if cmd == 'expose':
            (service,) = args
            self._backing_state.exposed.add(service)
        if cmd == 'unexpose':
            (service,) = args
            self._backing_state.exposed.remove(service)
        if cmd == 'add-unit':
            (service,) = args
            self._backing_state.add_unit(service)
        if cmd == 'remove-unit':
            (unit_id,) = args
            self._backing_state.remove_unit(unit_id)
        if cmd == 'add-machine':
            (container_type,) = args
            self._backing_state.add_container(container_type)
        if cmd == 'remove-machine':
            (machine_id,) = args
            if '/' in machine_id:
                self._backing_state.remove_container(machine_id)
            else:
                self._backing_state.remove_machine(machine_id)

    def bootstrap(self, upload_tools=False, bootstrap_series=None):
        commandline_config = {}
        if bootstrap_series is not None:
            commandline_config['default-series'] = bootstrap_series
        self._backing_state.bootstrap(self.env, commandline_config)

    @contextmanager
    def bootstrap_async(self, upload_tools=False):
        yield

    def quickstart(self, bundle):
        self._backing_state.bootstrap(self.env, {})
        self._backing_state.deploy_bundle(bundle)

    def create_environment(self, controller_client, config_file):
        model_state = controller_client._backing_state.create_model(
            self.env.environment)
        self._backing_state = model_state

    def destroy_model(self):
        self._backing_state.destroy_model()

    def destroy_environment(self, force=True, delete_jenv=False):
        self._backing_state.destroy_environment()
        return 0

    def kill_controller(self):
        self._backing_state.kill_controller()

    def add_ssh_machines(self, machines):
        self._backing_state.add_ssh_machines(machines)

    def deploy(self, charm_name, service_name=None):
        if service_name is None:
            service_name = charm_name.split(':')[-1]
        self._backing_state.deploy(charm_name, service_name)

    def remove_service(self, service):
        self._backing_state.destroy_service(service)

    def wait_for_started(self, timeout=1200, start=None):
        pass

    def wait_for_deploy_started(self):
        pass

    def show_status(self):
        pass

    def get_status(self):
        status_dict = self._backing_state.get_status_dict()
        return Status(status_dict, yaml.safe_dump(status_dict))

    def status_until(self, timeout):
        yield self.get_status()

    def set_config(self, service, options):
        option_strings = ['{}={}'.format(*item) for item in options.items()]
        self.juju('set', (service,) + tuple(option_strings))

    def get_config(self, service):
        pass

    def get_model_config(self):
        return copy.deepcopy(self._backing_state.model_config)

    def deployer(self, bundle, name=None):
        pass

    def wait_for_workloads(self):
        pass

    def get_juju_timings(self):
        pass


class TestErroredUnit(TestCase):

    def test_output(self):
        e = ErroredUnit('bar', 'baz')
        self.assertEqual('bar is in state baz', str(e))


class ClientTest(FakeHomeTestCase):

    def setUp(self):
        super(ClientTest, self).setUp()
        patcher = patch('jujupy.pause')
        self.addCleanup(patcher.stop)
        self.pause_mock = patcher.start()


class CloudSigmaTest:

    def test__shell_environ_no_flags(self):
        client = self.client_class(
            SimpleEnvironment('baz', {'type': 'ec2'}), '1.25-foobar', 'path')
        env = client._shell_environ()
        self.assertEqual(env.get(JUJU_DEV_FEATURE_FLAGS, ''), '')

    def test__shell_environ_cloudsigma(self):
        client = self.client_class(
            SimpleEnvironment('baz', {'type': 'cloudsigma'}),
            '1.25-foobar', 'path')
        env = client._shell_environ()
        self.assertTrue('cloudsigma' in env[JUJU_DEV_FEATURE_FLAGS].split(","))

    def test__shell_environ_juju_home(self):
        client = self.client_class(
            SimpleEnvironment('baz', {'type': 'ec2'}), '1.25-foobar', 'path',
            'asdf')
        env = client._shell_environ()
        self.assertEqual(env['JUJU_HOME'], 'asdf')


class TestEnvJujuClient26(ClientTest, CloudSigmaTest):

    client_class = EnvJujuClient26

    def test_enable_jes_already_supported(self):
        client = self.client_class(
            SimpleEnvironment('baz', {}),
            '1.26-foobar', 'path')
        fake_popen = FakePopen(CONTROLLER, '', 0)
        with patch('subprocess.Popen', autospec=True,
                   return_value=fake_popen) as po_mock:
            with self.assertRaises(JESByDefault):
                client.enable_jes()
        self.assertNotIn('jes', client.feature_flags)
        assert_juju_call(
            self, po_mock, client, ('juju', '--show-log', 'help', 'commands'))

    def test_enable_jes_unsupported(self):
        client = self.client_class(
            SimpleEnvironment('baz', {}),
            '1.24-foobar', 'path')
        with patch('subprocess.Popen', autospec=True,
                   return_value=FakePopen('', '', 0)) as po_mock:
            with self.assertRaises(JESNotSupported):
                client.enable_jes()
        self.assertNotIn('jes', client.feature_flags)
        assert_juju_call(
            self, po_mock, client, ('juju', '--show-log', 'help', 'commands'),
            0)
        assert_juju_call(
            self, po_mock, client, ('juju', '--show-log', 'help', 'commands'),
            1)
        self.assertEqual(po_mock.call_count, 2)

    def test_enable_jes_requires_flag(self):
        client = self.client_class(
            SimpleEnvironment('baz', {}),
            '1.25-foobar', 'path')
        # The help output will change when the jes feature flag is set.
        with patch('subprocess.Popen', autospec=True, side_effect=[
                FakePopen('', '', 0),
                FakePopen(SYSTEM, '', 0)]) as po_mock:
            client.enable_jes()
        self.assertIn('jes', client.feature_flags)
        assert_juju_call(
            self, po_mock, client, ('juju', '--show-log', 'help', 'commands'),
            0)
        # GZ 2015-10-26: Should assert that env has feature flag at call time.
        assert_juju_call(
            self, po_mock, client, ('juju', '--show-log', 'help', 'commands'),
            1)
        self.assertEqual(po_mock.call_count, 2)

    def test_disable_jes(self):
        client = self.client_class(
            SimpleEnvironment('baz', {}),
            '1.25-foobar', 'path')
        client.feature_flags.add('jes')
        client.disable_jes()
        self.assertNotIn('jes', client.feature_flags)

    def test__shell_environ_jes(self):
        client = self.client_class(
            SimpleEnvironment('baz', {}),
            '1.25-foobar', 'path')
        client.feature_flags.add('jes')
        env = client._shell_environ()
        self.assertIn('jes', env[JUJU_DEV_FEATURE_FLAGS].split(","))

    def test__shell_environ_jes_cloudsigma(self):
        client = self.client_class(
            SimpleEnvironment('baz', {'type': 'cloudsigma'}),
            '1.25-foobar', 'path')
        client.feature_flags.add('jes')
        env = client._shell_environ()
        flags = env[JUJU_DEV_FEATURE_FLAGS].split(",")
        self.assertItemsEqual(['cloudsigma', 'jes'], flags)

    def test_clone_unchanged(self):
        client1 = self.client_class(
            SimpleEnvironment('foo'), '1.27', 'full/path', debug=True)
        client2 = client1.clone()
        self.assertIsNot(client1, client2)
        self.assertIs(type(client1), type(client2))
        self.assertIs(client1.env, client2.env)
        self.assertEqual(client1.version, client2.version)
        self.assertEqual(client1.full_path, client2.full_path)
        self.assertIs(client1.debug, client2.debug)

    def test_clone_changed(self):
        client1 = self.client_class(
            SimpleEnvironment('foo'), '1.27', 'full/path', debug=True)
        env2 = SimpleEnvironment('bar')
        client2 = client1.clone(env2, '1.28', 'other/path', debug=False,
                                cls=EnvJujuClient1X)
        self.assertIs(EnvJujuClient1X, type(client2))
        self.assertIs(env2, client2.env)
        self.assertEqual('1.28', client2.version)
        self.assertEqual('other/path', client2.full_path)
        self.assertIs(False, client2.debug)

    def test_clone_defaults(self):
        client1 = self.client_class(
            SimpleEnvironment('foo'), '1.27', 'full/path', debug=True)
        client2 = client1.clone()
        self.assertIsNot(client1, client2)
        self.assertIs(self.client_class, type(client2))
        self.assertEqual(set(), client2.feature_flags)

    def test_clone_enabled(self):
        client1 = self.client_class(
            SimpleEnvironment('foo'), '1.27', 'full/path', debug=True)
        client1.enable_feature('jes')
        client1.enable_feature('address-allocation')
        client2 = client1.clone()
        self.assertIsNot(client1, client2)
        self.assertIs(self.client_class, type(client2))
        self.assertEqual(
            set(['jes', 'address-allocation']),
            client2.feature_flags)

    def test_clone_old_feature(self):
        client1 = self.client_class(
            SimpleEnvironment('foo'), '1.27', 'full/path', debug=True)
        client1.enable_feature('actions')
        client1.enable_feature('address-allocation')
        client2 = client1.clone()
        self.assertIsNot(client1, client2)
        self.assertIs(self.client_class, type(client2))
        self.assertEqual(set(['address-allocation']), client2.feature_flags)


class TestEnvJujuClient25(TestEnvJujuClient26):

    client_class = EnvJujuClient25


class TestEnvJujuClient22(ClientTest):

    client_class = EnvJujuClient22

    def test__shell_environ(self):
        client = self.client_class(
            SimpleEnvironment('baz', {'type': 'ec2'}), '1.22-foobar', 'path')
        env = client._shell_environ()
        self.assertEqual(env.get(JUJU_DEV_FEATURE_FLAGS), 'actions')

    def test__shell_environ_juju_home(self):
        client = self.client_class(
            SimpleEnvironment('baz', {'type': 'ec2'}), '1.22-foobar', 'path',
            'asdf')
        env = client._shell_environ()
        self.assertEqual(env['JUJU_HOME'], 'asdf')


class TestEnvJujuClient24(ClientTest, CloudSigmaTest):

    client_class = EnvJujuClient24

    def test_no_jes(self):
        client = self.client_class(
            SimpleEnvironment('baz', {'type': 'cloudsigma'}),
            '1.25-foobar', 'path')
        with self.assertRaises(JESNotSupported):
            client.enable_jes()
        client._use_jes = True
        env = client._shell_environ()
        self.assertNotIn('jes', env[JUJU_DEV_FEATURE_FLAGS].split(","))

    def test_add_ssh_machines(self):
        client = self.client_class(SimpleEnvironment('foo', {}), None, '')
        with patch('subprocess.check_call', autospec=True) as cc_mock:
            client.add_ssh_machines(['m-foo', 'm-bar', 'm-baz'])
        assert_juju_call(self, cc_mock, client, (
            'juju', '--show-log', 'add-machine', '-e', 'foo', 'ssh:m-foo'), 0)
        assert_juju_call(self, cc_mock, client, (
            'juju', '--show-log', 'add-machine', '-e', 'foo', 'ssh:m-bar'), 1)
        assert_juju_call(self, cc_mock, client, (
            'juju', '--show-log', 'add-machine', '-e', 'foo', 'ssh:m-baz'), 2)
        self.assertEqual(cc_mock.call_count, 3)

    def test_add_ssh_machines_no_retry(self):
        client = self.client_class(SimpleEnvironment('foo', {}), None, '')
        with patch('subprocess.check_call', autospec=True,
                   side_effect=[subprocess.CalledProcessError(None, None),
                                None, None, None]) as cc_mock:
            with self.assertRaises(subprocess.CalledProcessError):
                client.add_ssh_machines(['m-foo', 'm-bar', 'm-baz'])
        assert_juju_call(self, cc_mock, client, (
            'juju', '--show-log', 'add-machine', '-e', 'foo', 'ssh:m-foo'))


class TestTearDown(TestCase):

    def test_tear_down_no_jes(self):
        client = MagicMock()
        client.destroy_environment.return_value = 0
        tear_down(client, False)
        client.destroy_environment.assert_called_once_with(force=False)
        self.assertEqual(0, client.kill_controller.call_count)
        self.assertEqual(0, client.disable_jes.call_count)

    def test_tear_down_no_jes_exception(self):
        client = MagicMock()
        client.destroy_environment.side_effect = [1, 0]
        tear_down(client, False)
        self.assertEqual(
            client.destroy_environment.mock_calls,
            [call(force=False), call(force=True)])
        self.assertEqual(0, client.kill_controller.call_count)
        self.assertEqual(0, client.disable_jes.call_count)

    def test_tear_down_jes(self):
        client = MagicMock()
        tear_down(client, True)
        client.kill_controller.assert_called_once_with()
        self.assertEqual(0, client.destroy_environment.call_count)
        self.assertEqual(0, client.enable_jes.call_count)
        self.assertEqual(0, client.disable_jes.call_count)

    def test_tear_down_try_jes(self):

        def check_jes():
            client.enable_jes.assert_called_once_with()
            self.assertEqual(0, client.disable_jes.call_count)

        client = MagicMock()
        client.kill_controller.side_effect = check_jes

        tear_down(client, jes_enabled=False, try_jes=True)
        client.kill_controller.assert_called_once_with()
        client.disable_jes.assert_called_once_with()

    def test_tear_down_jes_try_jes(self):
        client = MagicMock()
        tear_down(client, jes_enabled=True, try_jes=True)
        client.kill_controller.assert_called_once_with()
        self.assertEqual(0, client.destroy_environment.call_count)
        self.assertEqual(0, client.enable_jes.call_count)
        self.assertEqual(0, client.disable_jes.call_count)

    def test_tear_down_try_jes_not_supported(self):

        def check_jes(force=True):
            client.enable_jes.assert_called_once_with()
            return 0

        client = MagicMock()
        client.enable_jes.side_effect = JESNotSupported
        client.destroy_environment.side_effect = check_jes

        tear_down(client, jes_enabled=False, try_jes=True)
        client.destroy_environment.assert_called_once_with(force=False)
        self.assertEqual(0, client.disable_jes.call_count)


class FakePopen(object):

    def __init__(self, out, err, returncode):
        self._out = out
        self._err = err
        self._code = returncode

    def communicate(self):
        self.returncode = self._code
        return self._out, self._err

    def poll(self):
        return self._code


@contextmanager
def forced_temp_file():
    with NamedTemporaryFile() as temp_file:
        with patch.object(EnvJujuClient, 'juju') as mock:
            with patch('jujupy.NamedTemporaryFile',
                       return_value=temp_file):
                with patch.object(temp_file, '__exit__'):
                    yield temp_file


class TestEnvJujuClient(ClientTest):

    def test_no_duplicate_env(self):
        env = SimpleEnvironment('foo', {})
        client = EnvJujuClient(env, '1.25', 'full_path')
        self.assertIs(env, client.env)

    def test_get_version(self):
        value = ' 5.6 \n'
        with patch('subprocess.check_output', return_value=value) as vsn:
            version = EnvJujuClient.get_version()
        self.assertEqual('5.6', version)
        vsn.assert_called_with(('juju', '--version'))

    def test_get_version_path(self):
        with patch('subprocess.check_output', return_value=' 4.3') as vsn:
            EnvJujuClient.get_version('foo/bar/baz')
        vsn.assert_called_once_with(('foo/bar/baz', '--version'))

    def test_get_matching_agent_version(self):
        client = EnvJujuClient(SimpleEnvironment(None, {'type': 'local'}),
                               '1.23-series-arch', None)
        self.assertEqual('1.23.1', client.get_matching_agent_version())
        self.assertEqual('1.23', client.get_matching_agent_version(
                         no_build=True))
        client.version = '1.20-beta1-series-arch'
        self.assertEqual('1.20-beta1.1', client.get_matching_agent_version())

    def test_upgrade_juju_nonlocal(self):
        client = EnvJujuClient(
            SimpleEnvironment('foo', {'type': 'nonlocal'}), '1.234-76', None)
        with patch.object(client, 'juju') as juju_mock:
            client.upgrade_juju()
        juju_mock.assert_called_with(
            'upgrade-juju', ('--version', '1.234'))

    def test_upgrade_juju_local(self):
        client = EnvJujuClient(
            SimpleEnvironment('foo', {'type': 'local'}), '1.234-76', None)
        with patch.object(client, 'juju') as juju_mock:
            client.upgrade_juju()
        juju_mock.assert_called_with(
            'upgrade-juju', ('--version', '1.234', '--upload-tools',))

    def test_upgrade_juju_no_force_version(self):
        client = EnvJujuClient(
            SimpleEnvironment('foo', {'type': 'local'}), '1.234-76', None)
        with patch.object(client, 'juju') as juju_mock:
            client.upgrade_juju(force_version=False)
        juju_mock.assert_called_with(
            'upgrade-juju', ('--upload-tools',))

    @patch.object(EnvJujuClient, 'get_full_path', return_value='fake-path')
    def test_by_version(self, gfp_mock):
        def juju_cmd_iterator():
            yield '1.17'
            yield '1.16'
            yield '1.16.1'
            yield '1.15'
            yield '1.22.1'
            yield '1.24-alpha1'
            yield '1.24.7'
            yield '1.25.1'
            yield '1.26.1'
            yield '1.27.1'
            yield '2.0-alpha1'
            yield '2.0-alpha2'
            yield '2.0-alpha2-fake-wrapper'
            yield '2.0-alpha3'

        context = patch.object(
            EnvJujuClient, 'get_version',
            side_effect=juju_cmd_iterator().send)
        with context:
            self.assertIs(EnvJujuClient1X,
                          type(EnvJujuClient.by_version(None)))
            with self.assertRaisesRegexp(Exception, 'Unsupported juju: 1.16'):
                EnvJujuClient.by_version(None)
            with self.assertRaisesRegexp(Exception,
                                         'Unsupported juju: 1.16.1'):
                EnvJujuClient.by_version(None)
            client = EnvJujuClient.by_version(None)
            self.assertIs(EnvJujuClient1X, type(client))
            self.assertEqual('1.15', client.version)
            client = EnvJujuClient.by_version(None)
            self.assertIs(type(client), EnvJujuClient22)
            client = EnvJujuClient.by_version(None)
            self.assertIs(type(client), EnvJujuClient24)
            self.assertEqual(client.version, '1.24-alpha1')
            client = EnvJujuClient.by_version(None)
            self.assertIs(type(client), EnvJujuClient24)
            self.assertEqual(client.version, '1.24.7')
            client = EnvJujuClient.by_version(None)
            self.assertIs(type(client), EnvJujuClient25)
            self.assertEqual(client.version, '1.25.1')
            client = EnvJujuClient.by_version(None)
            self.assertIs(type(client), EnvJujuClient26)
            self.assertEqual(client.version, '1.26.1')
            client = EnvJujuClient.by_version(None)
            self.assertIs(type(client), EnvJujuClient1X)
            self.assertEqual(client.version, '1.27.1')
            client = EnvJujuClient.by_version(None)
            self.assertIs(type(client), EnvJujuClient2A1)
            self.assertEqual(client.version, '2.0-alpha1')
            client = EnvJujuClient.by_version(None)
            self.assertIs(type(client), EnvJujuClient2A2)
            self.assertEqual(client.version, '2.0-alpha2')
            client = EnvJujuClient.by_version(None)
            self.assertIs(type(client), EnvJujuClient)
            self.assertEqual(client.version, '2.0-alpha1-juju-wrapped')
            client = EnvJujuClient.by_version(None)
            self.assertIs(type(client), EnvJujuClient)
            self.assertEqual(client.version, '2.0-alpha3')

    def test_by_version_path(self):
        with patch('subprocess.check_output', return_value=' 4.3') as vsn:
            client = EnvJujuClient.by_version(None, 'foo/bar/qux')
        vsn.assert_called_once_with(('foo/bar/qux', '--version'))
        self.assertNotEqual(client.full_path, 'foo/bar/qux')
        self.assertEqual(client.full_path, os.path.abspath('foo/bar/qux'))

    def test_by_version_keep_home(self):
        env = SimpleEnvironment({}, juju_home='/foo/bar')
        with patch('subprocess.check_output', return_value=' 4.3'):
            EnvJujuClient.by_version(env, 'foo/bar/qux')
        self.assertEqual('/foo/bar', env.juju_home)

    def test_clone_unchanged(self):
        client1 = EnvJujuClient(SimpleEnvironment('foo'), '1.27', 'full/path',
                                debug=True)
        client2 = client1.clone()
        self.assertIsNot(client1, client2)
        self.assertIs(type(client1), type(client2))
        self.assertIs(client1.env, client2.env)
        self.assertEqual(client1.version, client2.version)
        self.assertEqual(client1.full_path, client2.full_path)
        self.assertIs(client1.debug, client2.debug)
        self.assertEqual(client1.feature_flags, client2.feature_flags)

    def test_clone_changed(self):
        client1 = EnvJujuClient(SimpleEnvironment('foo'), '1.27', 'full/path',
                                debug=True)
        env2 = SimpleEnvironment('bar')
        client2 = client1.clone(env2, '1.28', 'other/path', debug=False,
                                cls=EnvJujuClient1X)
        self.assertIs(EnvJujuClient1X, type(client2))
        self.assertIs(env2, client2.env)
        self.assertEqual('1.28', client2.version)
        self.assertEqual('other/path', client2.full_path)
        self.assertIs(False, client2.debug)
        self.assertEqual(client1.feature_flags, client2.feature_flags)

    def test_get_cache_path(self):
        client = EnvJujuClient(SimpleEnvironment('foo', juju_home='/foo/'),
                               '1.27', 'full/path', debug=True)
        self.assertEqual('/foo/models/cache.yaml',
                         client.get_cache_path())

    def test_full_args(self):
        env = SimpleEnvironment('foo')
        client = EnvJujuClient(env, None, 'my/juju/bin')
        full = client._full_args('bar', False, ('baz', 'qux'))
        self.assertEqual(('juju', '--show-log', 'bar', '-m', 'foo', 'baz',
                          'qux'), full)
        full = client._full_args('bar', True, ('baz', 'qux'))
        self.assertEqual((
            'juju', '--show-log', 'bar', '-m', 'foo',
            'baz', 'qux'), full)
        client.env = None
        full = client._full_args('bar', False, ('baz', 'qux'))
        self.assertEqual(('juju', '--show-log', 'bar', 'baz', 'qux'), full)

    def test_full_args_debug(self):
        env = SimpleEnvironment('foo')
        client = EnvJujuClient(env, None, 'my/juju/bin')
        client.debug = True
        full = client._full_args('bar', False, ('baz', 'qux'))
        self.assertEqual((
            'juju', '--debug', 'bar', '-m', 'foo', 'baz', 'qux'), full)

    def test_full_args_action(self):
        env = SimpleEnvironment('foo')
        client = EnvJujuClient(env, None, 'my/juju/bin')
        full = client._full_args('action bar', False, ('baz', 'qux'))
        self.assertEqual((
            'juju', '--show-log', 'action', 'bar', '-m', 'foo', 'baz', 'qux'),
            full)

    def test_bootstrap_maas(self):
        env = SimpleEnvironment('maas', {'type': 'foo'})
        with patch.object(EnvJujuClient, 'juju') as mock:
            client = EnvJujuClient(env, '2.0-zeta1', None)
            with patch.object(client.env, 'maas', lambda: True):
                with forced_temp_file() as config_file:
                    client.bootstrap()
            mock.assert_called_with(
                'bootstrap', (
                    '--constraints', 'mem=2G arch=amd64',
                    '--agent-version', '2.0', '--config', config_file.name))

    def test_bootstrap_joyent(self):
        env = SimpleEnvironment('joyent')
        with patch.object(EnvJujuClient, 'juju', autospec=True) as mock:
            client = EnvJujuClient(env, '2.0-zeta1', None)
            with patch.object(client.env, 'joyent', lambda: True):
                client.bootstrap()
            mock.assert_called_once_with(
                client, 'bootstrap', ('--constraints', 'mem=2G cpu-cores=1',
                                      '--agent-version', '2.0'), False)

    def test_bootstrap(self):
        env = SimpleEnvironment('foo', {'type': 'bar'})
        with forced_temp_file() as config_file:
            with patch.object(EnvJujuClient, 'juju') as mock:
                client = EnvJujuClient(env, '2.0-zeta1', None)
                client.bootstrap()
                mock.assert_called_with(
                    'bootstrap', ('--constraints', 'mem=2G',
                                  '--agent-version', '2.0',
                                  '--config', config_file.name))
                config_file.seek(0)
                config = yaml.safe_load(config_file)
        self.assertEqual(make_safe_config(client), config)

    def test_bootstrap_upload_tools(self):
        env = SimpleEnvironment('foo', {'type': 'foo'})
        client = EnvJujuClient(env, '2.0-zeta1', None)
        with patch.object(client.env, 'needs_sudo', lambda: True):
            with forced_temp_file() as config_file:
                with patch.object(client, 'juju') as mock:
                    client.bootstrap(upload_tools=True)
            mock.assert_called_with(
                'bootstrap', (
<<<<<<< HEAD
                    '--upload-tools', '--constraints', 'mem=2G',
                    '--agent-version', '2.0', '--config', config_file.name))
=======
                    '--upload-tools', '--constraints', 'mem=2G'),
                True)
>>>>>>> fc92ed20

    def test_bootstrap_args(self):
        env = SimpleEnvironment('foo', {})
        client = EnvJujuClient(env, '2.0-zeta1', None)
        with patch.object(client, 'juju') as mock:
            client.bootstrap(bootstrap_series='angsty')
        mock.assert_called_with(
            'bootstrap', (
                '--constraints', 'mem=2G', '--agent-version', '2.0',
                '--bootstrap-series', 'angsty'), False)

    def test_bootstrap_async(self):
        env = SimpleEnvironment('foo')
        with patch.object(EnvJujuClient, 'juju_async', autospec=True) as mock:
            client = EnvJujuClient(env, '2.0-zeta1', None)
            client.env.juju_home = 'foo'
            with client.bootstrap_async():
                mock.assert_called_once_with(
                    client, 'bootstrap', ('--constraints', 'mem=2G',
                                          '--agent-version', '2.0'))

    def test_bootstrap_async_upload_tools(self):
        env = SimpleEnvironment('foo')
        with patch.object(EnvJujuClient, 'juju_async', autospec=True) as mock:
            client = EnvJujuClient(env, '2.0-zeta1', None)
            with client.bootstrap_async(upload_tools=True):
                mock.assert_called_with(
                    client, 'bootstrap', ('--upload-tools', '--constraints',
                                          'mem=2G'))

    def test_get_bootstrap_args_bootstrap_series(self):
        env = SimpleEnvironment('foo', {'type': 'bar', 'region': 'baz'})
        client = EnvJujuClient(env, '2.0-zeta1', None)
        args = client.get_bootstrap_args(upload_tools=True,
                                         config_filename='config',
                                         bootstrap_series='angsty')
        self.assertEqual(args, (
            '--upload-tools', '--constraints', 'mem=2G',
<<<<<<< HEAD
            '--agent-version', '2.0', '--config', 'config',
=======
>>>>>>> fc92ed20
            '--bootstrap-series', 'angsty'))

    def test_create_environment_hypenated_controller(self):
        self.do_create_environment(
            'kill-controller', 'create-model', ('-c', 'foo'))

    def do_create_environment(self, jes_command, create_cmd,
                              controller_option):
        controller_client = EnvJujuClient(SimpleEnvironment('foo'), None, None)
        client = EnvJujuClient(SimpleEnvironment('bar'), None, None)
        with patch.object(client, 'get_jes_command',
                          return_value=jes_command):
            with patch.object(client, 'juju') as juju_mock:
                client.create_environment(controller_client, 'temp')
        juju_mock.assert_called_once_with(
            create_cmd, controller_option + ('bar', '--config', 'temp'),
            include_e=False)

    def test_destroy_environment(self):
        env = SimpleEnvironment('foo')
        client = EnvJujuClient(env, None, None)
        self.assertIs(False, hasattr(client, 'destroy_environment'))

    def test_destroy_model(self):
        env = SimpleEnvironment('foo')
        client = EnvJujuClient(env, None, None)
        with patch.object(client, 'juju') as mock:
            client.destroy_model()
        mock.assert_called_with(
            'destroy-model', ('foo', '-y'),
            include_e=False, timeout=600.0)

    def test_kill_controller_system(self):
        self.do_kill_controller('system', 'system kill')

    def test_kill_controller_controller(self):
        self.do_kill_controller('controller', 'controller kill')

    def test_kill_controller_hyphenated(self):
        self.do_kill_controller('kill-controller', 'kill-controller')

    def do_kill_controller(self, jes_command, kill_command):
        client = EnvJujuClient(SimpleEnvironment('foo'), None, None)
        with patch.object(client, 'get_jes_command',
                          return_value=jes_command):
            with patch.object(client, 'juju') as juju_mock:
                client.kill_controller()
        juju_mock.assert_called_once_with(
            kill_command, ('foo', '-y'), check=False, include_e=False,
            timeout=600)

    def test_get_juju_output(self):
        env = SimpleEnvironment('foo')
        client = EnvJujuClient(env, None, None)
        fake_popen = FakePopen('asdf', None, 0)
        with patch('subprocess.Popen', return_value=fake_popen) as mock:
            result = client.get_juju_output('bar')
        self.assertEqual('asdf', result)
        self.assertEqual((('juju', '--show-log', 'bar', '-m', 'foo'),),
                         mock.call_args[0])

    def test_get_juju_output_accepts_varargs(self):
        env = SimpleEnvironment('foo')
        fake_popen = FakePopen('asdf', None, 0)
        client = EnvJujuClient(env, None, None)
        with patch('subprocess.Popen', return_value=fake_popen) as mock:
            result = client.get_juju_output('bar', 'baz', '--qux')
        self.assertEqual('asdf', result)
        self.assertEqual((('juju', '--show-log', 'bar', '-m', 'foo', 'baz',
                           '--qux'),), mock.call_args[0])

    def test_get_juju_output_stderr(self):
        env = SimpleEnvironment('foo')
        fake_popen = FakePopen(None, 'Hello!', 1)
        client = EnvJujuClient(env, None, None)
        with self.assertRaises(subprocess.CalledProcessError) as exc:
            with patch('subprocess.Popen', return_value=fake_popen):
                client.get_juju_output('bar')
        self.assertEqual(exc.exception.stderr, 'Hello!')

    def test_get_juju_output_accepts_timeout(self):
        env = SimpleEnvironment('foo')
        fake_popen = FakePopen('asdf', None, 0)
        client = EnvJujuClient(env, None, None)
        with patch('subprocess.Popen', return_value=fake_popen) as po_mock:
            client.get_juju_output('bar', timeout=5)
        self.assertEqual(
            po_mock.call_args[0][0],
            (sys.executable, get_timeout_path(), '5.00', '--', 'juju',
             '--show-log', 'bar', '-m', 'foo'))

    def test__shell_environ_juju_data(self):
        client = EnvJujuClient(
            SimpleEnvironment('baz', {'type': 'ec2'}), '1.25-foobar', 'path',
            'asdf')
        env = client._shell_environ()
        self.assertEqual(env['JUJU_DATA'], 'asdf')
        self.assertNotIn('JUJU_HOME', env)

    def test__shell_environ_cloudsigma(self):
        client = EnvJujuClient(
            SimpleEnvironment('baz', {'type': 'cloudsigma'}),
            '1.24-foobar', 'path')
        env = client._shell_environ()
        self.assertEqual(env.get(JUJU_DEV_FEATURE_FLAGS, ''), '')

    def test_juju_output_supplies_path(self):
        env = SimpleEnvironment('foo')
        client = EnvJujuClient(env, None, '/foobar/bar')

        def check_path(*args, **kwargs):
            self.assertRegexpMatches(os.environ['PATH'], r'/foobar\:')
            return FakePopen(None, None, 0)
        with patch('subprocess.Popen', autospec=True,
                   side_effect=check_path):
            client.get_juju_output('cmd', 'baz')

    def test_get_status(self):
        output_text = dedent("""\
                - a
                - b
                - c
                """)
        env = SimpleEnvironment('foo')
        client = EnvJujuClient(env, None, None)
        with patch.object(client, 'get_juju_output',
                          return_value=output_text) as gjo_mock:
            result = client.get_status()
        gjo_mock.assert_called_once_with('show-status', '--format', 'yaml')
        self.assertEqual(Status, type(result))
        self.assertEqual(['a', 'b', 'c'], result.status)

    def test_get_status_retries_on_error(self):
        env = SimpleEnvironment('foo')
        client = EnvJujuClient(env, None, None)
        client.attempt = 0

        def get_juju_output(command, *args):
            if client.attempt == 1:
                return '"hello"'
            client.attempt += 1
            raise subprocess.CalledProcessError(1, command)

        with patch.object(client, 'get_juju_output', get_juju_output):
            client.get_status()

    def test_get_status_raises_on_timeout_1(self):
        env = SimpleEnvironment('foo')
        client = EnvJujuClient(env, None, None)

        def get_juju_output(command, *args, **kwargs):
            raise subprocess.CalledProcessError(1, command)

        with patch.object(client, 'get_juju_output',
                          side_effect=get_juju_output):
            with patch('jujupy.until_timeout', lambda x: iter([None, None])):
                with self.assertRaisesRegexp(
                        Exception, 'Timed out waiting for juju status'):
                    client.get_status()

    def test_get_status_raises_on_timeout_2(self):
        env = SimpleEnvironment('foo')
        client = EnvJujuClient(env, None, None)
        with patch('jujupy.until_timeout', return_value=iter([1])) as mock_ut:
            with patch.object(client, 'get_juju_output',
                              side_effect=StopIteration):
                with self.assertRaises(StopIteration):
                    client.get_status(500)
        mock_ut.assert_called_with(500)

    @staticmethod
    def make_status_yaml(key, machine_value, unit_value):
        return dedent("""\
            machines:
              "0":
                {0}: {1}
            services:
              jenkins:
                units:
                  jenkins/0:
                    {0}: {2}
        """.format(key, machine_value, unit_value))

    def test_deploy_non_joyent(self):
        env = EnvJujuClient(
            SimpleEnvironment('foo', {'type': 'local'}), '1.234-76', None)
        with patch.object(env, 'juju') as mock_juju:
            env.deploy('mondogb')
        mock_juju.assert_called_with('deploy', ('mondogb',))

    def test_deploy_joyent(self):
        env = EnvJujuClient(
            SimpleEnvironment('foo', {'type': 'local'}), '1.234-76', None)
        with patch.object(env, 'juju') as mock_juju:
            env.deploy('mondogb')
        mock_juju.assert_called_with('deploy', ('mondogb',))

    def test_deploy_repository(self):
        env = EnvJujuClient(
            SimpleEnvironment('foo', {'type': 'local'}), '1.234-76', None)
        with patch.object(env, 'juju') as mock_juju:
            env.deploy('mondogb', '/home/jrandom/repo')
        mock_juju.assert_called_with(
            'deploy', ('mondogb', '--repository', '/home/jrandom/repo'))

    def test_deploy_to(self):
        env = EnvJujuClient(
            SimpleEnvironment('foo', {'type': 'local'}), '1.234-76', None)
        with patch.object(env, 'juju') as mock_juju:
            env.deploy('mondogb', to='0')
        mock_juju.assert_called_with(
            'deploy', ('mondogb', '--to', '0'))

    def test_deploy_service(self):
        env = EnvJujuClient(
            SimpleEnvironment('foo', {'type': 'local'}), '1.234-76', None)
        with patch.object(env, 'juju') as mock_juju:
            env.deploy('local:mondogb', service='my-mondogb')
        mock_juju.assert_called_with(
            'deploy', ('local:mondogb', 'my-mondogb',))

    def test_deploy_bundle_2X(self):
        client = EnvJujuClient(SimpleEnvironment('an_env', None),
                               '1.23-series-arch', None)
        with patch.object(client, 'juju') as mock_juju:
            client.deploy_bundle('bundle:~juju-qa/some-bundle')
        mock_juju.assert_called_with(
            'deploy', ('bundle:~juju-qa/some-bundle'), timeout=3600)

    def test_remove_service(self):
        env = EnvJujuClient(
            SimpleEnvironment('foo', {'type': 'local'}), '1.234-76', None)
        with patch.object(env, 'juju') as mock_juju:
            env.remove_service('mondogb')
        mock_juju.assert_called_with('remove-service', ('mondogb',))

    def test_status_until_always_runs_once(self):
        client = EnvJujuClient(
            SimpleEnvironment('foo', {'type': 'local'}), '1.234-76', None)
        status_txt = self.make_status_yaml('agent-state', 'started', 'started')
        with patch.object(client, 'get_juju_output', return_value=status_txt):
            result = list(client.status_until(-1))
        self.assertEqual(
            [r.status for r in result], [Status.from_text(status_txt).status])

    def test_status_until_timeout(self):
        client = EnvJujuClient(
            SimpleEnvironment('foo', {'type': 'local'}), '1.234-76', None)
        status_txt = self.make_status_yaml('agent-state', 'started', 'started')
        status_yaml = yaml.safe_load(status_txt)

        def until_timeout_stub(timeout, start=None):
            return iter([None, None])

        with patch.object(client, 'get_juju_output', return_value=status_txt):
            with patch('jujupy.until_timeout',
                       side_effect=until_timeout_stub) as ut_mock:
                result = list(client.status_until(30, 70))
        self.assertEqual(
            [r.status for r in result], [status_yaml] * 3)
        # until_timeout is called by status as well as status_until.
        self.assertEqual(ut_mock.mock_calls,
                         [call(60), call(30, start=70), call(60), call(60)])

    def test_add_ssh_machines(self):
        client = EnvJujuClient(SimpleEnvironment('foo'), None, '')
        with patch('subprocess.check_call', autospec=True) as cc_mock:
            client.add_ssh_machines(['m-foo', 'm-bar', 'm-baz'])
        assert_juju_call(self, cc_mock, client, (
            'juju', '--show-log', 'add-machine', '-m', 'foo', 'ssh:m-foo'), 0)
        assert_juju_call(self, cc_mock, client, (
            'juju', '--show-log', 'add-machine', '-m', 'foo', 'ssh:m-bar'), 1)
        assert_juju_call(self, cc_mock, client, (
            'juju', '--show-log', 'add-machine', '-m', 'foo', 'ssh:m-baz'), 2)
        self.assertEqual(cc_mock.call_count, 3)

    def test_add_ssh_machines_retry(self):
        client = EnvJujuClient(SimpleEnvironment('foo'), None, '')
        with patch('subprocess.check_call', autospec=True,
                   side_effect=[subprocess.CalledProcessError(None, None),
                                None, None, None]) as cc_mock:
            client.add_ssh_machines(['m-foo', 'm-bar', 'm-baz'])
        assert_juju_call(self, cc_mock, client, (
            'juju', '--show-log', 'add-machine', '-m', 'foo', 'ssh:m-foo'), 0)
        self.pause_mock.assert_called_once_with(30)
        assert_juju_call(self, cc_mock, client, (
            'juju', '--show-log', 'add-machine', '-m', 'foo', 'ssh:m-foo'), 1)
        assert_juju_call(self, cc_mock, client, (
            'juju', '--show-log', 'add-machine', '-m', 'foo', 'ssh:m-bar'), 2)
        assert_juju_call(self, cc_mock, client, (
            'juju', '--show-log', 'add-machine', '-m', 'foo', 'ssh:m-baz'), 3)
        self.assertEqual(cc_mock.call_count, 4)

    def test_add_ssh_machines_fail_on_second_machine(self):
        client = EnvJujuClient(SimpleEnvironment('foo'), None, '')
        with patch('subprocess.check_call', autospec=True, side_effect=[
                None, subprocess.CalledProcessError(None, None), None, None
                ]) as cc_mock:
            with self.assertRaises(subprocess.CalledProcessError):
                client.add_ssh_machines(['m-foo', 'm-bar', 'm-baz'])
        assert_juju_call(self, cc_mock, client, (
            'juju', '--show-log', 'add-machine', '-m', 'foo', 'ssh:m-foo'), 0)
        assert_juju_call(self, cc_mock, client, (
            'juju', '--show-log', 'add-machine', '-m', 'foo', 'ssh:m-bar'), 1)
        self.assertEqual(cc_mock.call_count, 2)

    def test_add_ssh_machines_fail_on_second_attempt(self):
        client = EnvJujuClient(SimpleEnvironment('foo'), None, '')
        with patch('subprocess.check_call', autospec=True, side_effect=[
                subprocess.CalledProcessError(None, None),
                subprocess.CalledProcessError(None, None)]) as cc_mock:
            with self.assertRaises(subprocess.CalledProcessError):
                client.add_ssh_machines(['m-foo', 'm-bar', 'm-baz'])
        assert_juju_call(self, cc_mock, client, (
            'juju', '--show-log', 'add-machine', '-m', 'foo', 'ssh:m-foo'), 0)
        assert_juju_call(self, cc_mock, client, (
            'juju', '--show-log', 'add-machine', '-m', 'foo', 'ssh:m-foo'), 1)
        self.assertEqual(cc_mock.call_count, 2)

    def test_wait_for_started(self):
        value = self.make_status_yaml('agent-state', 'started', 'started')
        client = EnvJujuClient(SimpleEnvironment('local'), None, None)
        with patch.object(client, 'get_juju_output', return_value=value):
            client.wait_for_started()

    def test_wait_for_started_timeout(self):
        value = self.make_status_yaml('agent-state', 'pending', 'started')
        client = EnvJujuClient(SimpleEnvironment('local'), None, None)
        with patch('jujupy.until_timeout', lambda x, start=None: range(1)):
            with patch.object(client, 'get_juju_output', return_value=value):
                writes = []
                with patch.object(GroupReporter, '_write', autospec=True,
                                  side_effect=lambda _, s: writes.append(s)):
                    with self.assertRaisesRegexp(
                            Exception,
                            'Timed out waiting for agents to start in local'):
                        client.wait_for_started()
                self.assertEqual(writes, ['pending: 0', ' .', '\n'])

    def test_wait_for_started_start(self):
        value = self.make_status_yaml('agent-state', 'started', 'pending')
        client = EnvJujuClient(SimpleEnvironment('local'), None, None)
        now = datetime.now() + timedelta(days=1)
        with patch('utility.until_timeout.now', return_value=now):
            with patch.object(client, 'get_juju_output', return_value=value):
                writes = []
                with patch.object(GroupReporter, '_write', autospec=True,
                                  side_effect=lambda _, s: writes.append(s)):
                    with self.assertRaisesRegexp(
                            Exception,
                            'Timed out waiting for agents to start in local'):
                        client.wait_for_started(start=now - timedelta(1200))
                self.assertEqual(writes, ['pending: jenkins/0', '\n'])

    def test_wait_for_started_logs_status(self):
        value = self.make_status_yaml('agent-state', 'pending', 'started')
        client = EnvJujuClient(SimpleEnvironment('local'), None, None)
        with patch.object(client, 'get_juju_output', return_value=value):
            writes = []
            with patch.object(GroupReporter, '_write', autospec=True,
                              side_effect=lambda _, s: writes.append(s)):
                with self.assertRaisesRegexp(
                        Exception,
                        'Timed out waiting for agents to start in local'):
                    client.wait_for_started(0)
            self.assertEqual(writes, ['pending: 0', '\n'])
        self.assertEqual(self.log_stream.getvalue(), 'ERROR %s\n' % value)

    def test_wait_for_subordinate_units(self):
        value = dedent("""\
            machines:
              "0":
                agent-state: started
            services:
              jenkins:
                units:
                  jenkins/0:
                    subordinates:
                      sub1/0:
                        agent-state: started
              ubuntu:
                units:
                  ubuntu/0:
                    subordinates:
                      sub2/0:
                        agent-state: started
                      sub3/0:
                        agent-state: started
        """)
        client = EnvJujuClient(SimpleEnvironment('local'), None, None)
        now = datetime.now() + timedelta(days=1)
        with patch('utility.until_timeout.now', return_value=now):
            with patch.object(client, 'get_juju_output', return_value=value):
                with patch('jujupy.GroupReporter.update') as update_mock:
                    with patch('jujupy.GroupReporter.finish') as finish_mock:
                        client.wait_for_subordinate_units(
                            'jenkins', 'sub1', start=now - timedelta(1200))
        self.assertEqual([], update_mock.call_args_list)
        finish_mock.assert_called_once_with()

    def test_wait_for_subordinate_units_with_agent_status(self):
        value = dedent("""\
            machines:
              "0":
                agent-state: started
            services:
              jenkins:
                units:
                  jenkins/0:
                    subordinates:
                      sub1/0:
                        agent-status:
                          current: idle
              ubuntu:
                units:
                  ubuntu/0:
                    subordinates:
                      sub2/0:
                        agent-status:
                          current: idle
                      sub3/0:
                        agent-status:
                          current: idle
        """)
        client = EnvJujuClient(SimpleEnvironment('local'), None, None)
        now = datetime.now() + timedelta(days=1)
        with patch('utility.until_timeout.now', return_value=now):
            with patch.object(client, 'get_juju_output', return_value=value):
                with patch('jujupy.GroupReporter.update') as update_mock:
                    with patch('jujupy.GroupReporter.finish') as finish_mock:
                        client.wait_for_subordinate_units(
                            'jenkins', 'sub1', start=now - timedelta(1200))
        self.assertEqual([], update_mock.call_args_list)
        finish_mock.assert_called_once_with()

    def test_wait_for_multiple_subordinate_units(self):
        value = dedent("""\
            machines:
              "0":
                agent-state: started
            services:
              ubuntu:
                units:
                  ubuntu/0:
                    subordinates:
                      sub/0:
                        agent-state: started
                  ubuntu/1:
                    subordinates:
                      sub/1:
                        agent-state: started
        """)
        client = EnvJujuClient(SimpleEnvironment('local'), None, None)
        now = datetime.now() + timedelta(days=1)
        with patch('utility.until_timeout.now', return_value=now):
            with patch.object(client, 'get_juju_output', return_value=value):
                with patch('jujupy.GroupReporter.update') as update_mock:
                    with patch('jujupy.GroupReporter.finish') as finish_mock:
                        client.wait_for_subordinate_units(
                            'ubuntu', 'sub', start=now - timedelta(1200))
        self.assertEqual([], update_mock.call_args_list)
        finish_mock.assert_called_once_with()

    def test_wait_for_subordinate_units_checks_slash_in_unit_name(self):
        value = dedent("""\
            machines:
              "0":
                agent-state: started
            services:
              jenkins:
                units:
                  jenkins/0:
                    subordinates:
                      sub1:
                        agent-state: started
        """)
        client = EnvJujuClient(SimpleEnvironment('local'), None, None)
        now = datetime.now() + timedelta(days=1)
        with patch('utility.until_timeout.now', return_value=now):
            with patch.object(client, 'get_juju_output', return_value=value):
                with self.assertRaisesRegexp(
                        Exception,
                        'Timed out waiting for agents to start in local'):
                    client.wait_for_subordinate_units(
                        'jenkins', 'sub1', start=now - timedelta(1200))

    def test_wait_for_subordinate_units_no_subordinate(self):
        value = dedent("""\
            machines:
              "0":
                agent-state: started
            services:
              jenkins:
                units:
                  jenkins/0:
                    agent-state: started
        """)
        client = EnvJujuClient(SimpleEnvironment('local'), None, None)
        now = datetime.now() + timedelta(days=1)
        with patch('utility.until_timeout.now', return_value=now):
            with patch.object(client, 'get_juju_output', return_value=value):
                with self.assertRaisesRegexp(
                        Exception,
                        'Timed out waiting for agents to start in local'):
                    client.wait_for_subordinate_units(
                        'jenkins', 'sub1', start=now - timedelta(1200))

    def test_wait_for_workload(self):
        initial_status = Status.from_text("""\
            services:
              jenkins:
                units:
                  jenkins/0:
                    workload-status:
                      current: waiting
                  subordinates:
                    ntp/0:
                      workload-status:
                        current: unknown
        """)
        final_status = Status(copy.deepcopy(initial_status.status), None)
        final_status.status['services']['jenkins']['units']['jenkins/0'][
            'workload-status']['current'] = 'active'
        client = EnvJujuClient(SimpleEnvironment('local'), None, None)
        writes = []
        with patch('utility.until_timeout', autospec=True, return_value=[1]):
            with patch.object(client, 'get_status', autospec=True,
                              side_effect=[initial_status, final_status]):
                with patch.object(GroupReporter, '_write', autospec=True,
                                  side_effect=lambda _, s: writes.append(s)):
                    client.wait_for_workloads()
        self.assertEqual(writes, ['waiting: jenkins/0', '\n'])

    def test_wait_for_workload_all_unknown(self):
        status = Status.from_text("""\
            services:
              jenkins:
                units:
                  jenkins/0:
                    workload-status:
                      current: unknown
                  subordinates:
                    ntp/0:
                      workload-status:
                        current: unknown
        """)
        client = EnvJujuClient(SimpleEnvironment('local'), None, None)
        writes = []
        with patch('utility.until_timeout', autospec=True, return_value=[]):
            with patch.object(client, 'get_status', autospec=True,
                              return_value=status):
                with patch.object(GroupReporter, '_write', autospec=True,
                                  side_effect=lambda _, s: writes.append(s)):
                    client.wait_for_workloads(timeout=1)
        self.assertEqual(writes, [])

    def test_wait_for_workload_no_workload_status(self):
        status = Status.from_text("""\
            services:
              jenkins:
                units:
                  jenkins/0:
                    agent-state: active
        """)
        client = EnvJujuClient(SimpleEnvironment('local'), None, None)
        writes = []
        with patch('utility.until_timeout', autospec=True, return_value=[]):
            with patch.object(client, 'get_status', autospec=True,
                              return_value=status):
                with patch.object(GroupReporter, '_write', autospec=True,
                                  side_effect=lambda _, s: writes.append(s)):
                    client.wait_for_workloads(timeout=1)
        self.assertEqual(writes, [])

    def test_wait_for_ha(self):
        value = yaml.safe_dump({
            'machines': {
                '0': {'controller-member-status': 'has-vote'},
                '1': {'controller-member-status': 'has-vote'},
                '2': {'controller-member-status': 'has-vote'},
            },
            'services': {},
        })
        client = EnvJujuClient(SimpleEnvironment('local'), None, None)
        with patch.object(client, 'get_juju_output', return_value=value):
            client.wait_for_ha()

    def test_wait_for_ha_no_has_vote(self):
        value = yaml.safe_dump({
            'machines': {
                '0': {'controller-member-status': 'no-vote'},
                '1': {'controller-member-status': 'no-vote'},
                '2': {'controller-member-status': 'no-vote'},
            },
            'services': {},
        })
        client = EnvJujuClient(SimpleEnvironment('local'), None, None)
        with patch.object(client, 'get_juju_output', return_value=value):
            writes = []
            with patch('jujupy.until_timeout', autospec=True,
                       return_value=[2, 1]):
                with patch.object(GroupReporter, '_write', autospec=True,
                                  side_effect=lambda _, s: writes.append(s)):
                    with self.assertRaisesRegexp(
                            Exception,
                            'Timed out waiting for voting to be enabled.'):
                        client.wait_for_ha()
            self.assertEqual(writes[:2], ['no-vote: 0, 1, 2', ' .'])
            self.assertEqual(writes[2:-1], ['.'] * (len(writes) - 3))
            self.assertEqual(writes[-1:], ['\n'])

    def test_wait_for_ha_timeout(self):
        value = yaml.safe_dump({
            'machines': {
                '0': {'controller-member-status': 'has-vote'},
                '1': {'controller-member-status': 'has-vote'},
            },
            'services': {},
        })
        client = EnvJujuClient(SimpleEnvironment('local'), None, None)
        with patch('jujupy.until_timeout', lambda x: range(0)):
            with patch.object(client, 'get_juju_output', return_value=value):
                with self.assertRaisesRegexp(
                        Exception,
                        'Timed out waiting for voting to be enabled.'):
                    client.wait_for_ha()

    def test_wait_for_deploy_started(self):
        value = yaml.safe_dump({
            'machines': {
                '0': {'agent-state': 'started'},
            },
            'services': {
                'jenkins': {
                    'units': {
                        'jenkins/1': {'baz': 'qux'}
                    }
                }
            }
        })
        client = EnvJujuClient(SimpleEnvironment('local'), None, None)
        with patch.object(client, 'get_juju_output', return_value=value):
            client.wait_for_deploy_started()

    def test_wait_for_deploy_started_timeout(self):
        value = yaml.safe_dump({
            'machines': {
                '0': {'agent-state': 'started'},
            },
            'services': {},
        })
        client = EnvJujuClient(SimpleEnvironment('local'), None, None)
        with patch('jujupy.until_timeout', lambda x: range(0)):
            with patch.object(client, 'get_juju_output', return_value=value):
                with self.assertRaisesRegexp(
                        Exception,
                        'Timed out waiting for services to start.'):
                    client.wait_for_deploy_started()

    def test_wait_for_version(self):
        value = self.make_status_yaml('agent-version', '1.17.2', '1.17.2')
        client = EnvJujuClient(SimpleEnvironment('local'), None, None)
        with patch.object(client, 'get_juju_output', return_value=value):
            client.wait_for_version('1.17.2')

    def test_wait_for_version_timeout(self):
        value = self.make_status_yaml('agent-version', '1.17.2', '1.17.1')
        client = EnvJujuClient(SimpleEnvironment('local'), None, None)
        writes = []
        with patch('jujupy.until_timeout', lambda x, start=None: [x]):
            with patch.object(client, 'get_juju_output', return_value=value):
                with patch.object(GroupReporter, '_write', autospec=True,
                                  side_effect=lambda _, s: writes.append(s)):
                    with self.assertRaisesRegexp(
                            Exception, 'Some versions did not update'):
                        client.wait_for_version('1.17.2')
        self.assertEqual(writes, ['1.17.1: jenkins/0', ' .', '\n'])

    def test_wait_for_version_handles_connection_error(self):
        err = subprocess.CalledProcessError(2, 'foo')
        err.stderr = 'Unable to connect to environment'
        err = CannotConnectEnv(err)
        status = self.make_status_yaml('agent-version', '1.17.2', '1.17.2')
        actions = [err, status]

        def get_juju_output_fake(*args):
            action = actions.pop(0)
            if isinstance(action, Exception):
                raise action
            else:
                return action

        client = EnvJujuClient(SimpleEnvironment('local'), None, None)
        with patch.object(client, 'get_juju_output', get_juju_output_fake):
            client.wait_for_version('1.17.2')

    def test_wait_for_version_raises_non_connection_error(self):
        err = Exception('foo')
        status = self.make_status_yaml('agent-version', '1.17.2', '1.17.2')
        actions = [err, status]

        def get_juju_output_fake(*args):
            action = actions.pop(0)
            if isinstance(action, Exception):
                raise action
            else:
                return action

        client = EnvJujuClient(SimpleEnvironment('local'), None, None)
        with patch.object(client, 'get_juju_output', get_juju_output_fake):
            with self.assertRaisesRegexp(Exception, 'foo'):
                client.wait_for_version('1.17.2')

    def test_wait_for_just_machine_0(self):
        value = yaml.safe_dump({
            'machines': {
                '0': {'agent-state': 'started'},
            },
        })
        client = EnvJujuClient(SimpleEnvironment('local'), None, None)
        with patch.object(client, 'get_juju_output', return_value=value):
            client.wait_for('machines-not-0', 'none')

    def test_wait_for_just_machine_0_timeout(self):
        value = yaml.safe_dump({
            'machines': {
                '0': {'agent-state': 'started'},
                '1': {'agent-state': 'started'},
            },
        })
        client = EnvJujuClient(SimpleEnvironment('local'), None, None)
        with patch.object(client, 'get_juju_output', return_value=value), \
            patch('jujupy.until_timeout', lambda x: range(0)), \
            self.assertRaisesRegexp(
                Exception,
                'Timed out waiting for machines-not-0'):
            client.wait_for('machines-not-0', 'none')

    def test_set_model_constraints(self):
        client = EnvJujuClient(SimpleEnvironment('bar', {}), None, '/foo')
        with patch.object(client, 'juju') as juju_mock:
            client.set_model_constraints({'bar': 'baz'})
        juju_mock.assert_called_once_with('set-model-constraints',
                                          ('bar=baz',))

    def test_get_model_config(self):
        env = SimpleEnvironment('foo', None)
        fake_popen = FakePopen(yaml.safe_dump({'bar': 'baz'}), None, 0)
        client = EnvJujuClient(env, None, None)
        with patch('subprocess.Popen', return_value=fake_popen) as po_mock:
            result = client.get_model_config()
        assert_juju_call(
            self, po_mock, client, (
                'juju', '--show-log', 'get-model-config', '-m', 'foo'))
        self.assertEqual({'bar': 'baz'}, result)

    def test_get_env_option(self):
        env = SimpleEnvironment('foo', None)
        fake_popen = FakePopen('https://example.org/juju/tools', None, 0)
        client = EnvJujuClient(env, None, None)
        with patch('subprocess.Popen', return_value=fake_popen) as mock:
            result = client.get_env_option('tools-metadata-url')
        self.assertEqual(
            mock.call_args[0][0],
            ('juju', '--show-log', 'get-model-config', '-m', 'foo',
             'tools-metadata-url'))
        self.assertEqual('https://example.org/juju/tools', result)

    def test_set_env_option(self):
        env = SimpleEnvironment('foo')
        client = EnvJujuClient(env, None, None)
        with patch('subprocess.check_call') as mock:
            client.set_env_option(
                'tools-metadata-url', 'https://example.org/juju/tools')
        environ = dict(os.environ)
        environ['JUJU_HOME'] = client.env.juju_home
        mock.assert_called_with(
            ('juju', '--show-log', 'set-model-config', '-m', 'foo',
             'tools-metadata-url=https://example.org/juju/tools'))

    def test_set_testing_tools_metadata_url(self):
        env = SimpleEnvironment(None, {'type': 'foo'})
        client = EnvJujuClient(env, None, None)
        with patch.object(client, 'get_env_option') as mock_get:
            mock_get.return_value = 'https://example.org/juju/tools'
            with patch.object(client, 'set_env_option') as mock_set:
                client.set_testing_tools_metadata_url()
        mock_get.assert_called_with('tools-metadata-url')
        mock_set.assert_called_with(
            'tools-metadata-url',
            'https://example.org/juju/testing/tools')

    def test_set_testing_tools_metadata_url_noop(self):
        env = SimpleEnvironment(None, {'type': 'foo'})
        client = EnvJujuClient(env, None, None)
        with patch.object(client, 'get_env_option') as mock_get:
            mock_get.return_value = 'https://example.org/juju/testing/tools'
            with patch.object(client, 'set_env_option') as mock_set:
                client.set_testing_tools_metadata_url()
        mock_get.assert_called_with('tools-metadata-url')
        self.assertEqual(0, mock_set.call_count)

    def test_juju(self):
        env = SimpleEnvironment('qux')
        client = EnvJujuClient(env, None, None)
        with patch('subprocess.check_call') as mock:
            client.juju('foo', ('bar', 'baz'))
        environ = dict(os.environ)
        environ['JUJU_HOME'] = client.env.juju_home
        mock.assert_called_with(('juju', '--show-log', 'foo', '-m', 'qux',
                                 'bar', 'baz'))

    def test_juju_env(self):
        env = SimpleEnvironment('qux')
        client = EnvJujuClient(env, None, '/foobar/baz')

        def check_path(*args, **kwargs):
            self.assertRegexpMatches(os.environ['PATH'], r'/foobar\:')
        with patch('subprocess.check_call', side_effect=check_path):
            client.juju('foo', ('bar', 'baz'))

    def test_juju_no_check(self):
        env = SimpleEnvironment('qux')
        client = EnvJujuClient(env, None, None)
        environ = dict(os.environ)
        environ['JUJU_HOME'] = client.env.juju_home
        with patch('subprocess.call') as mock:
            client.juju('foo', ('bar', 'baz'), check=False)
        mock.assert_called_with(('juju', '--show-log', 'foo', '-m', 'qux',
                                 'bar', 'baz'))

    def test_juju_no_check_env(self):
        env = SimpleEnvironment('qux')
        client = EnvJujuClient(env, None, '/foobar/baz')

        def check_path(*args, **kwargs):
            self.assertRegexpMatches(os.environ['PATH'], r'/foobar\:')
        with patch('subprocess.call', side_effect=check_path):
            client.juju('foo', ('bar', 'baz'), check=False)

    def test_juju_timeout(self):
        env = SimpleEnvironment('qux')
        client = EnvJujuClient(env, None, '/foobar/baz')
        with patch('subprocess.check_call') as cc_mock:
            client.juju('foo', ('bar', 'baz'), timeout=58)
        self.assertEqual(cc_mock.call_args[0][0], (
            sys.executable, get_timeout_path(), '58.00', '--', 'juju',
            '--show-log', 'foo', '-m', 'qux', 'bar', 'baz'))

    def test_juju_juju_home(self):
        env = SimpleEnvironment('qux')
        os.environ['JUJU_HOME'] = 'foo'
        client = EnvJujuClient(env, None, '/foobar/baz')

        def check_home(*args, **kwargs):
            self.assertEqual(os.environ['JUJU_HOME'], 'foo')
            yield
            self.assertEqual(os.environ['JUJU_HOME'], 'asdf')
            yield

        with patch('subprocess.check_call', side_effect=check_home):
            client.juju('foo', ('bar', 'baz'))
            client.env.juju_home = 'asdf'
            client.juju('foo', ('bar', 'baz'))

    def test_juju_extra_env(self):
        env = SimpleEnvironment('qux')
        client = EnvJujuClient(env, None, None)
        extra_env = {'JUJU': '/juju', 'JUJU_HOME': client.env.juju_home}

        def check_env(*args, **kwargs):
            self.assertEqual('/juju', os.environ['JUJU'])

        with patch('subprocess.check_call', side_effect=check_env) as mock:
            client.juju('quickstart', ('bar', 'baz'), extra_env=extra_env)
        mock.assert_called_with(
            ('juju', '--show-log', 'quickstart', '-m', 'qux', 'bar', 'baz'))

    def test_juju_backup_with_tgz(self):
        env = SimpleEnvironment('qux')
        client = EnvJujuClient(env, None, '/foobar/baz')

        def check_env(*args, **kwargs):
            return 'foojuju-backup-24.tgzz'
        with patch('subprocess.check_output',
                   side_effect=check_env) as co_mock:
            backup_file = client.backup()
        self.assertEqual(backup_file, os.path.abspath('juju-backup-24.tgz'))
        assert_juju_call(self, co_mock, client, ('juju', '--show-log',
                         'create-backup', '-m', 'qux'))

    def test_juju_backup_with_tar_gz(self):
        env = SimpleEnvironment('qux')
        client = EnvJujuClient(env, None, '/foobar/baz')
        with patch('subprocess.check_output',
                   return_value='foojuju-backup-123-456.tar.gzbar'):
            backup_file = client.backup()
        self.assertEqual(
            backup_file, os.path.abspath('juju-backup-123-456.tar.gz'))

    def test_juju_backup_no_file(self):
        env = SimpleEnvironment('qux')
        client = EnvJujuClient(env, None, '/foobar/baz')
        with patch('subprocess.check_output', return_value=''):
            with self.assertRaisesRegexp(
                    Exception, 'The backup file was not found in output'):
                client.backup()

    def test_juju_backup_wrong_file(self):
        env = SimpleEnvironment('qux')
        client = EnvJujuClient(env, None, '/foobar/baz')
        with patch('subprocess.check_output',
                   return_value='mumu-backup-24.tgz'):
            with self.assertRaisesRegexp(
                    Exception, 'The backup file was not found in output'):
                client.backup()

    def test_juju_backup_environ(self):
        env = SimpleEnvironment('qux')
        client = EnvJujuClient(env, None, '/foobar/baz')
        environ = client._shell_environ()

        def side_effect(*args, **kwargs):
            self.assertEqual(environ, os.environ)
            return 'foojuju-backup-123-456.tar.gzbar'
        with patch('subprocess.check_output', side_effect=side_effect):
            client.backup()
            self.assertNotEqual(environ, os.environ)

    def test_restore_backup(self):
        env = SimpleEnvironment('qux')
        client = EnvJujuClient(env, None, '/foobar/baz')
        with patch.object(client, 'get_juju_output') as gjo_mock:
            result = client.restore_backup('quxx')
        gjo_mock.assert_called_once_with('restore-backup', '-b',
                                         '--constraints', 'mem=2G',
                                         '--file', 'quxx')
        self.assertIs(gjo_mock.return_value, result)

    def test_restore_backup_async(self):
        env = SimpleEnvironment('qux')
        client = EnvJujuClient(env, None, '/foobar/baz')
        with patch.object(client, 'juju_async') as gjo_mock:
            result = client.restore_backup_async('quxx')
        gjo_mock.assert_called_once_with('restore-backup', (
            '-b', '--constraints', 'mem=2G', '--file', 'quxx'))
        self.assertIs(gjo_mock.return_value, result)

    def test_enable_ha(self):
        env = SimpleEnvironment('qux')
        client = EnvJujuClient(env, None, '/foobar/baz')
        with patch.object(client, 'juju', autospec=True) as eha_mock:
            client.enable_ha()
        eha_mock.assert_called_once_with('enable-ha', ('-n', '3'))

    def test_juju_async(self):
        env = SimpleEnvironment('qux')
        client = EnvJujuClient(env, None, '/foobar/baz')
        with patch('subprocess.Popen') as popen_class_mock:
            with client.juju_async('foo', ('bar', 'baz')) as proc:
                assert_juju_call(self, popen_class_mock, client, (
                    'juju', '--show-log', 'foo', '-m', 'qux', 'bar', 'baz'))
                self.assertIs(proc, popen_class_mock.return_value)
                self.assertEqual(proc.wait.call_count, 0)
                proc.wait.return_value = 0
        proc.wait.assert_called_once_with()

    def test_juju_async_failure(self):
        env = SimpleEnvironment('qux')
        client = EnvJujuClient(env, None, '/foobar/baz')
        with patch('subprocess.Popen') as popen_class_mock:
            with self.assertRaises(subprocess.CalledProcessError) as err_cxt:
                with client.juju_async('foo', ('bar', 'baz')):
                    proc_mock = popen_class_mock.return_value
                    proc_mock.wait.return_value = 23
        self.assertEqual(err_cxt.exception.returncode, 23)
        self.assertEqual(err_cxt.exception.cmd, (
            'juju', '--show-log', 'foo', '-m', 'qux', 'bar', 'baz'))

    def test_juju_async_environ(self):
        env = SimpleEnvironment('qux')
        client = EnvJujuClient(env, None, '/foobar/baz')
        environ = client._shell_environ()
        proc_mock = Mock()
        with patch('subprocess.Popen') as popen_class_mock:

            def check_environ(*args, **kwargs):
                self.assertEqual(environ, os.environ)
                return proc_mock
            popen_class_mock.side_effect = check_environ
            proc_mock.wait.return_value = 0
            with client.juju_async('foo', ('bar', 'baz')):
                pass
            self.assertNotEqual(environ, os.environ)

    def test_is_jes_enabled(self):
        # EnvJujuClient knows that JES is always enabled, and doesn't need to
        # shell out.
        env = SimpleEnvironment('qux')
        client = EnvJujuClient(env, None, '/foobar/baz')
        fake_popen = FakePopen(' %s' % SYSTEM, None, 0)
        with patch('subprocess.Popen',
                   return_value=fake_popen) as po_mock:
            self.assertTrue(client.is_jes_enabled())
        self.assertEqual(0, po_mock.call_count)

    def test_get_jes_command(self):
        env = SimpleEnvironment('qux')
        client = EnvJujuClient(env, None, '/foobar/baz')
        # Juju 1.24 and older do not have a JES command. It is an error
        # to call get_jes_command when is_jes_enabled is False
        fake_popen = FakePopen(' %s' % SYSTEM, None, 0)
        with patch('subprocess.Popen',
                   return_value=fake_popen) as po_mock:
            self.assertEqual(KILL_CONTROLLER, client.get_jes_command())
        self.assertEqual(0, po_mock.call_count)

    def test_get_juju_timings(self):
        env = SimpleEnvironment('foo')
        client = EnvJujuClient(env, None, 'my/juju/bin')
        client.juju_timings = {("juju", "op1"): [1], ("juju", "op2"): [2]}
        flattened_timings = client.get_juju_timings()
        expected = {"juju op1": [1], "juju op2": [2]}
        self.assertEqual(flattened_timings, expected)

    def test_deployer(self):
        client = EnvJujuClient(SimpleEnvironment(None, {'type': 'local'}),
                               '1.23-series-arch', None)
        with patch.object(EnvJujuClient, 'juju') as mock:
            client.deployer('bundle:~juju-qa/some-bundle')
        mock.assert_called_with(
            'deployer', ('--debug', '--deploy-delay', '10', '--timeout',
                         '3600', '--config', 'bundle:~juju-qa/some-bundle'),
            True
        )

    def test_deployer_with_bundle_name(self):
        client = EnvJujuClient(SimpleEnvironment(None, {'type': 'local'}),
                               '1.23-series-arch', None)
        with patch.object(EnvJujuClient, 'juju') as mock:
            client.deployer('bundle:~juju-qa/some-bundle', 'name')
        mock.assert_called_with(
            'deployer', ('--debug', '--deploy-delay', '10', '--timeout',
                         '3600', '--config', 'bundle:~juju-qa/some-bundle',
                         'name'),
            True
        )

    def test_quickstart_maas(self):
        client = EnvJujuClient(SimpleEnvironment(None, {'type': 'maas'}),
                               '1.23-series-arch', '/juju')
        with patch.object(EnvJujuClient, 'juju') as mock:
            client.quickstart('bundle:~juju-qa/some-bundle')
        mock.assert_called_with(
            'quickstart',
            ('--constraints', 'mem=2G arch=amd64', '--no-browser',
             'bundle:~juju-qa/some-bundle'), False, extra_env={'JUJU': '/juju'}
        )

    def test_quickstart_local(self):
        client = EnvJujuClient(SimpleEnvironment(None, {'type': 'local'}),
                               '1.23-series-arch', '/juju')
        with patch.object(EnvJujuClient, 'juju') as mock:
            client.quickstart('bundle:~juju-qa/some-bundle')
        mock.assert_called_with(
            'quickstart',
            ('--constraints', 'mem=2G', '--no-browser',
             'bundle:~juju-qa/some-bundle'), True, extra_env={'JUJU': '/juju'}
        )

    def test_quickstart_nonlocal(self):
        client = EnvJujuClient(SimpleEnvironment(None, {'type': 'nonlocal'}),
                               '1.23-series-arch', '/juju')
        with patch.object(EnvJujuClient, 'juju') as mock:
            client.quickstart('bundle:~juju-qa/some-bundle')
        mock.assert_called_with(
            'quickstart',
            ('--constraints', 'mem=2G', '--no-browser',
             'bundle:~juju-qa/some-bundle'), False, extra_env={'JUJU': '/juju'}
        )

    def test_action_do(self):
        client = EnvJujuClient(SimpleEnvironment(None, {'type': 'local'}),
                               '1.23-series-arch', None)
        with patch.object(EnvJujuClient, 'get_juju_output') as mock:
            mock.return_value = \
                "Action queued with id: 5a92ec93-d4be-4399-82dc-7431dbfd08f9"
            id = client.action_do("foo/0", "myaction", "param=5")
            self.assertEqual(id, "5a92ec93-d4be-4399-82dc-7431dbfd08f9")
        mock.assert_called_once_with(
            'run-action', 'foo/0', 'myaction', "param=5"
        )

    def test_action_do_error(self):
        client = EnvJujuClient(SimpleEnvironment(None, {'type': 'local'}),
                               '1.23-series-arch', None)
        with patch.object(EnvJujuClient, 'get_juju_output') as mock:
            mock.return_value = "some bad text"
            with self.assertRaisesRegexp(Exception,
                                         "Action id not found in output"):
                client.action_do("foo/0", "myaction", "param=5")

    def test_action_fetch(self):
        client = EnvJujuClient(SimpleEnvironment(None, {'type': 'local'}),
                               '1.23-series-arch', None)
        with patch.object(EnvJujuClient, 'get_juju_output') as mock:
            ret = "status: completed\nfoo: bar"
            mock.return_value = ret
            out = client.action_fetch("123")
            self.assertEqual(out, ret)
        mock.assert_called_once_with(
            'show-action-output', '123', "--wait", "1m"
        )

    def test_action_fetch_timeout(self):
        client = EnvJujuClient(SimpleEnvironment(None, {'type': 'local'}),
                               '1.23-series-arch', None)
        ret = "status: pending\nfoo: bar"
        with patch.object(EnvJujuClient,
                          'get_juju_output', return_value=ret):
            with self.assertRaisesRegexp(Exception,
                                         "timed out waiting for action"):
                client.action_fetch("123")

    def test_action_do_fetch(self):
        client = EnvJujuClient(SimpleEnvironment(None, {'type': 'local'}),
                               '1.23-series-arch', None)
        with patch.object(EnvJujuClient, 'get_juju_output') as mock:
            ret = "status: completed\nfoo: bar"
            # setting side_effect to an iterable will return the next value
            # from the list each time the function is called.
            mock.side_effect = [
                "Action queued with id: 5a92ec93-d4be-4399-82dc-7431dbfd08f9",
                ret]
            out = client.action_do_fetch("foo/0", "myaction", "param=5")
            self.assertEqual(out, ret)

    def test_list_space(self):
        client = EnvJujuClient(SimpleEnvironment(None, {'type': 'local'}),
                               '1.23-series-arch', None)
        yaml_dict = {'foo': 'bar'}
        output = yaml.safe_dump(yaml_dict)
        with patch.object(client, 'get_juju_output', return_value=output,
                          autospec=True) as gjo_mock:
            result = client.list_space()
        self.assertEqual(result, yaml_dict)
        gjo_mock.assert_called_once_with('list-space')

    def test_add_space(self):
        client = EnvJujuClient(SimpleEnvironment(None, {'type': 'local'}),
                               '1.23-series-arch', None)
        with patch.object(client, 'juju', autospec=True) as juju_mock:
            client.add_space('foo-space')
        juju_mock.assert_called_once_with('add-space', ('foo-space'))

    def test_add_subnet(self):
        client = EnvJujuClient(SimpleEnvironment(None, {'type': 'local'}),
                               '1.23-series-arch', None)
        with patch.object(client, 'juju', autospec=True) as juju_mock:
            client.add_subnet('bar-subnet', 'foo-space')
        juju_mock.assert_called_once_with('add-subnet',
                                          ('bar-subnet', 'foo-space'))

    def test__shell_environ_uses_pathsep(self):
        client = EnvJujuClient(SimpleEnvironment('foo'), None, 'foo/bar/juju')
        with patch('os.pathsep', '!'):
            environ = client._shell_environ()
        self.assertRegexpMatches(environ['PATH'], r'foo/bar\!')

    def test_set_config(self):
        client = EnvJujuClient(SimpleEnvironment('bar', {}), None, '/foo')
        with patch.object(client, 'juju') as juju_mock:
            client.set_config('foo', {'bar': 'baz'})
        juju_mock.assert_called_once_with('set-config', ('foo', 'bar=baz'))

    def test_get_config(self):
        def output(*args, **kwargs):
            return yaml.safe_dump({
                'charm': 'foo',
                'service': 'foo',
                'settings': {
                    'dir': {
                        'default': 'true',
                        'description': 'bla bla',
                        'type': 'string',
                        'value': '/tmp/charm-dir',
                    }
                }
            })
        expected = yaml.safe_load(output())
        client = EnvJujuClient(SimpleEnvironment('bar', {}), None, '/foo')
        with patch.object(client, 'get_juju_output',
                          side_effect=output) as gjo_mock:
            results = client.get_config('foo')
        self.assertEqual(expected, results)
        gjo_mock.assert_called_once_with('get-config', 'foo')

    def test_get_service_config(self):
        def output(*args, **kwargs):
            return yaml.safe_dump({
                'charm': 'foo',
                'service': 'foo',
                'settings': {
                    'dir': {
                        'default': 'true',
                        'description': 'bla bla',
                        'type': 'string',
                        'value': '/tmp/charm-dir',
                    }
                }
            })
        expected = yaml.safe_load(output())
        client = EnvJujuClient(SimpleEnvironment('bar', {}), None, '/foo')
        with patch.object(client, 'get_juju_output', side_effect=output):
            results = client.get_service_config('foo')
        self.assertEqual(expected, results)

    def test_get_service_config_timesout(self):
        client = EnvJujuClient(SimpleEnvironment('foo', {}), None, '/foo')
        with patch('jujupy.until_timeout', return_value=range(0)):
            with self.assertRaisesRegexp(
                    Exception, 'Timed out waiting for juju get'):
                client.get_service_config('foo')

    def test_upgrade_mongo(self):
        client = EnvJujuClient(SimpleEnvironment('bar', {}), None, '/foo')
        with patch.object(client, 'juju') as juju_mock:
            client.upgrade_mongo()
        juju_mock.assert_called_once_with('upgrade-mongo', ())

    def test_enable_feature(self):
        client = EnvJujuClient(SimpleEnvironment('bar', {}), None, '/foo')
        self.assertEqual(set(), client.feature_flags)
        client.enable_feature('actions')
        self.assertEqual(set(['actions']), client.feature_flags)

    def test_enable_feature_invalid(self):
        client = EnvJujuClient(SimpleEnvironment('bar', {}), None, '/foo')
        self.assertEqual(set(), client.feature_flags)
        with self.assertRaises(ValueError) as ctx:
            client.enable_feature('nomongo')
        self.assertEqual(str(ctx.exception), "Unknown feature flag: 'nomongo'")


class TestEnvJujuClient2A2(TestCase):

    def test__shell_environ_juju_home(self):
        client = EnvJujuClient2A2(
            SimpleEnvironment('baz', {'type': 'ec2'}), '1.25-foobar', 'path',
            'asdf')
        with patch.dict(os.environ, {'PATH': ''}):
            env = client._shell_environ()
        # For transition, supply both.
        self.assertEqual(env['JUJU_HOME'], 'asdf')
        self.assertEqual(env['JUJU_DATA'], 'asdf')

    def test_get_bootstrap_args_bootstrap_series(self):
        env = SimpleEnvironment('foo', {})
        client = EnvJujuClient2A2(env, '2.0-zeta1', 'path', 'home')
        args = client.get_bootstrap_args(upload_tools=True,
                                         bootstrap_series='angsty')
        self.assertEqual(args, (
            '--upload-tools', '--constraints', 'mem=2G',
            '--agent-version', '2.0', '--bootstrap-series', 'angsty'))


class TestEnvJujuClient1X(ClientTest):

    def test_no_duplicate_env(self):
        env = SimpleEnvironment('foo', {})
        client = EnvJujuClient1X(env, '1.25', 'full_path')
        self.assertIs(env, client.env)

    def test_get_version(self):
        value = ' 5.6 \n'
        with patch('subprocess.check_output', return_value=value) as vsn:
            version = EnvJujuClient1X.get_version()
        self.assertEqual('5.6', version)
        vsn.assert_called_with(('juju', '--version'))

    def test_get_version_path(self):
        with patch('subprocess.check_output', return_value=' 4.3') as vsn:
            EnvJujuClient1X.get_version('foo/bar/baz')
        vsn.assert_called_once_with(('foo/bar/baz', '--version'))

    def test_get_matching_agent_version(self):
        client = EnvJujuClient1X(SimpleEnvironment(None, {'type': 'local'}),
                                 '1.23-series-arch', None)
        self.assertEqual('1.23.1', client.get_matching_agent_version())
        self.assertEqual('1.23', client.get_matching_agent_version(
                         no_build=True))
        client.version = '1.20-beta1-series-arch'
        self.assertEqual('1.20-beta1.1', client.get_matching_agent_version())

    def test_upgrade_juju_nonlocal(self):
        client = EnvJujuClient1X(
            SimpleEnvironment('foo', {'type': 'nonlocal'}), '1.234-76', None)
        with patch.object(client, 'juju') as juju_mock:
            client.upgrade_juju()
        juju_mock.assert_called_with(
            'upgrade-juju', ('--version', '1.234'))

    def test_upgrade_juju_local(self):
        client = EnvJujuClient1X(
            SimpleEnvironment('foo', {'type': 'local'}), '1.234-76', None)
        with patch.object(client, 'juju') as juju_mock:
            client.upgrade_juju()
        juju_mock.assert_called_with(
            'upgrade-juju', ('--version', '1.234', '--upload-tools',))

    def test_upgrade_juju_no_force_version(self):
        client = EnvJujuClient1X(
            SimpleEnvironment('foo', {'type': 'local'}), '1.234-76', None)
        with patch.object(client, 'juju') as juju_mock:
            client.upgrade_juju(force_version=False)
        juju_mock.assert_called_with(
            'upgrade-juju', ('--upload-tools',))

    def test_upgrade_mongo_exception(self):
        client = EnvJujuClient1X(
            SimpleEnvironment('foo', {'type': 'local'}), '1.234-76', None)
        with self.assertRaises(UpgradeMongoNotSupported):
            client.upgrade_mongo()

    @patch.object(EnvJujuClient1X, 'get_full_path', return_value='fake-path')
    def test_by_version(self, gfp_mock):
        def juju_cmd_iterator():
            yield '1.17'
            yield '1.16'
            yield '1.16.1'
            yield '1.15'
            yield '1.22.1'
            yield '1.24-alpha1'
            yield '1.24.7'
            yield '1.25.1'
            yield '1.26.1'
            yield '1.27.1'
            yield '2.0-alpha1'
            yield '2.0-alpha2'
            yield '2.0-alpha2-fake-wrapper'
            yield '2.0-alpha3'

        context = patch.object(
            EnvJujuClient1X, 'get_version',
            side_effect=juju_cmd_iterator().send)
        with context:
            self.assertIs(EnvJujuClient1X,
                          type(EnvJujuClient1X.by_version(None)))
            with self.assertRaisesRegexp(Exception, 'Unsupported juju: 1.16'):
                EnvJujuClient1X.by_version(None)
            with self.assertRaisesRegexp(Exception,
                                         'Unsupported juju: 1.16.1'):
                EnvJujuClient1X.by_version(None)
            client = EnvJujuClient1X.by_version(None)
            self.assertIs(EnvJujuClient1X, type(client))
            self.assertEqual('1.15', client.version)
            client = EnvJujuClient1X.by_version(None)
            self.assertIs(type(client), EnvJujuClient22)
            client = EnvJujuClient1X.by_version(None)
            self.assertIs(type(client), EnvJujuClient24)
            self.assertEqual(client.version, '1.24-alpha1')
            client = EnvJujuClient1X.by_version(None)
            self.assertIs(type(client), EnvJujuClient24)
            self.assertEqual(client.version, '1.24.7')
            client = EnvJujuClient1X.by_version(None)
            self.assertIs(type(client), EnvJujuClient25)
            self.assertEqual(client.version, '1.25.1')
            client = EnvJujuClient1X.by_version(None)
            self.assertIs(type(client), EnvJujuClient26)
            self.assertEqual(client.version, '1.26.1')
            client = EnvJujuClient1X.by_version(None)
            self.assertIs(type(client), EnvJujuClient1X)
            self.assertEqual(client.version, '1.27.1')
            client = EnvJujuClient1X.by_version(None)
            self.assertIs(type(client), EnvJujuClient2A1)
            self.assertEqual(client.version, '2.0-alpha1')
            client = EnvJujuClient1X.by_version(None)
            self.assertIs(type(client), EnvJujuClient2A2)
            self.assertEqual(client.version, '2.0-alpha2')
            client = EnvJujuClient1X.by_version(None)
            self.assertIs(type(client), EnvJujuClient)
            self.assertEqual(client.version, '2.0-alpha1-juju-wrapped')
            client = EnvJujuClient1X.by_version(None)
            self.assertIs(type(client), EnvJujuClient)
            self.assertEqual(client.version, '2.0-alpha3')

    def test_by_version_path(self):
        with patch('subprocess.check_output', return_value=' 4.3') as vsn:
            client = EnvJujuClient1X.by_version(None, 'foo/bar/qux')
        vsn.assert_called_once_with(('foo/bar/qux', '--version'))
        self.assertNotEqual(client.full_path, 'foo/bar/qux')
        self.assertEqual(client.full_path, os.path.abspath('foo/bar/qux'))

    def test_by_version_keep_home(self):
        env = SimpleEnvironment({}, juju_home='/foo/bar')
        with patch('subprocess.check_output', return_value=' 4.3'):
            EnvJujuClient1X.by_version(env, 'foo/bar/qux')
        self.assertEqual('/foo/bar', env.juju_home)

    def test_get_cache_path(self):
        client = EnvJujuClient1X(SimpleEnvironment('foo', juju_home='/foo/'),
                                 '1.27', 'full/path', debug=True)
        self.assertEqual('/foo/environments/cache.yaml',
                         client.get_cache_path())

    def test_full_args(self):
        env = SimpleEnvironment('foo')
        client = EnvJujuClient1X(env, None, 'my/juju/bin')
        full = client._full_args('bar', False, ('baz', 'qux'))
        self.assertEqual(('juju', '--show-log', 'bar', '-e', 'foo', 'baz',
                          'qux'), full)
        full = client._full_args('bar', True, ('baz', 'qux'))
        self.assertEqual((
            'juju', '--show-log', 'bar', '-e', 'foo',
            'baz', 'qux'), full)
        client.env = None
        full = client._full_args('bar', False, ('baz', 'qux'))
        self.assertEqual(('juju', '--show-log', 'bar', 'baz', 'qux'), full)

    def test_full_args_debug(self):
        env = SimpleEnvironment('foo')
        client = EnvJujuClient1X(env, None, 'my/juju/bin')
        client.debug = True
        full = client._full_args('bar', False, ('baz', 'qux'))
        self.assertEqual((
            'juju', '--debug', 'bar', '-e', 'foo', 'baz', 'qux'), full)

    def test_full_args_action(self):
        env = SimpleEnvironment('foo')
        client = EnvJujuClient1X(env, None, 'my/juju/bin')
        full = client._full_args('action bar', False, ('baz', 'qux'))
        self.assertEqual((
            'juju', '--show-log', 'action', 'bar', '-e', 'foo', 'baz', 'qux'),
            full)

    def test_bootstrap_maas(self):
        env = SimpleEnvironment('maas')
        with patch.object(EnvJujuClient1X, 'juju') as mock:
            client = EnvJujuClient1X(env, None, None)
            with patch.object(client.env, 'maas', lambda: True):
                client.bootstrap()
            mock.assert_called_with(
                'bootstrap', ('--constraints', 'mem=2G arch=amd64'), False)

    def test_bootstrap_joyent(self):
        env = SimpleEnvironment('joyent')
        with patch.object(EnvJujuClient1X, 'juju', autospec=True) as mock:
            client = EnvJujuClient1X(env, None, None)
            with patch.object(client.env, 'joyent', lambda: True):
                client.bootstrap()
            mock.assert_called_once_with(
                client, 'bootstrap', ('--constraints', 'mem=2G cpu-cores=1'),
                False)

    def test_bootstrap_non_sudo(self):
        env = SimpleEnvironment('foo')
        with patch.object(EnvJujuClient1X, 'juju') as mock:
            client = EnvJujuClient1X(env, None, None)
            with patch.object(client.env, 'needs_sudo', lambda: False):
                client.bootstrap()
            mock.assert_called_with(
                'bootstrap', ('--constraints', 'mem=2G'), False)

    def test_bootstrap_sudo(self):
        env = SimpleEnvironment('foo')
        client = EnvJujuClient1X(env, None, None)
        with patch.object(client.env, 'needs_sudo', lambda: True):
            with patch.object(client, 'juju') as mock:
                client.bootstrap()
            mock.assert_called_with(
                'bootstrap', ('--constraints', 'mem=2G'), True)

    def test_bootstrap_upload_tools(self):
        env = SimpleEnvironment('foo')
        client = EnvJujuClient1X(env, None, None)
        with patch.object(client.env, 'needs_sudo', lambda: True):
            with patch.object(client, 'juju') as mock:
                client.bootstrap(upload_tools=True)
            mock.assert_called_with(
                'bootstrap', ('--upload-tools', '--constraints', 'mem=2G'),
                True)

    def test_bootstrap_args(self):
        env = SimpleEnvironment('foo', {})
        client = EnvJujuClient1X(env, None, None)
        with self.assertRaisesRegexp(
                BootstrapMismatch,
                '--bootstrap-series angsty does not match default-series:'
                ' None'):
            client.bootstrap(bootstrap_series='angsty')
        env.config.update({
            'default-series': 'angsty',
            })
        with patch.object(client, 'juju') as mock:
            client.bootstrap(bootstrap_series='angsty')
        mock.assert_called_with(
            'bootstrap', ('--constraints', 'mem=2G'),
            False)

    def test_bootstrap_async(self):
        env = SimpleEnvironment('foo')
        with patch.object(EnvJujuClient, 'juju_async', autospec=True) as mock:
            client = EnvJujuClient1X(env, None, None)
            client.env.juju_home = 'foo'
            with client.bootstrap_async():
                mock.assert_called_once_with(
                    client, 'bootstrap', ('--constraints', 'mem=2G'))

    def test_bootstrap_async_upload_tools(self):
        env = SimpleEnvironment('foo')
        with patch.object(EnvJujuClient, 'juju_async', autospec=True) as mock:
            client = EnvJujuClient1X(env, None, None)
            with client.bootstrap_async(upload_tools=True):
                mock.assert_called_with(
                    client, 'bootstrap', ('--upload-tools', '--constraints',
                                          'mem=2G'))

    def test_get_bootstrap_args_bootstrap_series(self):
        env = SimpleEnvironment('foo', {})
        client = EnvJujuClient1X(env, None, None)
        with self.assertRaisesRegexp(
                BootstrapMismatch,
                '--bootstrap-series angsty does not match default-series:'
                ' None'):
            client.get_bootstrap_args(upload_tools=True,
                                      bootstrap_series='angsty')
        env.config['default-series'] = 'angsty'
        args = client.get_bootstrap_args(upload_tools=True,
                                         bootstrap_series='angsty')
        self.assertEqual(args, ('--upload-tools', '--constraints', 'mem=2G'))

    def test_create_environment_system(self):
        self.do_create_environment(
            'system', 'system create-environment', ('-s', 'foo'))

    def test_create_environment_controller(self):
        self.do_create_environment(
            'controller', 'controller create-environment', ('-c', 'foo'))

    def test_create_environment_hypenated_controller(self):
        self.do_create_environment(
            'kill-controller', 'create-environment', ('-c', 'foo'))

    def do_create_environment(self, jes_command, create_cmd,
                              controller_option):
        controller_client = EnvJujuClient1X(SimpleEnvironment('foo'), None,
                                            None)
        client = EnvJujuClient1X(SimpleEnvironment('bar'), None, None)
        with patch.object(client, 'get_jes_command',
                          return_value=jes_command):
            with patch.object(client, 'juju') as juju_mock:
                client.create_environment(controller_client, 'temp')
        juju_mock.assert_called_once_with(
            create_cmd, controller_option + ('bar', '--config', 'temp'),
            include_e=False)

    def test_destroy_environment_non_sudo(self):
        env = SimpleEnvironment('foo')
        client = EnvJujuClient1X(env, None, None)
        with patch.object(client.env, 'needs_sudo', lambda: False):
            with patch.object(client, 'juju') as mock:
                client.destroy_environment()
            mock.assert_called_with(
                'destroy-environment', ('foo', '--force', '-y'),
                False, check=False, include_e=False, timeout=600.0)

    def test_destroy_environment_sudo(self):
        env = SimpleEnvironment('foo')
        client = EnvJujuClient1X(env, None, None)
        with patch.object(client.env, 'needs_sudo', lambda: True):
            with patch.object(client, 'juju') as mock:
                client.destroy_environment()
            mock.assert_called_with(
                'destroy-environment', ('foo', '--force', '-y'),
                True, check=False, include_e=False, timeout=600.0)

    def test_destroy_environment_no_force(self):
        env = SimpleEnvironment('foo')
        client = EnvJujuClient1X(env, None, None)
        with patch.object(client, 'juju') as mock:
            client.destroy_environment(force=False)
            mock.assert_called_with(
                'destroy-environment', ('foo', '-y'),
                False, check=False, include_e=False, timeout=600.0)

    def test_destroy_environment_delete_jenv(self):
        env = SimpleEnvironment('foo')
        client = EnvJujuClient1X(env, None, None)
        with patch.object(client, 'juju'):
            with temp_env({}) as juju_home:
                client.env.juju_home = juju_home
                jenv_path = get_jenv_path(juju_home, 'foo')
                os.makedirs(os.path.dirname(jenv_path))
                open(jenv_path, 'w')
                self.assertTrue(os.path.exists(jenv_path))
                client.destroy_environment(delete_jenv=True)
                self.assertFalse(os.path.exists(jenv_path))

    def test_destroy_model(self):
        env = SimpleEnvironment('foo')
        client = EnvJujuClient1X(env, None, None)
        with patch.object(client, 'juju') as mock:
            client.destroy_model()
        mock.assert_called_with(
            'destroy-environment', ('foo', '-y'),
            False, check=False, include_e=False, timeout=600.0)

    def test_kill_controller_system(self):
        self.do_kill_controller('system', 'system kill')

    def test_kill_controller_controller(self):
        self.do_kill_controller('controller', 'controller kill')

    def test_kill_controller_hyphenated(self):
        self.do_kill_controller('kill-controller', 'kill-controller')

    def do_kill_controller(self, jes_command, kill_command):
        client = EnvJujuClient1X(SimpleEnvironment('foo'), None, None)
        with patch.object(client, 'get_jes_command',
                          return_value=jes_command):
            with patch.object(client, 'juju') as juju_mock:
                client.kill_controller()
        juju_mock.assert_called_once_with(
            kill_command, ('foo', '-y'), check=False, include_e=False,
            timeout=600)

    def test_get_juju_output(self):
        env = SimpleEnvironment('foo')
        client = EnvJujuClient1X(env, None, None)
        fake_popen = FakePopen('asdf', None, 0)
        with patch('subprocess.Popen', return_value=fake_popen) as mock:
            result = client.get_juju_output('bar')
        self.assertEqual('asdf', result)
        self.assertEqual((('juju', '--show-log', 'bar', '-e', 'foo'),),
                         mock.call_args[0])

    def test_get_juju_output_accepts_varargs(self):
        env = SimpleEnvironment('foo')
        fake_popen = FakePopen('asdf', None, 0)
        client = EnvJujuClient1X(env, None, None)
        with patch('subprocess.Popen', return_value=fake_popen) as mock:
            result = client.get_juju_output('bar', 'baz', '--qux')
        self.assertEqual('asdf', result)
        self.assertEqual((('juju', '--show-log', 'bar', '-e', 'foo', 'baz',
                           '--qux'),), mock.call_args[0])

    def test_get_juju_output_stderr(self):
        env = SimpleEnvironment('foo')
        fake_popen = FakePopen(None, 'Hello!', 1)
        client = EnvJujuClient1X(env, None, None)
        with self.assertRaises(subprocess.CalledProcessError) as exc:
            with patch('subprocess.Popen', return_value=fake_popen):
                client.get_juju_output('bar')
        self.assertEqual(exc.exception.stderr, 'Hello!')

    def test_get_juju_output_accepts_timeout(self):
        env = SimpleEnvironment('foo')
        fake_popen = FakePopen('asdf', None, 0)
        client = EnvJujuClient1X(env, None, None)
        with patch('subprocess.Popen', return_value=fake_popen) as po_mock:
            client.get_juju_output('bar', timeout=5)
        self.assertEqual(
            po_mock.call_args[0][0],
            (sys.executable, get_timeout_path(), '5.00', '--', 'juju',
             '--show-log', 'bar', '-e', 'foo'))

    def test__shell_environ_juju_home(self):
        client = EnvJujuClient1X(
            SimpleEnvironment('baz', {'type': 'ec2'}), '1.25-foobar', 'path',
            'asdf')
        env = client._shell_environ()
        self.assertEqual(env['JUJU_HOME'], 'asdf')
        self.assertNotIn('JUJU_DATA', env)

    def test__shell_environ_cloudsigma(self):
        client = EnvJujuClient1X(
            SimpleEnvironment('baz', {'type': 'cloudsigma'}),
            '1.24-foobar', 'path')
        env = client._shell_environ()
        self.assertEqual(env.get(JUJU_DEV_FEATURE_FLAGS, ''), '')

    def test_juju_output_supplies_path(self):
        env = SimpleEnvironment('foo')
        client = EnvJujuClient1X(env, None, '/foobar/bar')

        def check_path(*args, **kwargs):
            self.assertRegexpMatches(os.environ['PATH'], r'/foobar\:')
            return FakePopen(None, None, 0)
        with patch('subprocess.Popen', autospec=True,
                   side_effect=check_path):
            client.get_juju_output('cmd', 'baz')

    def test_get_status(self):
        output_text = dedent("""\
                - a
                - b
                - c
                """)
        env = SimpleEnvironment('foo')
        client = EnvJujuClient1X(env, None, None)
        with patch.object(client, 'get_juju_output',
                          return_value=output_text) as gjo_mock:
            result = client.get_status()
        gjo_mock.assert_called_once_with('status', '--format', 'yaml')
        self.assertEqual(Status, type(result))
        self.assertEqual(['a', 'b', 'c'], result.status)

    def test_get_status_retries_on_error(self):
        env = SimpleEnvironment('foo')
        client = EnvJujuClient1X(env, None, None)
        client.attempt = 0

        def get_juju_output(command, *args):
            if client.attempt == 1:
                return '"hello"'
            client.attempt += 1
            raise subprocess.CalledProcessError(1, command)

        with patch.object(client, 'get_juju_output', get_juju_output):
            client.get_status()

    def test_get_status_raises_on_timeout_1(self):
        env = SimpleEnvironment('foo')
        client = EnvJujuClient1X(env, None, None)

        def get_juju_output(command, *args, **kwargs):
            raise subprocess.CalledProcessError(1, command)

        with patch.object(client, 'get_juju_output',
                          side_effect=get_juju_output):
            with patch('jujupy.until_timeout', lambda x: iter([None, None])):
                with self.assertRaisesRegexp(
                        Exception, 'Timed out waiting for juju status'):
                    client.get_status()

    def test_get_status_raises_on_timeout_2(self):
        env = SimpleEnvironment('foo')
        client = EnvJujuClient1X(env, None, None)
        with patch('jujupy.until_timeout', return_value=iter([1])) as mock_ut:
            with patch.object(client, 'get_juju_output',
                              side_effect=StopIteration):
                with self.assertRaises(StopIteration):
                    client.get_status(500)
        mock_ut.assert_called_with(500)

    @staticmethod
    def make_status_yaml(key, machine_value, unit_value):
        return dedent("""\
            machines:
              "0":
                {0}: {1}
            services:
              jenkins:
                units:
                  jenkins/0:
                    {0}: {2}
        """.format(key, machine_value, unit_value))

    def test_deploy_non_joyent(self):
        env = EnvJujuClient1X(
            SimpleEnvironment('foo', {'type': 'local'}), '1.234-76', None)
        with patch.object(env, 'juju') as mock_juju:
            env.deploy('mondogb')
        mock_juju.assert_called_with('deploy', ('mondogb',))

    def test_deploy_joyent(self):
        env = EnvJujuClient1X(
            SimpleEnvironment('foo', {'type': 'local'}), '1.234-76', None)
        with patch.object(env, 'juju') as mock_juju:
            env.deploy('mondogb')
        mock_juju.assert_called_with('deploy', ('mondogb',))

    def test_deploy_repository(self):
        env = EnvJujuClient1X(
            SimpleEnvironment('foo', {'type': 'local'}), '1.234-76', None)
        with patch.object(env, 'juju') as mock_juju:
            env.deploy('mondogb', '/home/jrandom/repo')
        mock_juju.assert_called_with(
            'deploy', ('mondogb', '--repository', '/home/jrandom/repo'))

    def test_deploy_to(self):
        env = EnvJujuClient1X(
            SimpleEnvironment('foo', {'type': 'local'}), '1.234-76', None)
        with patch.object(env, 'juju') as mock_juju:
            env.deploy('mondogb', to='0')
        mock_juju.assert_called_with(
            'deploy', ('mondogb', '--to', '0'))

    def test_deploy_service(self):
        env = EnvJujuClient1X(
            SimpleEnvironment('foo', {'type': 'local'}), '1.234-76', None)
        with patch.object(env, 'juju') as mock_juju:
            env.deploy('local:mondogb', service='my-mondogb')
        mock_juju.assert_called_with(
            'deploy', ('local:mondogb', 'my-mondogb',))

    def test_remove_service(self):
        env = EnvJujuClient1X(
            SimpleEnvironment('foo', {'type': 'local'}), '1.234-76', None)
        with patch.object(env, 'juju') as mock_juju:
            env.remove_service('mondogb')
        mock_juju.assert_called_with('destroy-service', ('mondogb',))

    def test_status_until_always_runs_once(self):
        client = EnvJujuClient1X(
            SimpleEnvironment('foo', {'type': 'local'}), '1.234-76', None)
        status_txt = self.make_status_yaml('agent-state', 'started', 'started')
        with patch.object(client, 'get_juju_output', return_value=status_txt):
            result = list(client.status_until(-1))
        self.assertEqual(
            [r.status for r in result], [Status.from_text(status_txt).status])

    def test_status_until_timeout(self):
        client = EnvJujuClient1X(
            SimpleEnvironment('foo', {'type': 'local'}), '1.234-76', None)
        status_txt = self.make_status_yaml('agent-state', 'started', 'started')
        status_yaml = yaml.safe_load(status_txt)

        def until_timeout_stub(timeout, start=None):
            return iter([None, None])

        with patch.object(client, 'get_juju_output', return_value=status_txt):
            with patch('jujupy.until_timeout',
                       side_effect=until_timeout_stub) as ut_mock:
                result = list(client.status_until(30, 70))
        self.assertEqual(
            [r.status for r in result], [status_yaml] * 3)
        # until_timeout is called by status as well as status_until.
        self.assertEqual(ut_mock.mock_calls,
                         [call(60), call(30, start=70), call(60), call(60)])

    def test_add_ssh_machines(self):
        client = EnvJujuClient1X(SimpleEnvironment('foo'), None, '')
        with patch('subprocess.check_call', autospec=True) as cc_mock:
            client.add_ssh_machines(['m-foo', 'm-bar', 'm-baz'])
        assert_juju_call(self, cc_mock, client, (
            'juju', '--show-log', 'add-machine', '-e', 'foo', 'ssh:m-foo'), 0)
        assert_juju_call(self, cc_mock, client, (
            'juju', '--show-log', 'add-machine', '-e', 'foo', 'ssh:m-bar'), 1)
        assert_juju_call(self, cc_mock, client, (
            'juju', '--show-log', 'add-machine', '-e', 'foo', 'ssh:m-baz'), 2)
        self.assertEqual(cc_mock.call_count, 3)

    def test_add_ssh_machines_retry(self):
        client = EnvJujuClient1X(SimpleEnvironment('foo'), None, '')
        with patch('subprocess.check_call', autospec=True,
                   side_effect=[subprocess.CalledProcessError(None, None),
                                None, None, None]) as cc_mock:
            client.add_ssh_machines(['m-foo', 'm-bar', 'm-baz'])
        assert_juju_call(self, cc_mock, client, (
            'juju', '--show-log', 'add-machine', '-e', 'foo', 'ssh:m-foo'), 0)
        self.pause_mock.assert_called_once_with(30)
        assert_juju_call(self, cc_mock, client, (
            'juju', '--show-log', 'add-machine', '-e', 'foo', 'ssh:m-foo'), 1)
        assert_juju_call(self, cc_mock, client, (
            'juju', '--show-log', 'add-machine', '-e', 'foo', 'ssh:m-bar'), 2)
        assert_juju_call(self, cc_mock, client, (
            'juju', '--show-log', 'add-machine', '-e', 'foo', 'ssh:m-baz'), 3)
        self.assertEqual(cc_mock.call_count, 4)

    def test_add_ssh_machines_fail_on_second_machine(self):
        client = EnvJujuClient1X(SimpleEnvironment('foo'), None, '')
        with patch('subprocess.check_call', autospec=True, side_effect=[
                None, subprocess.CalledProcessError(None, None), None, None
                ]) as cc_mock:
            with self.assertRaises(subprocess.CalledProcessError):
                client.add_ssh_machines(['m-foo', 'm-bar', 'm-baz'])
        assert_juju_call(self, cc_mock, client, (
            'juju', '--show-log', 'add-machine', '-e', 'foo', 'ssh:m-foo'), 0)
        assert_juju_call(self, cc_mock, client, (
            'juju', '--show-log', 'add-machine', '-e', 'foo', 'ssh:m-bar'), 1)
        self.assertEqual(cc_mock.call_count, 2)

    def test_add_ssh_machines_fail_on_second_attempt(self):
        client = EnvJujuClient1X(SimpleEnvironment('foo'), None, '')
        with patch('subprocess.check_call', autospec=True, side_effect=[
                subprocess.CalledProcessError(None, None),
                subprocess.CalledProcessError(None, None)]) as cc_mock:
            with self.assertRaises(subprocess.CalledProcessError):
                client.add_ssh_machines(['m-foo', 'm-bar', 'm-baz'])
        assert_juju_call(self, cc_mock, client, (
            'juju', '--show-log', 'add-machine', '-e', 'foo', 'ssh:m-foo'), 0)
        assert_juju_call(self, cc_mock, client, (
            'juju', '--show-log', 'add-machine', '-e', 'foo', 'ssh:m-foo'), 1)
        self.assertEqual(cc_mock.call_count, 2)

    def test_wait_for_started(self):
        value = self.make_status_yaml('agent-state', 'started', 'started')
        client = EnvJujuClient1X(SimpleEnvironment('local'), None, None)
        with patch.object(client, 'get_juju_output', return_value=value):
            client.wait_for_started()

    def test_wait_for_started_timeout(self):
        value = self.make_status_yaml('agent-state', 'pending', 'started')
        client = EnvJujuClient1X(SimpleEnvironment('local'), None, None)
        with patch('jujupy.until_timeout', lambda x, start=None: range(1)):
            with patch.object(client, 'get_juju_output', return_value=value):
                writes = []
                with patch.object(GroupReporter, '_write', autospec=True,
                                  side_effect=lambda _, s: writes.append(s)):
                    with self.assertRaisesRegexp(
                            Exception,
                            'Timed out waiting for agents to start in local'):
                        client.wait_for_started()
                self.assertEqual(writes, ['pending: 0', ' .', '\n'])

    def test_wait_for_started_start(self):
        value = self.make_status_yaml('agent-state', 'started', 'pending')
        client = EnvJujuClient1X(SimpleEnvironment('local'), None, None)
        now = datetime.now() + timedelta(days=1)
        with patch('utility.until_timeout.now', return_value=now):
            with patch.object(client, 'get_juju_output', return_value=value):
                writes = []
                with patch.object(GroupReporter, '_write', autospec=True,
                                  side_effect=lambda _, s: writes.append(s)):
                    with self.assertRaisesRegexp(
                            Exception,
                            'Timed out waiting for agents to start in local'):
                        client.wait_for_started(start=now - timedelta(1200))
                self.assertEqual(writes, ['pending: jenkins/0', '\n'])

    def test_wait_for_started_logs_status(self):
        value = self.make_status_yaml('agent-state', 'pending', 'started')
        client = EnvJujuClient1X(SimpleEnvironment('local'), None, None)
        with patch.object(client, 'get_juju_output', return_value=value):
            writes = []
            with patch.object(GroupReporter, '_write', autospec=True,
                              side_effect=lambda _, s: writes.append(s)):
                with self.assertRaisesRegexp(
                        Exception,
                        'Timed out waiting for agents to start in local'):
                    client.wait_for_started(0)
            self.assertEqual(writes, ['pending: 0', '\n'])
        self.assertEqual(self.log_stream.getvalue(), 'ERROR %s\n' % value)

    def test_wait_for_subordinate_units(self):
        value = dedent("""\
            machines:
              "0":
                agent-state: started
            services:
              jenkins:
                units:
                  jenkins/0:
                    subordinates:
                      sub1/0:
                        agent-state: started
              ubuntu:
                units:
                  ubuntu/0:
                    subordinates:
                      sub2/0:
                        agent-state: started
                      sub3/0:
                        agent-state: started
        """)
        client = EnvJujuClient1X(SimpleEnvironment('local'), None, None)
        now = datetime.now() + timedelta(days=1)
        with patch('utility.until_timeout.now', return_value=now):
            with patch.object(client, 'get_juju_output', return_value=value):
                with patch('jujupy.GroupReporter.update') as update_mock:
                    with patch('jujupy.GroupReporter.finish') as finish_mock:
                        client.wait_for_subordinate_units(
                            'jenkins', 'sub1', start=now - timedelta(1200))
        self.assertEqual([], update_mock.call_args_list)
        finish_mock.assert_called_once_with()

    def test_wait_for_multiple_subordinate_units(self):
        value = dedent("""\
            machines:
              "0":
                agent-state: started
            services:
              ubuntu:
                units:
                  ubuntu/0:
                    subordinates:
                      sub/0:
                        agent-state: started
                  ubuntu/1:
                    subordinates:
                      sub/1:
                        agent-state: started
        """)
        client = EnvJujuClient1X(SimpleEnvironment('local'), None, None)
        now = datetime.now() + timedelta(days=1)
        with patch('utility.until_timeout.now', return_value=now):
            with patch.object(client, 'get_juju_output', return_value=value):
                with patch('jujupy.GroupReporter.update') as update_mock:
                    with patch('jujupy.GroupReporter.finish') as finish_mock:
                        client.wait_for_subordinate_units(
                            'ubuntu', 'sub', start=now - timedelta(1200))
        self.assertEqual([], update_mock.call_args_list)
        finish_mock.assert_called_once_with()

    def test_wait_for_subordinate_units_checks_slash_in_unit_name(self):
        value = dedent("""\
            machines:
              "0":
                agent-state: started
            services:
              jenkins:
                units:
                  jenkins/0:
                    subordinates:
                      sub1:
                        agent-state: started
        """)
        client = EnvJujuClient1X(SimpleEnvironment('local'), None, None)
        now = datetime.now() + timedelta(days=1)
        with patch('utility.until_timeout.now', return_value=now):
            with patch.object(client, 'get_juju_output', return_value=value):
                with self.assertRaisesRegexp(
                        Exception,
                        'Timed out waiting for agents to start in local'):
                    client.wait_for_subordinate_units(
                        'jenkins', 'sub1', start=now - timedelta(1200))

    def test_wait_for_subordinate_units_no_subordinate(self):
        value = dedent("""\
            machines:
              "0":
                agent-state: started
            services:
              jenkins:
                units:
                  jenkins/0:
                    agent-state: started
        """)
        client = EnvJujuClient1X(SimpleEnvironment('local'), None, None)
        now = datetime.now() + timedelta(days=1)
        with patch('utility.until_timeout.now', return_value=now):
            with patch.object(client, 'get_juju_output', return_value=value):
                with self.assertRaisesRegexp(
                        Exception,
                        'Timed out waiting for agents to start in local'):
                    client.wait_for_subordinate_units(
                        'jenkins', 'sub1', start=now - timedelta(1200))

    def test_wait_for_workload(self):
        initial_status = Status.from_text("""\
            services:
              jenkins:
                units:
                  jenkins/0:
                    workload-status:
                      current: waiting
                  subordinates:
                    ntp/0:
                      workload-status:
                        current: unknown
        """)
        final_status = Status(copy.deepcopy(initial_status.status), None)
        final_status.status['services']['jenkins']['units']['jenkins/0'][
            'workload-status']['current'] = 'active'
        client = EnvJujuClient1X(SimpleEnvironment('local'), None, None)
        writes = []
        with patch('utility.until_timeout', autospec=True, return_value=[1]):
            with patch.object(client, 'get_status', autospec=True,
                              side_effect=[initial_status, final_status]):
                with patch.object(GroupReporter, '_write', autospec=True,
                                  side_effect=lambda _, s: writes.append(s)):
                    client.wait_for_workloads()
        self.assertEqual(writes, ['waiting: jenkins/0', '\n'])

    def test_wait_for_workload_all_unknown(self):
        status = Status.from_text("""\
            services:
              jenkins:
                units:
                  jenkins/0:
                    workload-status:
                      current: unknown
                  subordinates:
                    ntp/0:
                      workload-status:
                        current: unknown
        """)
        client = EnvJujuClient1X(SimpleEnvironment('local'), None, None)
        writes = []
        with patch('utility.until_timeout', autospec=True, return_value=[]):
            with patch.object(client, 'get_status', autospec=True,
                              return_value=status):
                with patch.object(GroupReporter, '_write', autospec=True,
                                  side_effect=lambda _, s: writes.append(s)):
                    client.wait_for_workloads(timeout=1)
        self.assertEqual(writes, [])

    def test_wait_for_workload_no_workload_status(self):
        status = Status.from_text("""\
            services:
              jenkins:
                units:
                  jenkins/0:
                    agent-state: active
        """)
        client = EnvJujuClient1X(SimpleEnvironment('local'), None, None)
        writes = []
        with patch('utility.until_timeout', autospec=True, return_value=[]):
            with patch.object(client, 'get_status', autospec=True,
                              return_value=status):
                with patch.object(GroupReporter, '_write', autospec=True,
                                  side_effect=lambda _, s: writes.append(s)):
                    client.wait_for_workloads(timeout=1)
        self.assertEqual(writes, [])

    def test_wait_for_ha(self):
        value = yaml.safe_dump({
            'machines': {
                '0': {'state-server-member-status': 'has-vote'},
                '1': {'state-server-member-status': 'has-vote'},
                '2': {'state-server-member-status': 'has-vote'},
            },
            'services': {},
        })
        client = EnvJujuClient1X(SimpleEnvironment('local'), None, None)
        with patch.object(client, 'get_juju_output', return_value=value):
            client.wait_for_ha()

    def test_wait_for_ha_no_has_vote(self):
        value = yaml.safe_dump({
            'machines': {
                '0': {'state-server-member-status': 'no-vote'},
                '1': {'state-server-member-status': 'no-vote'},
                '2': {'state-server-member-status': 'no-vote'},
            },
            'services': {},
        })
        client = EnvJujuClient1X(SimpleEnvironment('local'), None, None)
        with patch.object(client, 'get_juju_output', return_value=value):
            writes = []
            with patch('jujupy.until_timeout', autospec=True,
                       return_value=[2, 1]):
                with patch.object(GroupReporter, '_write', autospec=True,
                                  side_effect=lambda _, s: writes.append(s)):
                    with self.assertRaisesRegexp(
                            Exception,
                            'Timed out waiting for voting to be enabled.'):
                        client.wait_for_ha()
            self.assertEqual(writes[:2], ['no-vote: 0, 1, 2', ' .'])
            self.assertEqual(writes[2:-1], ['.'] * (len(writes) - 3))
            self.assertEqual(writes[-1:], ['\n'])

    def test_wait_for_ha_timeout(self):
        value = yaml.safe_dump({
            'machines': {
                '0': {'state-server-member-status': 'has-vote'},
                '1': {'state-server-member-status': 'has-vote'},
            },
            'services': {},
        })
        client = EnvJujuClient1X(SimpleEnvironment('local'), None, None)
        with patch('jujupy.until_timeout', lambda x: range(0)):
            with patch.object(client, 'get_juju_output', return_value=value):
                with self.assertRaisesRegexp(
                        Exception,
                        'Timed out waiting for voting to be enabled.'):
                    client.wait_for_ha()

    def test_wait_for_deploy_started(self):
        value = yaml.safe_dump({
            'machines': {
                '0': {'agent-state': 'started'},
            },
            'services': {
                'jenkins': {
                    'units': {
                        'jenkins/1': {'baz': 'qux'}
                    }
                }
            }
        })
        client = EnvJujuClient1X(SimpleEnvironment('local'), None, None)
        with patch.object(client, 'get_juju_output', return_value=value):
            client.wait_for_deploy_started()

    def test_wait_for_deploy_started_timeout(self):
        value = yaml.safe_dump({
            'machines': {
                '0': {'agent-state': 'started'},
            },
            'services': {},
        })
        client = EnvJujuClient1X(SimpleEnvironment('local'), None, None)
        with patch('jujupy.until_timeout', lambda x: range(0)):
            with patch.object(client, 'get_juju_output', return_value=value):
                with self.assertRaisesRegexp(
                        Exception,
                        'Timed out waiting for services to start.'):
                    client.wait_for_deploy_started()

    def test_wait_for_version(self):
        value = self.make_status_yaml('agent-version', '1.17.2', '1.17.2')
        client = EnvJujuClient1X(SimpleEnvironment('local'), None, None)
        with patch.object(client, 'get_juju_output', return_value=value):
            client.wait_for_version('1.17.2')

    def test_wait_for_version_timeout(self):
        value = self.make_status_yaml('agent-version', '1.17.2', '1.17.1')
        client = EnvJujuClient1X(SimpleEnvironment('local'), None, None)
        writes = []
        with patch('jujupy.until_timeout', lambda x, start=None: [x]):
            with patch.object(client, 'get_juju_output', return_value=value):
                with patch.object(GroupReporter, '_write', autospec=True,
                                  side_effect=lambda _, s: writes.append(s)):
                    with self.assertRaisesRegexp(
                            Exception, 'Some versions did not update'):
                        client.wait_for_version('1.17.2')
        self.assertEqual(writes, ['1.17.1: jenkins/0', ' .', '\n'])

    def test_wait_for_version_handles_connection_error(self):
        err = subprocess.CalledProcessError(2, 'foo')
        err.stderr = 'Unable to connect to environment'
        err = CannotConnectEnv(err)
        status = self.make_status_yaml('agent-version', '1.17.2', '1.17.2')
        actions = [err, status]

        def get_juju_output_fake(*args):
            action = actions.pop(0)
            if isinstance(action, Exception):
                raise action
            else:
                return action

        client = EnvJujuClient1X(SimpleEnvironment('local'), None, None)
        with patch.object(client, 'get_juju_output', get_juju_output_fake):
            client.wait_for_version('1.17.2')

    def test_wait_for_version_raises_non_connection_error(self):
        err = Exception('foo')
        status = self.make_status_yaml('agent-version', '1.17.2', '1.17.2')
        actions = [err, status]

        def get_juju_output_fake(*args):
            action = actions.pop(0)
            if isinstance(action, Exception):
                raise action
            else:
                return action

        client = EnvJujuClient1X(SimpleEnvironment('local'), None, None)
        with patch.object(client, 'get_juju_output', get_juju_output_fake):
            with self.assertRaisesRegexp(Exception, 'foo'):
                client.wait_for_version('1.17.2')

    def test_wait_for_just_machine_0(self):
        value = yaml.safe_dump({
            'machines': {
                '0': {'agent-state': 'started'},
            },
        })
        client = EnvJujuClient1X(SimpleEnvironment('local'), None, None)
        with patch.object(client, 'get_juju_output', return_value=value):
            client.wait_for('machines-not-0', 'none')

    def test_wait_for_just_machine_0_timeout(self):
        value = yaml.safe_dump({
            'machines': {
                '0': {'agent-state': 'started'},
                '1': {'agent-state': 'started'},
            },
        })
        client = EnvJujuClient1X(SimpleEnvironment('local'), None, None)
        with patch.object(client, 'get_juju_output', return_value=value), \
            patch('jujupy.until_timeout', lambda x: range(0)), \
            self.assertRaisesRegexp(
                Exception,
                'Timed out waiting for machines-not-0'):
            client.wait_for('machines-not-0', 'none')

    def test_set_model_constraints(self):
        client = EnvJujuClient1X(SimpleEnvironment('bar', {}), None, '/foo')
        with patch.object(client, 'juju') as juju_mock:
            client.set_model_constraints({'bar': 'baz'})
        juju_mock.assert_called_once_with('set-constraints', ('bar=baz',))

    def test_get_model_config(self):
        env = SimpleEnvironment('foo', None)
        fake_popen = FakePopen(yaml.safe_dump({'bar': 'baz'}), None, 0)
        client = EnvJujuClient1X(env, None, None)
        with patch('subprocess.Popen', return_value=fake_popen) as po_mock:
            result = client.get_model_config()
        assert_juju_call(
            self, po_mock, client, (
                'juju', '--show-log', 'get-env', '-e', 'foo'))
        self.assertEqual({'bar': 'baz'}, result)

    def test_get_env_option(self):
        env = SimpleEnvironment('foo', None)
        fake_popen = FakePopen('https://example.org/juju/tools', None, 0)
        client = EnvJujuClient1X(env, None, None)
        with patch('subprocess.Popen', return_value=fake_popen) as mock:
            result = client.get_env_option('tools-metadata-url')
        self.assertEqual(
            mock.call_args[0][0],
            ('juju', '--show-log', 'get-env', '-e', 'foo',
             'tools-metadata-url'))
        self.assertEqual('https://example.org/juju/tools', result)

    def test_set_env_option(self):
        env = SimpleEnvironment('foo')
        client = EnvJujuClient1X(env, None, None)
        with patch('subprocess.check_call') as mock:
            client.set_env_option(
                'tools-metadata-url', 'https://example.org/juju/tools')
        environ = dict(os.environ)
        environ['JUJU_HOME'] = client.env.juju_home
        mock.assert_called_with(
            ('juju', '--show-log', 'set-env', '-e', 'foo',
             'tools-metadata-url=https://example.org/juju/tools'))

    def test_set_testing_tools_metadata_url(self):
        env = SimpleEnvironment(None, {'type': 'foo'})
        client = EnvJujuClient1X(env, None, None)
        with patch.object(client, 'get_env_option') as mock_get:
            mock_get.return_value = 'https://example.org/juju/tools'
            with patch.object(client, 'set_env_option') as mock_set:
                client.set_testing_tools_metadata_url()
        mock_get.assert_called_with('tools-metadata-url')
        mock_set.assert_called_with(
            'tools-metadata-url',
            'https://example.org/juju/testing/tools')

    def test_set_testing_tools_metadata_url_noop(self):
        env = SimpleEnvironment(None, {'type': 'foo'})
        client = EnvJujuClient1X(env, None, None)
        with patch.object(client, 'get_env_option') as mock_get:
            mock_get.return_value = 'https://example.org/juju/testing/tools'
            with patch.object(client, 'set_env_option') as mock_set:
                client.set_testing_tools_metadata_url()
        mock_get.assert_called_with('tools-metadata-url')
        self.assertEqual(0, mock_set.call_count)

    def test_juju(self):
        env = SimpleEnvironment('qux')
        client = EnvJujuClient1X(env, None, None)
        with patch('subprocess.check_call') as mock:
            client.juju('foo', ('bar', 'baz'))
        environ = dict(os.environ)
        environ['JUJU_HOME'] = client.env.juju_home
        mock.assert_called_with(('juju', '--show-log', 'foo', '-e', 'qux',
                                 'bar', 'baz'))

    def test_juju_env(self):
        env = SimpleEnvironment('qux')
        client = EnvJujuClient1X(env, None, '/foobar/baz')

        def check_path(*args, **kwargs):
            self.assertRegexpMatches(os.environ['PATH'], r'/foobar\:')
        with patch('subprocess.check_call', side_effect=check_path):
            client.juju('foo', ('bar', 'baz'))

    def test_juju_no_check(self):
        env = SimpleEnvironment('qux')
        client = EnvJujuClient1X(env, None, None)
        environ = dict(os.environ)
        environ['JUJU_HOME'] = client.env.juju_home
        with patch('subprocess.call') as mock:
            client.juju('foo', ('bar', 'baz'), check=False)
        mock.assert_called_with(('juju', '--show-log', 'foo', '-e', 'qux',
                                 'bar', 'baz'))

    def test_juju_no_check_env(self):
        env = SimpleEnvironment('qux')
        client = EnvJujuClient1X(env, None, '/foobar/baz')

        def check_path(*args, **kwargs):
            self.assertRegexpMatches(os.environ['PATH'], r'/foobar\:')
        with patch('subprocess.call', side_effect=check_path):
            client.juju('foo', ('bar', 'baz'), check=False)

    def test_juju_timeout(self):
        env = SimpleEnvironment('qux')
        client = EnvJujuClient1X(env, None, '/foobar/baz')
        with patch('subprocess.check_call') as cc_mock:
            client.juju('foo', ('bar', 'baz'), timeout=58)
        self.assertEqual(cc_mock.call_args[0][0], (
            sys.executable, get_timeout_path(), '58.00', '--', 'juju',
            '--show-log', 'foo', '-e', 'qux', 'bar', 'baz'))

    def test_juju_juju_home(self):
        env = SimpleEnvironment('qux')
        os.environ['JUJU_HOME'] = 'foo'
        client = EnvJujuClient1X(env, None, '/foobar/baz')

        def check_home(*args, **kwargs):
            self.assertEqual(os.environ['JUJU_HOME'], 'foo')
            yield
            self.assertEqual(os.environ['JUJU_HOME'], 'asdf')
            yield

        with patch('subprocess.check_call', side_effect=check_home):
            client.juju('foo', ('bar', 'baz'))
            client.env.juju_home = 'asdf'
            client.juju('foo', ('bar', 'baz'))

    def test_juju_extra_env(self):
        env = SimpleEnvironment('qux')
        client = EnvJujuClient1X(env, None, None)
        extra_env = {'JUJU': '/juju', 'JUJU_HOME': client.env.juju_home}

        def check_env(*args, **kwargs):
            self.assertEqual('/juju', os.environ['JUJU'])

        with patch('subprocess.check_call', side_effect=check_env) as mock:
            client.juju('quickstart', ('bar', 'baz'), extra_env=extra_env)
        mock.assert_called_with(
            ('juju', '--show-log', 'quickstart', '-e', 'qux', 'bar', 'baz'))

    def test_juju_backup_with_tgz(self):
        env = SimpleEnvironment('qux')
        client = EnvJujuClient1X(env, None, '/foobar/baz')

        def check_env(*args, **kwargs):
            self.assertEqual(os.environ['JUJU_ENV'], 'qux')
            return 'foojuju-backup-24.tgzz'
        with patch('subprocess.check_output',
                   side_effect=check_env) as co_mock:
            backup_file = client.backup()
        self.assertEqual(backup_file, os.path.abspath('juju-backup-24.tgz'))
        assert_juju_call(self, co_mock, client, ['juju', 'backup'])

    def test_juju_backup_with_tar_gz(self):
        env = SimpleEnvironment('qux')
        client = EnvJujuClient1X(env, None, '/foobar/baz')
        with patch('subprocess.check_output',
                   return_value='foojuju-backup-123-456.tar.gzbar'):
            backup_file = client.backup()
        self.assertEqual(
            backup_file, os.path.abspath('juju-backup-123-456.tar.gz'))

    def test_juju_backup_no_file(self):
        env = SimpleEnvironment('qux')
        client = EnvJujuClient1X(env, None, '/foobar/baz')
        with patch('subprocess.check_output', return_value=''):
            with self.assertRaisesRegexp(
                    Exception, 'The backup file was not found in output'):
                client.backup()

    def test_juju_backup_wrong_file(self):
        env = SimpleEnvironment('qux')
        client = EnvJujuClient1X(env, None, '/foobar/baz')
        with patch('subprocess.check_output',
                   return_value='mumu-backup-24.tgz'):
            with self.assertRaisesRegexp(
                    Exception, 'The backup file was not found in output'):
                client.backup()

    def test_juju_backup_environ(self):
        env = SimpleEnvironment('qux')
        client = EnvJujuClient1X(env, None, '/foobar/baz')
        environ = client._shell_environ()
        environ['JUJU_ENV'] = client.env.environment

        def side_effect(*args, **kwargs):
            self.assertEqual(environ, os.environ)
            return 'foojuju-backup-123-456.tar.gzbar'
        with patch('subprocess.check_output', side_effect=side_effect):
            client.backup()
            self.assertNotEqual(environ, os.environ)

    def test_restore_backup(self):
        env = SimpleEnvironment('qux')
        client = EnvJujuClient1X(env, None, '/foobar/baz')
        with patch.object(client, 'get_juju_output') as gjo_mock:
            result = client.restore_backup('quxx')
        gjo_mock.assert_called_once_with('restore', '--constraints',
                                         'mem=2G', 'quxx')
        self.assertIs(gjo_mock.return_value, result)

    def test_restore_backup_async(self):
        env = SimpleEnvironment('qux')
        client = EnvJujuClient1X(env, None, '/foobar/baz')
        with patch.object(client, 'juju_async') as gjo_mock:
            result = client.restore_backup_async('quxx')
        gjo_mock.assert_called_once_with(
            'restore', ('--constraints', 'mem=2G', 'quxx'))
        self.assertIs(gjo_mock.return_value, result)

    def test_enable_ha(self):
        env = SimpleEnvironment('qux')
        client = EnvJujuClient1X(env, None, '/foobar/baz')
        with patch.object(client, 'juju', autospec=True) as eha_mock:
            client.enable_ha()
        eha_mock.assert_called_once_with('ensure-availability', ('-n', '3'))

    def test_juju_async(self):
        env = SimpleEnvironment('qux')
        client = EnvJujuClient1X(env, None, '/foobar/baz')
        with patch('subprocess.Popen') as popen_class_mock:
            with client.juju_async('foo', ('bar', 'baz')) as proc:
                assert_juju_call(self, popen_class_mock, client, (
                    'juju', '--show-log', 'foo', '-e', 'qux', 'bar', 'baz'))
                self.assertIs(proc, popen_class_mock.return_value)
                self.assertEqual(proc.wait.call_count, 0)
                proc.wait.return_value = 0
        proc.wait.assert_called_once_with()

    def test_juju_async_failure(self):
        env = SimpleEnvironment('qux')
        client = EnvJujuClient1X(env, None, '/foobar/baz')
        with patch('subprocess.Popen') as popen_class_mock:
            with self.assertRaises(subprocess.CalledProcessError) as err_cxt:
                with client.juju_async('foo', ('bar', 'baz')):
                    proc_mock = popen_class_mock.return_value
                    proc_mock.wait.return_value = 23
        self.assertEqual(err_cxt.exception.returncode, 23)
        self.assertEqual(err_cxt.exception.cmd, (
            'juju', '--show-log', 'foo', '-e', 'qux', 'bar', 'baz'))

    def test_juju_async_environ(self):
        env = SimpleEnvironment('qux')
        client = EnvJujuClient1X(env, None, '/foobar/baz')
        environ = client._shell_environ()
        proc_mock = Mock()
        with patch('subprocess.Popen') as popen_class_mock:

            def check_environ(*args, **kwargs):
                self.assertEqual(environ, os.environ)
                return proc_mock
            popen_class_mock.side_effect = check_environ
            proc_mock.wait.return_value = 0
            with client.juju_async('foo', ('bar', 'baz')):
                pass
            self.assertNotEqual(environ, os.environ)

    def test_is_jes_enabled(self):
        env = SimpleEnvironment('qux')
        client = EnvJujuClient1X(env, None, '/foobar/baz')
        fake_popen = FakePopen(' %s' % SYSTEM, None, 0)
        with patch('subprocess.Popen',
                   return_value=fake_popen) as po_mock:
            self.assertFalse(client.is_jes_enabled())
        assert_juju_call(self, po_mock, client, (
            'juju', '--show-log', 'help', 'commands'))
        # Juju 1.25 uses the system command.
        client = EnvJujuClient1X(env, None, '/foobar/baz')
        fake_popen = FakePopen(SYSTEM, None, 0)
        with patch('subprocess.Popen', autospec=True,
                   return_value=fake_popen):
            self.assertTrue(client.is_jes_enabled())
        # Juju 1.26 uses the controller command.
        client = EnvJujuClient1X(env, None, '/foobar/baz')
        fake_popen = FakePopen(CONTROLLER, None, 0)
        with patch('subprocess.Popen', autospec=True,
                   return_value=fake_popen):
            self.assertTrue(client.is_jes_enabled())

    def test_get_jes_command(self):
        env = SimpleEnvironment('qux')
        client = EnvJujuClient1X(env, None, '/foobar/baz')
        # Juju 1.24 and older do not have a JES command. It is an error
        # to call get_jes_command when is_jes_enabled is False
        fake_popen = FakePopen(' %s' % SYSTEM, None, 0)
        with patch('subprocess.Popen',
                   return_value=fake_popen) as po_mock:
            with self.assertRaises(JESNotSupported):
                client.get_jes_command()
        assert_juju_call(self, po_mock, client, (
            'juju', '--show-log', 'help', 'commands'))
        # Juju 2.x uses the 'controller kill' command.
        client = EnvJujuClient1X(env, None, '/foobar/baz')
        fake_popen = FakePopen(CONTROLLER, None, 0)
        with patch('subprocess.Popen', autospec=True,
                   return_value=fake_popen):
            self.assertEqual(CONTROLLER, client.get_jes_command())
        # Juju 1.26 uses the destroy-controller command.
        client = EnvJujuClient1X(env, None, '/foobar/baz')
        fake_popen = FakePopen(KILL_CONTROLLER, None, 0)
        with patch('subprocess.Popen', autospec=True,
                   return_value=fake_popen):
            self.assertEqual(KILL_CONTROLLER, client.get_jes_command())
        # Juju 1.25 uses the 'system kill' command.
        client = EnvJujuClient1X(env, None, '/foobar/baz')
        fake_popen = FakePopen(SYSTEM, None, 0)
        with patch('subprocess.Popen', autospec=True,
                   return_value=fake_popen):
            self.assertEqual(
                SYSTEM, client.get_jes_command())

    def test_get_juju_timings(self):
        env = SimpleEnvironment('foo')
        client = EnvJujuClient1X(env, None, 'my/juju/bin')
        client.juju_timings = {("juju", "op1"): [1], ("juju", "op2"): [2]}
        flattened_timings = client.get_juju_timings()
        expected = {"juju op1": [1], "juju op2": [2]}
        self.assertEqual(flattened_timings, expected)

    def test_deploy_bundle_1X(self):
        client = EnvJujuClient1X(SimpleEnvironment('an_env', None),
                                 '1.23-series-arch', None)
        with patch.object(client, 'juju') as mock_juju:
            client.deploy_bundle('bundle:~juju-qa/some-bundle')
        mock_juju.assert_called_with(
            'deployer', ('--debug', '--deploy-delay', '10', '--timeout',
                         '3600', '--config', 'bundle:~juju-qa/some-bundle'),
            False
        )

    def test_deployer(self):
        client = EnvJujuClient1X(SimpleEnvironment(None, {'type': 'local'}),
                                 '1.23-series-arch', None)
        with patch.object(EnvJujuClient1X, 'juju') as mock:
            client.deployer('bundle:~juju-qa/some-bundle')
        mock.assert_called_with(
            'deployer', ('--debug', '--deploy-delay', '10', '--timeout',
                         '3600', '--config', 'bundle:~juju-qa/some-bundle'),
            True
        )

    def test_deployer_with_bundle_name(self):
        client = EnvJujuClient1X(SimpleEnvironment(None, {'type': 'local'}),
                                 '1.23-series-arch', None)
        with patch.object(EnvJujuClient1X, 'juju') as mock:
            client.deployer('bundle:~juju-qa/some-bundle', 'name')
        mock.assert_called_with(
            'deployer', ('--debug', '--deploy-delay', '10', '--timeout',
                         '3600', '--config', 'bundle:~juju-qa/some-bundle',
                         'name'),
            True
        )

    def test_quickstart_maas(self):
        client = EnvJujuClient1X(SimpleEnvironment(None, {'type': 'maas'}),
                                 '1.23-series-arch', '/juju')
        with patch.object(EnvJujuClient1X, 'juju') as mock:
            client.quickstart('bundle:~juju-qa/some-bundle')
        mock.assert_called_with(
            'quickstart',
            ('--constraints', 'mem=2G arch=amd64', '--no-browser',
             'bundle:~juju-qa/some-bundle'), False, extra_env={'JUJU': '/juju'}
        )

    def test_quickstart_local(self):
        client = EnvJujuClient1X(SimpleEnvironment(None, {'type': 'local'}),
                                 '1.23-series-arch', '/juju')
        with patch.object(EnvJujuClient1X, 'juju') as mock:
            client.quickstart('bundle:~juju-qa/some-bundle')
        mock.assert_called_with(
            'quickstart',
            ('--constraints', 'mem=2G', '--no-browser',
             'bundle:~juju-qa/some-bundle'), True, extra_env={'JUJU': '/juju'}
        )

    def test_quickstart_nonlocal(self):
        client = EnvJujuClient1X(SimpleEnvironment(None, {'type': 'nonlocal'}),
                                 '1.23-series-arch', '/juju')
        with patch.object(EnvJujuClient1X, 'juju') as mock:
            client.quickstart('bundle:~juju-qa/some-bundle')
        mock.assert_called_with(
            'quickstart',
            ('--constraints', 'mem=2G', '--no-browser',
             'bundle:~juju-qa/some-bundle'), False, extra_env={'JUJU': '/juju'}
        )

    def test_action_do(self):
        client = EnvJujuClient1X(SimpleEnvironment(None, {'type': 'local'}),
                                 '1.23-series-arch', None)
        with patch.object(EnvJujuClient1X, 'get_juju_output') as mock:
            mock.return_value = \
                "Action queued with id: 5a92ec93-d4be-4399-82dc-7431dbfd08f9"
            id = client.action_do("foo/0", "myaction", "param=5")
            self.assertEqual(id, "5a92ec93-d4be-4399-82dc-7431dbfd08f9")
        mock.assert_called_once_with(
            'action do', 'foo/0', 'myaction', "param=5"
        )

    def test_action_do_error(self):
        client = EnvJujuClient1X(SimpleEnvironment(None, {'type': 'local'}),
                                 '1.23-series-arch', None)
        with patch.object(EnvJujuClient1X, 'get_juju_output') as mock:
            mock.return_value = "some bad text"
            with self.assertRaisesRegexp(Exception,
                                         "Action id not found in output"):
                client.action_do("foo/0", "myaction", "param=5")

    def test_action_fetch(self):
        client = EnvJujuClient1X(SimpleEnvironment(None, {'type': 'local'}),
                                 '1.23-series-arch', None)
        with patch.object(EnvJujuClient1X, 'get_juju_output') as mock:
            ret = "status: completed\nfoo: bar"
            mock.return_value = ret
            out = client.action_fetch("123")
            self.assertEqual(out, ret)
        mock.assert_called_once_with(
            'action fetch', '123', "--wait", "1m"
        )

    def test_action_fetch_timeout(self):
        client = EnvJujuClient1X(SimpleEnvironment(None, {'type': 'local'}),
                                 '1.23-series-arch', None)
        ret = "status: pending\nfoo: bar"
        with patch.object(EnvJujuClient1X,
                          'get_juju_output', return_value=ret):
            with self.assertRaisesRegexp(Exception,
                                         "timed out waiting for action"):
                client.action_fetch("123")

    def test_action_do_fetch(self):
        client = EnvJujuClient1X(SimpleEnvironment(None, {'type': 'local'}),
                                 '1.23-series-arch', None)
        with patch.object(EnvJujuClient1X, 'get_juju_output') as mock:
            ret = "status: completed\nfoo: bar"
            # setting side_effect to an iterable will return the next value
            # from the list each time the function is called.
            mock.side_effect = [
                "Action queued with id: 5a92ec93-d4be-4399-82dc-7431dbfd08f9",
                ret]
            out = client.action_do_fetch("foo/0", "myaction", "param=5")
            self.assertEqual(out, ret)

    def test_list_space(self):
        client = EnvJujuClient1X(SimpleEnvironment(None, {'type': 'local'}),
                                 '1.23-series-arch', None)
        yaml_dict = {'foo': 'bar'}
        output = yaml.safe_dump(yaml_dict)
        with patch.object(client, 'get_juju_output', return_value=output,
                          autospec=True) as gjo_mock:
            result = client.list_space()
        self.assertEqual(result, yaml_dict)
        gjo_mock.assert_called_once_with('space list')

    def test_add_space(self):
        client = EnvJujuClient1X(SimpleEnvironment(None, {'type': 'local'}),
                                 '1.23-series-arch', None)
        with patch.object(client, 'juju', autospec=True) as juju_mock:
            client.add_space('foo-space')
        juju_mock.assert_called_once_with('space create', ('foo-space'))

    def test_add_subnet(self):
        client = EnvJujuClient1X(SimpleEnvironment(None, {'type': 'local'}),
                                 '1.23-series-arch', None)
        with patch.object(client, 'juju', autospec=True) as juju_mock:
            client.add_subnet('bar-subnet', 'foo-space')
        juju_mock.assert_called_once_with('subnet add',
                                          ('bar-subnet', 'foo-space'))

    def test__shell_environ_uses_pathsep(self):
        client = EnvJujuClient1X(SimpleEnvironment('foo'), None,
                                 'foo/bar/juju')
        with patch('os.pathsep', '!'):
            environ = client._shell_environ()
        self.assertRegexpMatches(environ['PATH'], r'foo/bar\!')

    def test_set_config(self):
        client = EnvJujuClient1X(SimpleEnvironment('bar', {}), None, '/foo')
        with patch.object(client, 'juju') as juju_mock:
            client.set_config('foo', {'bar': 'baz'})
        juju_mock.assert_called_once_with('set', ('foo', 'bar=baz'))

    def test_get_config(self):
        def output(*args, **kwargs):
            return yaml.safe_dump({
                'charm': 'foo',
                'service': 'foo',
                'settings': {
                    'dir': {
                        'default': 'true',
                        'description': 'bla bla',
                        'type': 'string',
                        'value': '/tmp/charm-dir',
                    }
                }
            })
        expected = yaml.safe_load(output())
        client = EnvJujuClient1X(SimpleEnvironment('bar', {}), None, '/foo')
        with patch.object(client, 'get_juju_output',
                          side_effect=output) as gjo_mock:
            results = client.get_config('foo')
        self.assertEqual(expected, results)
        gjo_mock.assert_called_once_with('get', 'foo')

    def test_get_service_config(self):
        def output(*args, **kwargs):
            return yaml.safe_dump({
                'charm': 'foo',
                'service': 'foo',
                'settings': {
                    'dir': {
                        'default': 'true',
                        'description': 'bla bla',
                        'type': 'string',
                        'value': '/tmp/charm-dir',
                    }
                }
            })
        expected = yaml.safe_load(output())
        client = EnvJujuClient1X(SimpleEnvironment('bar', {}), None, '/foo')
        with patch.object(client, 'get_juju_output', side_effect=output):
            results = client.get_service_config('foo')
        self.assertEqual(expected, results)

    def test_get_service_config_timesout(self):
        client = EnvJujuClient1X(SimpleEnvironment('foo', {}), None, '/foo')
        with patch('jujupy.until_timeout', return_value=range(0)):
            with self.assertRaisesRegexp(
                    Exception, 'Timed out waiting for juju get'):
                client.get_service_config('foo')


class TestUniquifyLocal(TestCase):

    def test_uniquify_local_empty(self):
        env = SimpleEnvironment('foo', {'type': 'local'})
        uniquify_local(env)
        self.assertEqual(env.config, {
            'type': 'local',
            'api-port': 17071,
            'state-port': 37018,
            'storage-port': 8041,
            'syslog-port': 6515,
        })

    def test_uniquify_local_preset(self):
        env = SimpleEnvironment('foo', {
            'type': 'local',
            'api-port': 17071,
            'state-port': 37018,
            'storage-port': 8041,
            'syslog-port': 6515,
        })
        uniquify_local(env)
        self.assertEqual(env.config, {
            'type': 'local',
            'api-port': 17072,
            'state-port': 37019,
            'storage-port': 8042,
            'syslog-port': 6516,
        })

    def test_uniquify_nonlocal(self):
        env = SimpleEnvironment('foo', {
            'type': 'nonlocal',
            'api-port': 17071,
            'state-port': 37018,
            'storage-port': 8041,
            'syslog-port': 6515,
        })
        uniquify_local(env)
        self.assertEqual(env.config, {
            'type': 'nonlocal',
            'api-port': 17071,
            'state-port': 37018,
            'storage-port': 8041,
            'syslog-port': 6515,
        })


@contextmanager
def bootstrap_context(client=None):
    # Avoid unnecessary syscalls.
    with patch('jujupy.check_free_disk_space'):
        with scoped_environ():
            with temp_dir() as fake_home:
                os.environ['JUJU_HOME'] = fake_home
                yield fake_home


class TestJesHomePath(TestCase):

    def test_jes_home_path(self):
        path = jes_home_path('/home/jrandom/foo', 'bar')
        self.assertEqual(path, '/home/jrandom/foo/jes-homes/bar')


class TestGetCachePath(TestCase):

    def test_get_cache_path(self):
        path = get_cache_path('/home/jrandom/foo')
        self.assertEqual(path, '/home/jrandom/foo/environments/cache.yaml')

    def test_get_cache_path_models(self):
        path = get_cache_path('/home/jrandom/foo', models=True)
        self.assertEqual(path, '/home/jrandom/foo/models/cache.yaml')


class TestMakeJESHome(TestCase):

    def test_make_jes_home(self):
        with temp_dir() as juju_home:
            with make_jes_home(juju_home, 'bar', {'baz': 'qux'}) as jes_home:
                pass
            with open(get_environments_path(jes_home)) as env_file:
                env = yaml.safe_load(env_file)
        self.assertEqual(env, {'baz': 'qux'})
        self.assertEqual(jes_home, jes_home_path(juju_home, 'bar'))

    def test_clean_existing(self):
        with temp_dir() as juju_home:
            with make_jes_home(juju_home, 'bar', {'baz': 'qux'}) as jes_home:
                foo_path = os.path.join(jes_home, 'foo')
                with open(foo_path, 'w') as foo:
                    foo.write('foo')
                self.assertTrue(os.path.isfile(foo_path))
            with make_jes_home(juju_home, 'bar', {'baz': 'qux'}) as jes_home:
                self.assertFalse(os.path.exists(foo_path))


def stub_bootstrap(client):
    jenv_path = get_jenv_path(client.env.juju_home, 'qux')
    os.mkdir(os.path.dirname(jenv_path))
    with open(jenv_path, 'w') as f:
        f.write('Bogus jenv')


class TestMakeSafeConfig(TestCase):

    def test_default(self):
        client = FakeJujuClient(SimpleEnvironment('foo', {'type': 'bar'}))
        config = make_safe_config(client)
        self.assertEqual({
            'name': 'foo',
            'type': 'bar',
            'test-mode': True,
            'agent-version': '1.2-alpha3',
            }, config)

    def test_local(self):
        with temp_dir() as juju_home:
            env = SimpleEnvironment('foo', {'type': 'local'},
                                    juju_home=juju_home)
            client = FakeJujuClient(env)
            with patch('jujupy.check_free_disk_space'):
                config = make_safe_config(client)
        self.assertEqual(get_local_root(client.env.juju_home, client.env),
                         config['root-dir'])

    def test_bootstrap_replaces_agent_version(self):
        client = FakeJujuClient(SimpleEnvironment('foo', {'type': 'bar'}))
        client.bootstrap_replaces = {'agent-version'}
        self.assertNotIn('agent-version', make_safe_config(client))
        client.env.config['agent-version'] = '1.23'
        self.assertNotIn('agent-version', make_safe_config(client))


class TestTempBootstrapEnv(FakeHomeTestCase):

    @staticmethod
    def get_client(env):
        return EnvJujuClient24(env, '1.24-fake', 'fake-juju-path')

    def test_no_config_mangling_side_effect(self):
        env = SimpleEnvironment('qux', {'type': 'local'})
        client = self.get_client(env)
        with bootstrap_context(client) as fake_home:
            with temp_bootstrap_env(fake_home, client):
                stub_bootstrap(client)
        self.assertEqual(env.config, {'type': 'local'})

    def test_temp_bootstrap_env_environment(self):
        env = SimpleEnvironment('qux', {'type': 'local'})
        with bootstrap_context() as fake_home:
            client = self.get_client(env)
            agent_version = client.get_matching_agent_version()
            with temp_bootstrap_env(fake_home, client):
                temp_home = os.environ['JUJU_HOME']
                self.assertEqual(temp_home, os.environ['JUJU_DATA'])
                self.assertNotEqual(temp_home, fake_home)
                symlink_path = get_jenv_path(fake_home, 'qux')
                symlink_target = os.path.realpath(symlink_path)
                expected_target = os.path.realpath(
                    get_jenv_path(temp_home, 'qux'))
                self.assertEqual(symlink_target, expected_target)
                config = yaml.safe_load(
                    open(get_environments_path(temp_home)))
                self.assertEqual(config, {'environments': {'qux': {
                    'type': 'local',
                    'root-dir': get_local_root(fake_home, client.env),
                    'agent-version': agent_version,
                    'test-mode': True,
                    'name': 'qux',
                }}})
                stub_bootstrap(client)

    def test_temp_bootstrap_env_provides_dir(self):
        env = SimpleEnvironment('qux', {'type': 'local'})
        client = self.get_client(env)
        juju_home = os.path.join(self.home_dir, 'asdf')

        def side_effect(*args, **kwargs):
            os.mkdir(juju_home)
            return juju_home

        with patch('utility.mkdtemp', side_effect=side_effect):
            with patch('jujupy.check_free_disk_space', autospec=True):
                with temp_bootstrap_env(self.home_dir, client) as temp_home:
                    pass
        self.assertEqual(temp_home, juju_home)

    def test_temp_bootstrap_env_no_set_home(self):
        env = SimpleEnvironment('qux', {'type': 'local'})
        client = self.get_client(env)
        os.environ['JUJU_HOME'] = 'foo'
        os.environ['JUJU_DATA'] = 'bar'
        with patch('jujupy.check_free_disk_space', autospec=True):
            with temp_bootstrap_env(self.home_dir, client, set_home=False):
                self.assertEqual(os.environ['JUJU_HOME'], 'foo')
                self.assertEqual(os.environ['JUJU_DATA'], 'bar')

    def test_output(self):
        env = SimpleEnvironment('qux', {'type': 'local'})
        client = self.get_client(env)
        with bootstrap_context(client) as fake_home:
            with temp_bootstrap_env(fake_home, client):
                stub_bootstrap(client)
            jenv_path = get_jenv_path(fake_home, 'qux')
            self.assertFalse(os.path.islink(jenv_path))
            self.assertEqual(open(jenv_path).read(), 'Bogus jenv')

    def test_rename_on_exception(self):
        env = SimpleEnvironment('qux', {'type': 'local'})
        client = self.get_client(env)
        with bootstrap_context(client) as fake_home:
            with self.assertRaisesRegexp(Exception, 'test-rename'):
                with temp_bootstrap_env(fake_home, client):
                    stub_bootstrap(client)
                    raise Exception('test-rename')
            jenv_path = get_jenv_path(os.environ['JUJU_HOME'], 'qux')
            self.assertFalse(os.path.islink(jenv_path))
            self.assertEqual(open(jenv_path).read(), 'Bogus jenv')

    def test_exception_no_jenv(self):
        env = SimpleEnvironment('qux', {'type': 'local'})
        client = self.get_client(env)
        with bootstrap_context(client) as fake_home:
            with self.assertRaisesRegexp(Exception, 'test-rename'):
                with temp_bootstrap_env(fake_home, client):
                    jenv_path = get_jenv_path(os.environ['JUJU_HOME'], 'qux')
                    os.mkdir(os.path.dirname(jenv_path))
                    raise Exception('test-rename')
            jenv_path = get_jenv_path(os.environ['JUJU_HOME'], 'qux')
            self.assertFalse(os.path.lexists(jenv_path))

    def test_check_space_local_lxc(self):
        env = SimpleEnvironment('qux', {'type': 'local'})
        with bootstrap_context() as fake_home:
            client = self.get_client(env)
            with patch('jujupy.check_free_disk_space') as mock_cfds:
                with temp_bootstrap_env(fake_home, client):
                    stub_bootstrap(client)
        self.assertEqual(mock_cfds.mock_calls, [
            call(os.path.join(fake_home, 'qux'), 8000000, 'MongoDB files'),
            call('/var/lib/lxc', 2000000, 'LXC containers'),
        ])

    def test_check_space_local_kvm(self):
        env = SimpleEnvironment('qux', {'type': 'local', 'container': 'kvm'})
        with bootstrap_context() as fake_home:
            client = self.get_client(env)
            with patch('jujupy.check_free_disk_space') as mock_cfds:
                with temp_bootstrap_env(fake_home, client):
                    stub_bootstrap(client)
        self.assertEqual(mock_cfds.mock_calls, [
            call(os.path.join(fake_home, 'qux'), 8000000, 'MongoDB files'),
            call('/var/lib/uvtool/libvirt/images', 2000000, 'KVM disk files'),
        ])

    def test_error_on_jenv(self):
        env = SimpleEnvironment('qux', {'type': 'local'})
        client = self.get_client(env)
        with bootstrap_context(client) as fake_home:
            jenv_path = get_jenv_path(fake_home, 'qux')
            os.mkdir(os.path.dirname(jenv_path))
            with open(jenv_path, 'w') as f:
                f.write('In the way')
            with self.assertRaisesRegexp(Exception, '.* already exists!'):
                with temp_bootstrap_env(fake_home, client):
                    stub_bootstrap(client)

    def test_not_permanent(self):
        env = SimpleEnvironment('qux', {'type': 'local'})
        client = self.get_client(env)
        with bootstrap_context(client) as fake_home:
            client.env.juju_home = fake_home
            with temp_bootstrap_env(fake_home, client,
                                    permanent=False) as tb_home:
                stub_bootstrap(client)
            self.assertFalse(os.path.exists(tb_home))
            self.assertTrue(os.path.exists(get_jenv_path(fake_home,
                            client.env.environment)))
            self.assertFalse(os.path.exists(get_jenv_path(tb_home,
                             client.env.environment)))
        self.assertFalse(os.path.exists(tb_home))
        self.assertEqual(client.env.juju_home, fake_home)
        self.assertNotEqual(tb_home,
                            jes_home_path(fake_home, client.env.environment))

    def test_permanent(self):
        env = SimpleEnvironment('qux', {'type': 'local'})
        client = self.get_client(env)
        with bootstrap_context(client) as fake_home:
            client.env.juju_home = fake_home
            with temp_bootstrap_env(fake_home, client,
                                    permanent=True) as tb_home:
                stub_bootstrap(client)
            self.assertTrue(os.path.exists(tb_home))
            self.assertFalse(os.path.exists(get_jenv_path(fake_home,
                             client.env.environment)))
            self.assertTrue(os.path.exists(get_jenv_path(tb_home,
                            client.env.environment)))
        self.assertFalse(os.path.exists(tb_home))
        self.assertEqual(client.env.juju_home, tb_home)


class TestStatus(FakeHomeTestCase):

    def test_iter_machines_no_containers(self):
        status = Status({
            'machines': {
                '1': {'foo': 'bar', 'containers': {'1/lxc/0': {'baz': 'qux'}}}
            },
            'services': {}}, '')
        self.assertEqual(list(status.iter_machines()),
                         [('1', status.status['machines']['1'])])

    def test_iter_machines_containers(self):
        status = Status({
            'machines': {
                '1': {'foo': 'bar', 'containers': {'1/lxc/0': {'baz': 'qux'}}}
            },
            'services': {}}, '')
        self.assertEqual(list(status.iter_machines(containers=True)), [
            ('1', status.status['machines']['1']),
            ('1/lxc/0', {'baz': 'qux'}),
        ])

    def test_agent_items_empty(self):
        status = Status({'machines': {}, 'services': {}}, '')
        self.assertItemsEqual([], status.agent_items())

    def test_agent_items(self):
        status = Status({
            'machines': {
                '1': {'foo': 'bar'}
            },
            'services': {
                'jenkins': {
                    'units': {
                        'jenkins/1': {
                            'subordinates': {
                                'sub': {'baz': 'qux'}
                            }
                        }
                    }
                }
            }
        }, '')
        expected = [
            ('1', {'foo': 'bar'}),
            ('jenkins/1', {'subordinates': {'sub': {'baz': 'qux'}}}),
            ('sub', {'baz': 'qux'})]
        self.assertItemsEqual(expected, status.agent_items())

    def test_agent_items_containers(self):
        status = Status({
            'machines': {
                '1': {'foo': 'bar', 'containers': {
                    '2': {'qux': 'baz'},
                }}
            },
            'services': {}
        }, '')
        expected = [
            ('1', {'foo': 'bar', 'containers': {'2': {'qux': 'baz'}}}),
            ('2', {'qux': 'baz'})
        ]
        self.assertItemsEqual(expected, status.agent_items())

    def test_get_service_count_zero(self):
        status = Status({
            'machines': {
                '1': {'agent-state': 'good'},
                '2': {},
            },
        }, '')
        self.assertEqual(0, status.get_service_count())

    def test_get_service_count(self):
        status = Status({
            'machines': {
                '1': {'agent-state': 'good'},
                '2': {},
            },
            'services': {
                'jenkins': {
                    'units': {
                        'jenkins/1': {'agent-state': 'bad'},
                    }
                },
                'dummy-sink': {
                    'units': {
                        'dummy-sink/0': {'agent-state': 'started'},
                    }
                },
                'juju-reports': {
                    'units': {
                        'juju-reports/0': {'agent-state': 'pending'},
                    }
                }
            }
        }, '')
        self.assertEqual(3, status.get_service_count())

    def test_get_service_unit_count_zero(self):
        status = Status({
            'machines': {
                '1': {'agent-state': 'good'},
                '2': {},
            },
        }, '')
        self.assertEqual(0, status.get_service_unit_count('jenkins'))

    def test_get_service_unit_count(self):
        status = Status({
            'machines': {
                '1': {'agent-state': 'good'},
                '2': {},
            },
            'services': {
                'jenkins': {
                    'units': {
                        'jenkins/1': {'agent-state': 'bad'},
                        'jenkins/2': {'agent-state': 'bad'},
                        'jenkins/3': {'agent-state': 'bad'},
                    }
                }
            }
        }, '')
        self.assertEqual(3, status.get_service_unit_count('jenkins'))

    def test_get_unit(self):
        status = Status({
            'machines': {
                '1': {},
            },
            'services': {
                'jenkins': {
                    'units': {
                        'jenkins/1': {'agent-state': 'bad'},
                    }
                },
                'dummy-sink': {
                    'units': {
                        'jenkins/2': {'agent-state': 'started'},
                    }
                },
            }
        }, '')
        self.assertEqual(
            status.get_unit('jenkins/1'), {'agent-state': 'bad'})
        self.assertEqual(
            status.get_unit('jenkins/2'), {'agent-state': 'started'})
        with self.assertRaisesRegexp(KeyError, 'jenkins/3'):
            status.get_unit('jenkins/3')

    def test_service_subordinate_units(self):
        status = Status({
            'machines': {
                '1': {},
            },
            'services': {
                'ubuntu': {},
                'jenkins': {
                    'units': {
                        'jenkins/1': {
                            'subordinates': {
                                'chaos-monkey/0': {'agent-state': 'started'},
                            }
                        }
                    }
                },
                'dummy-sink': {
                    'units': {
                        'jenkins/2': {
                            'subordinates': {
                                'chaos-monkey/1': {'agent-state': 'started'}
                            }
                        },
                        'jenkins/3': {
                            'subordinates': {
                                'chaos-monkey/2': {'agent-state': 'started'}
                            }
                        }
                    }
                }
            }
        }, '')
        self.assertItemsEqual(
            status.service_subordinate_units('ubuntu'),
            [])
        self.assertItemsEqual(
            status.service_subordinate_units('jenkins'),
            [('chaos-monkey/0', {'agent-state': 'started'},)])
        self.assertItemsEqual(
            status.service_subordinate_units('dummy-sink'), [
                ('chaos-monkey/1', {'agent-state': 'started'}),
                ('chaos-monkey/2', {'agent-state': 'started'})]
            )

    def test_get_open_ports(self):
        status = Status({
            'machines': {
                '1': {},
            },
            'services': {
                'jenkins': {
                    'units': {
                        'jenkins/1': {'agent-state': 'bad'},
                    }
                },
                'dummy-sink': {
                    'units': {
                        'jenkins/2': {'open-ports': ['42/tcp']},
                    }
                },
            }
        }, '')
        self.assertEqual(status.get_open_ports('jenkins/1'), [])
        self.assertEqual(status.get_open_ports('jenkins/2'), ['42/tcp'])

    def test_agent_states_with_agent_state(self):
        status = Status({
            'machines': {
                '1': {'agent-state': 'good'},
                '2': {},
            },
            'services': {
                'jenkins': {
                    'units': {
                        'jenkins/1': {'agent-state': 'bad'},
                        'jenkins/2': {'agent-state': 'good'},
                    }
                }
            }
        }, '')
        expected = {
            'good': ['1', 'jenkins/2'],
            'bad': ['jenkins/1'],
            'no-agent': ['2'],
        }
        self.assertEqual(expected, status.agent_states())

    def test_agent_states_with_agent_status(self):
        status = Status({
            'machines': {
                '1': {'agent-state': 'good'},
                '2': {},
            },
            'services': {
                'jenkins': {
                    'units': {
                        'jenkins/1': {'agent-status': {'current': 'bad'}},
                        'jenkins/2': {'agent-status': {'current': 'good'}},
                        'jenkins/3': {},
                    }
                }
            }
        }, '')
        expected = {
            'good': ['1', 'jenkins/2'],
            'bad': ['jenkins/1'],
            'no-agent': ['2', 'jenkins/3'],
        }
        self.assertEqual(expected, status.agent_states())

    def test_check_agents_started_not_started(self):
        status = Status({
            'machines': {
                '1': {'agent-state': 'good'},
                '2': {},
            },
            'services': {
                'jenkins': {
                    'units': {
                        'jenkins/1': {'agent-state': 'bad'},
                        'jenkins/2': {'agent-state': 'good'},
                    }
                }
            }
        }, '')
        self.assertEqual(status.agent_states(),
                         status.check_agents_started('env1'))

    def test_check_agents_started_all_started_with_agent_state(self):
        status = Status({
            'machines': {
                '1': {'agent-state': 'started'},
                '2': {'agent-state': 'started'},
            },
            'services': {
                'jenkins': {
                    'units': {
                        'jenkins/1': {
                            'agent-state': 'started',
                            'subordinates': {
                                'sub1': {
                                    'agent-state': 'started'
                                }
                            }
                        },
                        'jenkins/2': {'agent-state': 'started'},
                    }
                }
            }
        }, '')
        self.assertIs(None, status.check_agents_started('env1'))

    def test_check_agents_started_all_started_with_agent_status(self):
        status = Status({
            'machines': {
                '1': {'agent-state': 'started'},
                '2': {'agent-state': 'started'},
            },
            'services': {
                'jenkins': {
                    'units': {
                        'jenkins/1': {
                            'agent-status': {'current': 'idle'},
                            'subordinates': {
                                'sub1': {
                                    'agent-status': {'current': 'idle'}
                                }
                            }
                        },
                        'jenkins/2': {'agent-status': {'current': 'idle'}},
                    }
                }
            }
        }, '')
        self.assertIs(None, status.check_agents_started('env1'))

    def test_check_agents_started_agent_error(self):
        status = Status({
            'machines': {
                '1': {'agent-state': 'any-error'},
            },
            'services': {}
        }, '')
        with self.assertRaisesRegexp(ErroredUnit,
                                     '1 is in state any-error'):
            status.check_agents_started('env1')

    def do_check_agents_started_failure(self, failure):
        status = Status({
            'machines': {'0': {
                'agent-state-info': failure}},
            'services': {},
        }, '')
        with self.assertRaises(ErroredUnit) as e_cxt:
            status.check_agents_started()
        e = e_cxt.exception
        self.assertEqual(
            str(e), '0 is in state {}'.format(failure))
        self.assertEqual(e.unit_name, '0')
        self.assertEqual(e.state, failure)

    def test_check_agents_cannot_set_up_groups(self):
        self.do_check_agents_started_failure('cannot set up groups foobar')

    def test_check_agents_error(self):
        self.do_check_agents_started_failure('error executing "lxc-start"')

    def test_check_agents_cannot_run_instances(self):
        self.do_check_agents_started_failure('cannot run instances')

    def test_check_agents_cannot_run_instance(self):
        self.do_check_agents_started_failure('cannot run instance')

    def test_check_agents_started_agent_info_error(self):
        # Sometimes the error is indicated in a special 'agent-state-info'
        # field.
        status = Status({
            'machines': {
                '1': {'agent-state-info': 'any-error'},
            },
            'services': {}
        }, '')
        with self.assertRaisesRegexp(ErroredUnit,
                                     '1 is in state any-error'):
            status.check_agents_started('env1')

    def test_get_agent_versions(self):
        status = Status({
            'machines': {
                '1': {'agent-version': '1.6.2'},
                '2': {'agent-version': '1.6.1'},
            },
            'services': {
                'jenkins': {
                    'units': {
                        'jenkins/0': {
                            'agent-version': '1.6.1'},
                        'jenkins/1': {},
                    },
                }
            }
        }, '')
        self.assertEqual({
            '1.6.2': {'1'},
            '1.6.1': {'jenkins/0', '2'},
            'unknown': {'jenkins/1'},
        }, status.get_agent_versions())

    def test_iter_new_machines(self):
        old_status = Status({
            'machines': {
                'bar': 'bar_info',
            }
        }, '')
        new_status = Status({
            'machines': {
                'foo': 'foo_info',
                'bar': 'bar_info',
            }
        }, '')
        self.assertItemsEqual(new_status.iter_new_machines(old_status),
                              [('foo', 'foo_info')])

    def test_get_instance_id(self):
        status = Status({
            'machines': {
                '0': {'instance-id': 'foo-bar'},
                '1': {},
            }
        }, '')
        self.assertEqual(status.get_instance_id('0'), 'foo-bar')
        with self.assertRaises(KeyError):
            status.get_instance_id('1')
        with self.assertRaises(KeyError):
            status.get_instance_id('2')

    def test_from_text(self):
        text = TestEnvJujuClient.make_status_yaml(
            'agent-state', 'pending', 'horsefeathers')
        status = Status.from_text(text)
        self.assertEqual(status.status_text, text)
        self.assertEqual(status.status, {
            'machines': {'0': {'agent-state': 'pending'}},
            'services': {'jenkins': {'units': {'jenkins/0': {
                'agent-state': 'horsefeathers'}}}}
        })

    def test_iter_units(self):
        started_unit = {'agent-state': 'started'}
        unit_with_subordinates = {
            'agent-state': 'started',
            'subordinates': {
                'ntp/0': started_unit,
                'nrpe/0': started_unit,
            },
        }
        status = Status({
            'machines': {
                '1': {'agent-state': 'started'},
            },
            'services': {
                'jenkins': {
                    'units': {
                        'jenkins/0': unit_with_subordinates,
                    }
                },
                'application': {
                    'units': {
                        'application/0': started_unit,
                        'application/1': started_unit,
                    }
                },
            }
        }, '')
        expected = [
            ('application/0', started_unit),
            ('application/1', started_unit),
            ('jenkins/0', unit_with_subordinates),
            ('nrpe/0', started_unit),
            ('ntp/0', started_unit),
        ]
        gen = status.iter_units()
        self.assertIsInstance(gen, types.GeneratorType)
        self.assertEqual(expected, list(gen))


def fast_timeout(count):
    if False:
        yield


@contextmanager
def temp_config():
    with temp_dir() as home:
        os.environ['JUJU_HOME'] = home
        environments_path = os.path.join(home, 'environments.yaml')
        with open(environments_path, 'w') as environments:
            yaml.dump({'environments': {
                'foo': {'type': 'local'}
            }}, environments)
        yield


class TestSimpleEnvironment(TestCase):

    def test_local_from_config(self):
        env = SimpleEnvironment('local', {'type': 'openstack'})
        self.assertFalse(env.local, 'Does not respect config type.')
        env = SimpleEnvironment('local', {'type': 'local'})
        self.assertTrue(env.local, 'Does not respect config type.')

    def test_kvm_from_config(self):
        env = SimpleEnvironment('local', {'type': 'local'})
        self.assertFalse(env.kvm, 'Does not respect config type.')
        env = SimpleEnvironment('local',
                                {'type': 'local', 'container': 'kvm'})
        self.assertTrue(env.kvm, 'Does not respect config type.')

    def test_from_config(self):
        with temp_config():
            env = SimpleEnvironment.from_config('foo')
            self.assertIs(SimpleEnvironment, type(env))
            self.assertEqual({'type': 'local'}, env.config)

    def test_from_bogus_config(self):
        with temp_config():
            with self.assertRaises(NoSuchEnvironment):
                SimpleEnvironment.from_config('bar')

    def test_from_config_none(self):
        with temp_config():
            os.environ['JUJU_ENV'] = 'foo'
            # GZ 2015-10-15: Currently default_env calls the juju on path here.
            with patch('jujuconfig.default_env', autospec=True,
                       return_value='foo') as cde_mock:
                env = SimpleEnvironment.from_config(None)
            self.assertEqual(env.environment, 'foo')
            cde_mock.assert_called_once_with()

    def test_juju_home(self):
        env = SimpleEnvironment('foo')
        self.assertIs(None, env.juju_home)
        env = SimpleEnvironment('foo', juju_home='baz')
        self.assertEqual('baz', env.juju_home)


class TestGroupReporter(TestCase):

    def test_single(self):
        sio = StringIO.StringIO()
        reporter = GroupReporter(sio, "done")
        self.assertEqual(sio.getvalue(), "")
        reporter.update({"working": ["1"]})
        self.assertEqual(sio.getvalue(), "working: 1")
        reporter.update({"done": ["1"]})
        self.assertEqual(sio.getvalue(), "working: 1\n")

    def test_single_ticks(self):
        sio = StringIO.StringIO()
        reporter = GroupReporter(sio, "done")
        reporter.update({"working": ["1"]})
        self.assertEqual(sio.getvalue(), "working: 1")
        reporter.update({"working": ["1"]})
        self.assertEqual(sio.getvalue(), "working: 1 .")
        reporter.update({"working": ["1"]})
        self.assertEqual(sio.getvalue(), "working: 1 ..")
        reporter.update({"done": ["1"]})
        self.assertEqual(sio.getvalue(), "working: 1 ..\n")

    def test_multiple_values(self):
        sio = StringIO.StringIO()
        reporter = GroupReporter(sio, "done")
        reporter.update({"working": ["1", "2"]})
        self.assertEqual(sio.getvalue(), "working: 1, 2")
        reporter.update({"working": ["1"], "done": ["2"]})
        self.assertEqual(sio.getvalue(), "working: 1, 2\nworking: 1")
        reporter.update({"done": ["1", "2"]})
        self.assertEqual(sio.getvalue(), "working: 1, 2\nworking: 1\n")

    def test_multiple_groups(self):
        sio = StringIO.StringIO()
        reporter = GroupReporter(sio, "done")
        reporter.update({"working": ["1", "2"], "starting": ["3"]})
        first = "starting: 3 | working: 1, 2"
        self.assertEqual(sio.getvalue(), first)
        reporter.update({"working": ["1", "3"], "done": ["2"]})
        second = "working: 1, 3"
        self.assertEqual(sio.getvalue(), "\n".join([first, second]))
        reporter.update({"done": ["1", "2", "3"]})
        self.assertEqual(sio.getvalue(), "\n".join([first, second, ""]))

    def test_finish(self):
        sio = StringIO.StringIO()
        reporter = GroupReporter(sio, "done")
        self.assertEqual(sio.getvalue(), "")
        reporter.update({"working": ["1"]})
        self.assertEqual(sio.getvalue(), "working: 1")
        reporter.finish()
        self.assertEqual(sio.getvalue(), "working: 1\n")

    def test_finish_unchanged(self):
        sio = StringIO.StringIO()
        reporter = GroupReporter(sio, "done")
        self.assertEqual(sio.getvalue(), "")
        reporter.finish()
        self.assertEqual(sio.getvalue(), "")

    def test_wrap_to_width(self):
        sio = StringIO.StringIO()
        reporter = GroupReporter(sio, "done")
        self.assertEqual(sio.getvalue(), "")
        for _ in range(150):
            reporter.update({"working": ["1"]})
        reporter.finish()
        self.assertEqual(sio.getvalue(), """\
working: 1 ....................................................................
...............................................................................
..
""")

    def test_wrap_to_width_exact(self):
        sio = StringIO.StringIO()
        reporter = GroupReporter(sio, "done")
        reporter.wrap_width = 12
        self.assertEqual(sio.getvalue(), "")
        changes = []
        for _ in range(20):
            reporter.update({"working": ["1"]})
            changes.append(sio.getvalue())
        self.assertEqual(changes[::4], [
            "working: 1",
            "working: 1 .\n...",
            "working: 1 .\n.......",
            "working: 1 .\n...........",
            "working: 1 .\n............\n...",
        ])
        reporter.finish()
        self.assertEqual(sio.getvalue(), changes[-1] + "\n")

    def test_wrap_to_width_overflow(self):
        sio = StringIO.StringIO()
        reporter = GroupReporter(sio, "done")
        reporter.wrap_width = 8
        self.assertEqual(sio.getvalue(), "")
        changes = []
        for _ in range(16):
            reporter.update({"working": ["1"]})
            changes.append(sio.getvalue())
        self.assertEqual(changes[::4], [
            "working: 1",
            "working: 1\n....",
            "working: 1\n........",
            "working: 1\n........\n....",
        ])
        reporter.finish()
        self.assertEqual(sio.getvalue(), changes[-1] + "\n")

    def test_wrap_to_width_multiple_groups(self):
        sio = StringIO.StringIO()
        reporter = GroupReporter(sio, "done")
        reporter.wrap_width = 16
        self.assertEqual(sio.getvalue(), "")
        changes = []
        for _ in range(6):
            reporter.update({"working": ["1", "2"]})
            changes.append(sio.getvalue())
        for _ in range(10):
            reporter.update({"working": ["1"], "done": ["2"]})
            changes.append(sio.getvalue())
        self.assertEqual(changes[::4], [
            "working: 1, 2",
            "working: 1, 2 ..\n..",
            "working: 1, 2 ..\n...\n"
            "working: 1 ..",
            "working: 1, 2 ..\n...\n"
            "working: 1 .....\n.",
        ])
        reporter.finish()
        self.assertEqual(sio.getvalue(), changes[-1] + "\n")


class TestMakeClient(TestCase):

    @contextmanager
    def make_client_cxt(self):
        td = temp_dir()
        te = temp_env({'environments': {'foo': {
            'orig-name': 'foo', 'name': 'foo'}}})
        with td as juju_path, te, patch('subprocess.Popen',
                                        side_effect=ValueError):
            with patch('subprocess.check_output') as co_mock:
                co_mock.return_value = '1.18'
                juju_path = os.path.join(juju_path, 'juju')
                yield juju_path

    def test_make_client(self):
        with self.make_client_cxt() as juju_path:
            client = make_client(juju_path, False, 'foo', 'bar')
        self.assertEqual(client.full_path, juju_path)
        self.assertEqual(client.debug, False)
        self.assertEqual(client.env.config['orig-name'], 'foo')
        self.assertEqual(client.env.config['name'], 'bar')
        self.assertEqual(client.env.environment, 'bar')

    def test_make_client_debug(self):
        with self.make_client_cxt() as juju_path:
            client = make_client(juju_path, True, 'foo', 'bar')
        self.assertEqual(client.debug, True)

    def test_make_client_no_temp_env_name(self):
        with self.make_client_cxt() as juju_path:
            client = make_client(juju_path, False, 'foo', None)
        self.assertEqual(client.full_path, juju_path)
        self.assertEqual(client.env.config['orig-name'], 'foo')
        self.assertEqual(client.env.config['name'], 'foo')
        self.assertEqual(client.env.environment, 'foo')


class AssessParseStateServerFromErrorTestCase(TestCase):

    def test_parse_new_state_server_from_error(self):
        output = dedent("""
            Waiting for address
            Attempting to connect to 10.0.0.202:22
            Attempting to connect to 1.2.3.4:22
            The fingerprint for the ECDSA key sent by the remote host is
            """)
        error = subprocess.CalledProcessError(1, ['foo'], output)
        address = parse_new_state_server_from_error(error)
        self.assertEqual('1.2.3.4', address)

    def test_parse_new_state_server_from_error_output_None(self):
        error = subprocess.CalledProcessError(1, ['foo'], None)
        address = parse_new_state_server_from_error(error)
        self.assertIs(None, address)

    def test_parse_new_state_server_from_error_no_output(self):
        address = parse_new_state_server_from_error(Exception())
        self.assertIs(None, address)


class TestGetMachineDNSName(TestCase):

    log_level = logging.DEBUG

    machine_0_no_addr = """\
        machines:
            "0":
                instance-id: pending
        """

    machine_0_hostname = """\
        machines:
            "0":
                dns-name: a-host
        """

    machine_0_ipv6 = """\
        machines:
            "0":
                dns-name: 2001:db8::3
        """

    def test_gets_host(self):
        status = Status.from_text(self.machine_0_hostname)
        fake_client = Mock(spec=['status_until'])
        fake_client.status_until.return_value = [status]
        host = get_machine_dns_name(fake_client, '0')
        self.assertEqual(host, "a-host")
        fake_client.status_until.assert_called_once_with(timeout=600)
        self.assertEqual(self.log_stream.getvalue(), "")

    def test_retries_for_dns_name(self):
        status_pending = Status.from_text(self.machine_0_no_addr)
        status_host = Status.from_text(self.machine_0_hostname)
        fake_client = Mock(spec=['status_until'])
        fake_client.status_until.return_value = [status_pending, status_host]
        host = get_machine_dns_name(fake_client, '0')
        self.assertEqual(host, "a-host")
        fake_client.status_until.assert_called_once_with(timeout=600)
        self.assertEqual(
            self.log_stream.getvalue(),
            "DEBUG No dns-name yet for machine 0\n")

    def test_retries_gives_up(self):
        status = Status.from_text(self.machine_0_no_addr)
        fake_client = Mock(spec=['status_until'])
        fake_client.status_until.return_value = [status] * 3
        host = get_machine_dns_name(fake_client, '0', timeout=10)
        self.assertEqual(host, None)
        fake_client.status_until.assert_called_once_with(timeout=10)
        self.assertEqual(
            self.log_stream.getvalue(),
            "DEBUG No dns-name yet for machine 0\n" * 3)

    def test_gets_ipv6(self):
        status = Status.from_text(self.machine_0_ipv6)
        fake_client = Mock(spec=['status_until'])
        fake_client.status_until.return_value = [status]
        host = get_machine_dns_name(fake_client, '0')
        self.assertEqual(host, "2001:db8::3")
        fake_client.status_until.assert_called_once_with(timeout=600)
        self.assertEqual(
            self.log_stream.getvalue(),
            "WARNING Selected IPv6 address for machine 0: '2001:db8::3'\n")

    def test_gets_ipv6_unsupported(self):
        status = Status.from_text(self.machine_0_ipv6)
        fake_client = Mock(spec=['status_until'])
        fake_client.status_until.return_value = [status]
        with patch('utility.socket', wraps=socket) as wrapped_socket:
            del wrapped_socket.inet_pton
            host = get_machine_dns_name(fake_client, '0')
        self.assertEqual(host, "2001:db8::3")
        fake_client.status_until.assert_called_once_with(timeout=600)
        self.assertEqual(self.log_stream.getvalue(), "")<|MERGE_RESOLUTION|>--- conflicted
+++ resolved
@@ -921,13 +921,8 @@
                     client.bootstrap(upload_tools=True)
             mock.assert_called_with(
                 'bootstrap', (
-<<<<<<< HEAD
-                    '--upload-tools', '--constraints', 'mem=2G',
-                    '--agent-version', '2.0', '--config', config_file.name))
-=======
                     '--upload-tools', '--constraints', 'mem=2G'),
                 True)
->>>>>>> fc92ed20
 
     def test_bootstrap_args(self):
         env = SimpleEnvironment('foo', {})
@@ -966,10 +961,6 @@
                                          bootstrap_series='angsty')
         self.assertEqual(args, (
             '--upload-tools', '--constraints', 'mem=2G',
-<<<<<<< HEAD
-            '--agent-version', '2.0', '--config', 'config',
-=======
->>>>>>> fc92ed20
             '--bootstrap-series', 'angsty'))
 
     def test_create_environment_hypenated_controller(self):
