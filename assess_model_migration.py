#!/usr/bin/env python
"""Tests for the Model Migration feature"""

from __future__ import print_function

import argparse
from contextlib import contextmanager
import logging
import os
from subprocess import CalledProcessError
import sys
from time import sleep
<<<<<<< HEAD
import yaml
=======
from urllib2 import urlopen
>>>>>>> b1d4a2f8

from assess_user_grant_revoke import User
from deploy_stack import BootstrapManager
from jujucharm import local_charm_path
from remote import remote_from_address
from utility import (
    JujuAssertionError,
    add_basic_testing_arguments,
    configure_logging,
    temp_dir,
    until_timeout,
)


__metaclass__ = type


log = logging.getLogger("assess_model_migration")


def assess_model_migration(bs1, bs2, args):
    with bs1.booted_context(args.upload_tools):
        bs1.client.enable_feature('migration')

        bs2.client.env.juju_home = bs1.client.env.juju_home
        with bs2.existing_booted_context(args.upload_tools):
            ensure_able_to_migrate_model_between_controllers(
                bs1, bs2, args.upload_tools)

            with temp_dir() as temp:
                ensure_migrating_with_insufficient_user_permissions_fails(
                    bs1, bs2, args.upload_tools, temp)
                ensure_migrating_with_superuser_user_permissions_succeeds(
                    bs1, bs2, args.upload_tools, temp)

            if args.use_develop:
                ensure_migration_rolls_back_on_failure(
                    bs1, bs2, args.upload_tools)


def parse_args(argv):
    """Parse all arguments."""
    parser = argparse.ArgumentParser(
        description="Test model migration feature"
    )
    add_basic_testing_arguments(parser)
    parser.add_argument(
        '--use-develop',
        action='store_true',
        help='Run tests that rely on features in the develop branch.')
    return parser.parse_args(argv)


def get_bootstrap_managers(args):
    """Create 2 bootstrap managers from the provided args.

    Need to make a couple of elements uniqe (e.g. environment name) so we can
    have 2 bootstrapped at the same time.

    """
    bs_1 = BootstrapManager.from_args(args)
    bs_2 = BootstrapManager.from_args(args)

    # Give the second a separate/unique name.
    bs_2.temp_env_name = '{}-b'.format(bs_1.temp_env_name)

    bs_1.log_dir = _new_log_dir(args.logs, 'a')
    bs_2.log_dir = _new_log_dir(args.logs, 'b')

    return bs_1, bs_2


def _new_log_dir(log_dir, post_fix):
    new_log_dir = os.path.join(log_dir, 'env-{}'.format(post_fix))
    os.mkdir(new_log_dir)
    return new_log_dir


def wait_for_model(client, model_name, timeout=60):
    """Wait for a given `timeout` for a model of `model_name` to appear within
    `client`.

    Defaults to 10 seconds timeout.
    :raises AssertionError: If the named model does not appear in the specified
      timeout.

    """
    with client.check_timeouts():
        with client.ignore_soft_deadline():
            for _ in until_timeout(timeout):
                models = client.get_controller_client().get_models()
                if model_name in [m['name'] for m in models['models']]:
                    return
                sleep(1)
            raise JujuAssertionError(
                'Model \'{}\' failed to appear after {} seconds'.format(
                    model_name, timeout
                ))


<<<<<<< HEAD
def wait_for_migrating(client, timeout=60):
    """Block until provided model client has a migration status.

    :raises JujuAssertionError: If the status doesn't show migration within the
      `timeout` period.
    """
    model_name = client.env.environment
    with client.check_timeouts():
        with client.ignore_soft_deadline():
            for _ in until_timeout(timeout):
                model_details = client.get_juju_output(
                    'show-model',
                    '{}:{}'.format(client.env.controller.name, model_name),
                    '--format', 'yaml',
                    include_e=False)
                output = yaml.safe_load(model_details)

                if output[model_name]['status'].get('migration') is not None:
                    return
                sleep(1)
            raise JujuAssertionError(
                'Model \'{}\' failed to start migration after'
                '{} seconds'.format(
                    model_name, timeout
                ))
=======
def assert_deployed_charm_is_responding(client, expected_ouput):
    """Ensure that the deployed simple-server charm is still responding."""
    # get_unit_ipaddress
    pass


def get_server_response(ipaddress):
    return urlopen('http://{}'.format(ipaddress)).read().rstrip()
>>>>>>> b1d4a2f8


def test_deployed_mongo_is_up(client):
    """Ensure the mongo service is running as expected."""
    try:
        output = client.get_juju_output(
            'run', '--unit', 'mongodb/0', 'mongo --eval "db.getMongo()"')
        if 'connecting to: test' in output:
            return
    except CalledProcessError as e:
        # Pass through to assertion error
        log.error('Mongodb check command failed: {}'.format(e))
    raise AssertionError('Mongo db is not in an expected state.')


def ensure_able_to_migrate_model_between_controllers(
        source_environ, dest_environ, upload_tools):
    """Test simple migration of a model to another controller.

    Ensure that migration a model that has an application deployed upon it is
    able to continue it's operation after the migration process.

    Given 2 bootstrapped environments:
      - Deploy an application
        - ensure it's operating as expected
      - Migrate that model to the other environment
        - Ensure it's operating as expected
        - Add a new unit to the application to ensure the model is functional
      - Migrate the model back to the original environment
        - Note: Test for lp:1607457
        - Ensure it's operating as expected
        - Add a new unit to the application to ensure the model is functional


    """
    application = 'mongodb'
    test_model = deploy_mongodb_to_new_model(
        source_environ.client, model_name='example-model')

    log.info('Initiating migration process')

    migration_target_client = migrate_model_to_controller(
        test_model, dest_environ.client)

    migration_target_client.wait_for_workloads()
    test_deployed_mongo_is_up(migration_target_client)
    ensure_model_is_functional(migration_target_client, application)

    migration_target_client.remove_service(application)


def deploy_mongodb_to_new_model(client, model_name):
    bundle = 'mongodb'

    log.info('Deploying charm')
    # Don't move the default model so we can reuse it in later tests.
    test_model = client.add_model(client.env.clone(model_name))
    test_model.juju("deploy", (bundle))
    test_model.wait_for_started()
    test_model.wait_for_workloads()
    test_deployed_mongo_is_up(test_model)

    return test_model


def migrate_model_to_controller(source_client, dest_client):
    source_client.controller_juju(
        'migrate',
        (source_client.env.environment,
         dest_client.env.controller.name))

    migration_target_client = dest_client.clone(
        dest_client.env.clone(
            source_client.env.environment))

    wait_for_model(
        migration_target_client, source_client.env.environment)

    migration_target_client.wait_for_started()

    return migration_target_client


def ensure_model_is_functional(client, application):
    """Ensures that the migrated model is functional

    Add unit to application to ensure the model is contactable and working.
    Ensure that added unit is created on a new machine (check for bug
    LP:1607599)

    """
    # Ensure model returns status before adding units
    client.get_status()
    client.juju('add-unit', (application,))
    client.wait_for_started()

    assert_units_on_different_machines(client, application)


def assert_units_on_different_machines(client, application):
    status = client.get_status()
    unit_machines = [u[1]['machine'] for u in status.iter_units()]

    raise_if_shared_machines(unit_machines)


def raise_if_shared_machines(unit_machines):
    """Raise an exception if `unit_machines` contain double ups of machine ids.

    A unique list of machine ids will be equal in length to the set of those
    machine ids.

    :raises ValueError: if an empty list is passed in.
    :raises JujuAssertionError: if any double-ups of machine ids are detected.

    """
    if not unit_machines:
        raise ValueError('Cannot share 0 machines. Empty list provided.')
    if len(unit_machines) != len(set(unit_machines)):
        raise JujuAssertionError('Appliction units reside on the same machine')


def ensure_migration_rolls_back_on_failure(source_bs, dest_bs, upload_tools):
    """Must successfully roll back migration when migration fails.

    If the target controller becomes unavailable for the migration to complete
    the migration must roll back and continue to be available on the source
    controller.
    """
    source_client = source_bs.client
    dest_client = dest_bs.client

    application = 'mongodb'
    test_model = deploy_mongodb_to_new_model(
        source_client, model_name='rollmeback')

    test_model.controller_juju(
        'migrate',
        (test_model.env.environment,
         dest_client.env.controller.name))
    # Once migration has started interrupt it
    wait_for_migrating(test_model)
    log.info('Disrupting target controller to force rollback')
    with disable_apiserver(dest_client.get_controller_client()):
        # Wait for model to be back and working on the original controller.
        log.info('Waiting for migration rollback to complete.')
        wait_for_model(test_model, test_model.env.environment)
        test_model.wait_for_started()
        test_deployed_mongo_is_up(test_model)
        ensure_model_is_functional(test_model, application)


@contextmanager
def disable_apiserver(admin_client):
    """Disable the api server on the controller machine.

    For the duration of the context manager stop the apiserver process on the
    controller machine.
    """
    rem_client = get_remote_for_controller(admin_client)
    try:
        rem_client.run('sudo service jujud-machine-0 stop')
        yield
    finally:
        rem_client.run('sudo service jujud-machine-0 start')


def get_remote_for_controller(admin_client):
    """Get a remote client to the controller machine of `admin_client`.

    :return: remote.SSHRemote object for the controller machine.
    """
    status = admin_client.get_status()
    controller_ip = status.get_machine_dns_name('0')
    return remote_from_address(controller_ip)


def ensure_migrating_with_insufficient_user_permissions_fails(
        source_bs, dest_bs, upload_tools, tmp_dir):
    """Ensure migration fails when a user does not have the right permissions.

    A non-superuser on a controller cannot migrate their models between
    controllers.

    """
    source_client, dest_client = create_user_on_controllers(
        source_bs, dest_bs, tmp_dir, 'failuser', 'addmodel')

    charm_path = local_charm_path(
        charm='dummy-source', juju_ver=source_client.version)
    source_client.deploy(charm_path)
    source_client.wait_for_started()

    log.info('Attempting migration process')

    expect_migration_attempt_to_fail(
        source_client,
        dest_client)


def ensure_migrating_with_superuser_user_permissions_succeeds(
        source_bs, dest_bs, upload_tools, tmp_dir):
    """Ensure migration succeeds when a user has superuser permissions

    A user with superuser permissions is able to migrate between controllers.

    """
    source_client, dest_client = create_user_on_controllers(
        source_bs, dest_bs, tmp_dir, 'passuser', 'superuser')

    charm_path = local_charm_path(
        charm='dummy-source', juju_ver=source_client.version)
    source_client.deploy(charm_path)
    source_client.wait_for_started()

    log.info('Attempting migration process')

    migrate_model_to_controller(source_client, dest_client)


def create_user_on_controllers(
        source_bs, dest_bs, tmp_dir, username, permission):
    # Create a user for both controllers that only has addmodel
    # permissions not superuser.
    new_user_home = os.path.join(tmp_dir, username)
    os.makedirs(new_user_home)
    new_user = User(username, 'write', [])
    normal_user_client_1 = source_bs.client.register_user(
        new_user, new_user_home)
    source_bs.client.grant(new_user.name, permission)

    second_controller_name = '{}_controllerb'.format(new_user.name)
    dest_client = dest_bs.client.register_user(
        new_user,
        new_user_home,
        controller_name=second_controller_name)
    dest_bs.client.grant(new_user.name, permission)

    source_client = normal_user_client_1.add_model(
        normal_user_client_1.env.clone('model-a'))

    return source_client, dest_client


def expect_migration_attempt_to_fail(source_client, dest_client):
    """Ensure that the migration attempt fails due to permissions.

    As we're capturing the stderr output it after we're done with it so it
    appears in test logs.

    """
    try:
        args = ['-c', source_client.env.controller.name,
                source_client.env.environment,
                dest_client.env.controller.name]
        log_output = source_client.get_juju_output(
            'migrate', *args, merge_stderr=True, include_e=False)
    except CalledProcessError as e:
        print(e.output, file=sys.stderr)
        if 'permission denied' not in e.output:
            raise
        log.info('SUCCESS: Migrate command failed as expected.')
    else:
        print(log_output, file=sys.stderr)
        raise JujuAssertionError('Migration did not fail as expected.')


def main(argv=None):
    args = parse_args(argv)
    configure_logging(args.verbose)

    bs1, bs2 = get_bootstrap_managers(args)

    assess_model_migration(bs1, bs2, args)

    return 0


if __name__ == '__main__':
    sys.exit(main())<|MERGE_RESOLUTION|>--- conflicted
+++ resolved
@@ -10,11 +10,8 @@
 from subprocess import CalledProcessError
 import sys
 from time import sleep
-<<<<<<< HEAD
 import yaml
-=======
 from urllib2 import urlopen
->>>>>>> b1d4a2f8
 
 from assess_user_grant_revoke import User
 from deploy_stack import BootstrapManager
@@ -115,7 +112,6 @@
                 ))
 
 
-<<<<<<< HEAD
 def wait_for_migrating(client, timeout=60):
     """Block until provided model client has a migration status.
 
@@ -141,7 +137,8 @@
                 '{} seconds'.format(
                     model_name, timeout
                 ))
-=======
+
+
 def assert_deployed_charm_is_responding(client, expected_ouput):
     """Ensure that the deployed simple-server charm is still responding."""
     # get_unit_ipaddress
@@ -150,7 +147,6 @@
 
 def get_server_response(ipaddress):
     return urlopen('http://{}'.format(ipaddress)).read().rstrip()
->>>>>>> b1d4a2f8
 
 
 def test_deployed_mongo_is_up(client):
