// Copyright 2015 Canonical Ltd.
// Licensed under the AGPLv3, see LICENCE file for details.

package machine_test

import (
	jc "github.com/juju/testing/checkers"
	gc "gopkg.in/check.v1"

	"github.com/juju/juju/agent"
	"github.com/juju/juju/cmd/jujud/agent/machine"
	"github.com/juju/juju/testing"
	"github.com/juju/juju/worker"
	"github.com/juju/juju/worker/dependency"
	"github.com/juju/juju/worker/gate"
)

type ManifoldsSuite struct {
	testing.BaseSuite
}

var _ = gc.Suite(&ManifoldsSuite{})

func (s *ManifoldsSuite) TestStartFuncs(c *gc.C) {
	manifolds := machine.Manifolds(machine.ManifoldsConfig{
		Agent: fakeAgent{},
	})
	for name, manifold := range manifolds {
		c.Logf("checking %q manifold", name)
		c.Check(manifold.Start, gc.NotNil)
	}
}

func (s *ManifoldsSuite) TestManifoldNames(c *gc.C) {
	manifolds := machine.Manifolds(machine.ManifoldsConfig{})
	keys := make([]string, 0, len(manifolds))
	for k := range manifolds {
		keys = append(keys, k)
	}
	expectedKeys := []string{
		"agent",
		"termination",
		"api-caller",
		"upgrade-steps-gate",
		"upgrade-check-gate",
		"upgrader",
		"upgradesteps",
		"upgradewaiter",
		"uninstaller",
		"serving-info-setter",
		"apiworkers",
		"reboot",
		"logging-config-updater",
<<<<<<< HEAD
		"disk-manager",
=======
		"log-sender",
		"api-address-updater",
		"machiner",
>>>>>>> c47d7a4c
	}
	c.Assert(keys, jc.SameContents, expectedKeys)
}

func (s *ManifoldsSuite) TestUpgradeGates(c *gc.C) {
	upgradeStepsLock := gate.NewLock()
	upgradeCheckLock := gate.NewLock()
	manifolds := machine.Manifolds(machine.ManifoldsConfig{
		UpgradeStepsLock: upgradeStepsLock,
		UpgradeCheckLock: upgradeCheckLock,
	})
	assertGate(c, manifolds["upgrade-steps-gate"], upgradeStepsLock)
	assertGate(c, manifolds["upgrade-check-gate"], upgradeCheckLock)
}

func assertGate(c *gc.C, manifold dependency.Manifold, unlocker gate.Unlocker) {
	w, err := manifold.Start(nil)
	c.Assert(err, jc.ErrorIsNil)
	defer worker.Stop(w)

	var waiter gate.Waiter
	err = manifold.Output(w, &waiter)
	c.Assert(err, jc.ErrorIsNil)

	select {
	case <-waiter.Unlocked():
		c.Fatalf("expected gate to be locked")
	default:
	}

	unlocker.Unlock()

	select {
	case <-waiter.Unlocked():
	default:
		c.Fatalf("expected gate to be unlocked")
	}
}

type fakeAgent struct {
	agent.Agent
}<|MERGE_RESOLUTION|>--- conflicted
+++ resolved
@@ -51,13 +51,10 @@
 		"apiworkers",
 		"reboot",
 		"logging-config-updater",
-<<<<<<< HEAD
 		"disk-manager",
-=======
 		"log-sender",
 		"api-address-updater",
 		"machiner",
->>>>>>> c47d7a4c
 	}
 	c.Assert(keys, jc.SameContents, expectedKeys)
 }
