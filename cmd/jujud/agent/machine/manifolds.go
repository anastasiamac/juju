// Copyright 2015 Canonical Ltd.
// Licensed under the AGPLv3, see LICENCE file for details.

package machine

import (
	"github.com/juju/errors"
	"github.com/juju/utils/voyeur"

	coreagent "github.com/juju/juju/agent"
	"github.com/juju/juju/api"
	apideployer "github.com/juju/juju/api/deployer"
	"github.com/juju/juju/state"
	"github.com/juju/juju/worker"
	"github.com/juju/juju/worker/agent"
	"github.com/juju/juju/worker/apiaddressupdater"
	"github.com/juju/juju/worker/apicaller"
	"github.com/juju/juju/worker/apiconfigwatcher"
	"github.com/juju/juju/worker/authenticationworker"
	"github.com/juju/juju/worker/dependency"
	"github.com/juju/juju/worker/deployer"
	"github.com/juju/juju/worker/diskmanager"
	"github.com/juju/juju/worker/gate"
	"github.com/juju/juju/worker/identityfilewriter"
	"github.com/juju/juju/worker/logger"
	"github.com/juju/juju/worker/logsender"
	"github.com/juju/juju/worker/machiner"
	"github.com/juju/juju/worker/migrationminion"
	"github.com/juju/juju/worker/proxyupdater"
	"github.com/juju/juju/worker/reboot"
	"github.com/juju/juju/worker/resumer"
	workerstate "github.com/juju/juju/worker/state"
	"github.com/juju/juju/worker/stateconfigwatcher"
	"github.com/juju/juju/worker/storageprovisioner"
	"github.com/juju/juju/worker/terminationworker"
	"github.com/juju/juju/worker/toolsversionchecker"
	"github.com/juju/juju/worker/upgrader"
	"github.com/juju/juju/worker/upgradesteps"
	"github.com/juju/utils/clock"
	"github.com/juju/version"
)

// ManifoldsConfig allows specialisation of the result of Manifolds.
type ManifoldsConfig struct {
	// Agent contains the agent that will be wrapped and made available to
	// its dependencies via a dependency.Engine.
	Agent coreagent.Agent

	// AgentConfigChanged is set whenever the machine agent's config
	// is updated.
	AgentConfigChanged *voyeur.Value

	// PreviousAgentVersion passes through the version the machine
	// agent was running before the current restart.
	PreviousAgentVersion version.Number

	// UpgradeStepsLock is passed to the upgrade steps gate to
	// coordinate workers that shouldn't do anything until the
	// upgrade-steps worker is done.
	UpgradeStepsLock gate.Lock

	// UpgradeCheckLock is passed to the upgrade check gate to
	// coordinate workers that shouldn't do anything until the
	// upgrader worker completes it's first check.
	UpgradeCheckLock gate.Lock

	// OpenState is function used by the state manifold to create a
	// *state.State.
	OpenState func(coreagent.Config) (*state.State, error)

	// OpenStateForUpgrade is a function the upgradesteps worker can
	// use to establish a connection to state.
	OpenStateForUpgrade func() (*state.State, error)

	// StartStateWorkers is function called by the stateworkers
	// manifold to start workers which rely on a *state.State but
	// which haven't been converted to run directly under the
	// dependency engine yet. This will go once these workers have
	// been converted.
	StartStateWorkers func(*state.State) (worker.Worker, error)

	// StartAPIWorkers is passed to the apiworkers manifold. It starts
	// workers which rely on an API connection (which have not yet
	// been converted to work directly with the dependency engine).
	StartAPIWorkers func(api.Connection) (worker.Worker, error)

	// PreUpgradeSteps is a function that is used by the upgradesteps
	// worker to ensure that conditions are OK for an upgrade to
	// proceed.
	PreUpgradeSteps func(*state.State, coreagent.Config, bool, bool) error

	// LogSource defines the channel type used to send log message
	// structs within the machine agent.
	LogSource logsender.LogRecordCh

	// newDeployContext gives the tests the opportunity to create a deployer.Context
	// that can be used for testing so as to avoid (1) deploying units to the system
	// running the tests and (2) get access to the *State used internally, so that
	// tests can be run without waiting for the 5s watcher refresh time to which we would
	// otherwise be restricted.
	NewDeployContext func(st *apideployer.State, agentConfig coreagent.Config) deployer.Context

	// Clock is used by the storageprovisioner worker.
	Clock clock.Clock
}

// Manifolds returns a set of co-configured manifolds covering the
// various responsibilities of a machine agent.
//
// Thou Shalt Not Use String Literals In This Function. Or Else.
func Manifolds(config ManifoldsConfig) dependency.Manifolds {

	// connectFilter exists:
	//  1) to let us retry api connections immeduately on password change,
	//     rather than causing the dependency engine to wait for a while;
	//  2) to ensure that certain connection failures correctly trigger
	//     complete agent removal. (It's not safe to let any agent other
	//     than the machine mess around with SetCanUninstall).
	connectFilter := func(err error) error {
		cause := errors.Cause(err)
		if cause == apicaller.ErrConnectImpossible {
			err2 := coreagent.SetCanUninstall(config.Agent)
			if err2 != nil {
				return errors.Trace(err2)
			}
			return worker.ErrTerminateAgent
		} else if cause == apicaller.ErrChangedPassword {
			return dependency.ErrBounce
		}
		return err
	}

	return dependency.Manifolds{
		// The agent manifold references the enclosing agent, and is the
		// foundation stone on which most other manifolds ultimately depend.
		agentName: agent.Manifold(config.Agent),

		// The termination worker returns ErrTerminateAgent if a
		// termination signal is received by the process it's running
		// in. It has no inputs and its only output is the error it
		// returns. It depends on the uninstall file having been
		// written *by the manual provider* at install time; it would
		// be Very Wrong Indeed to use SetCanUninstall in conjunction
		// with this code.
		terminationName: terminationworker.Manifold(),

		// The stateconfigwatcher manifold watches the machine agent's
		// configuration and reports if state serving info is
		// present. It will bounce itself if state serving info is
		// added or removed. It is intended as a dependency just for
		// the state manifold.
		stateConfigWatcherName: stateconfigwatcher.Manifold(stateconfigwatcher.ManifoldConfig{
			AgentName:          agentName,
			AgentConfigChanged: config.AgentConfigChanged,
		}),

		// The state manifold creates a *state.State and makes it
		// available to other manifolds. It pings the mongodb session
		// regularly and will die if pings fail.
		stateName: workerstate.Manifold(workerstate.ManifoldConfig{
			AgentName:              agentName,
			StateConfigWatcherName: stateConfigWatcherName,
			OpenState:              config.OpenState,
		}),

		// The stateworkers manifold starts workers which rely on a
		// *state.State but which haven't been converted to run
		// directly under the dependency engine yet. This manifold
		// will be removed once all such workers have been converted;
		// until then, the workers are expected to handle their own
		// checks for upgrades etc, rather than blocking this whole
		// worker on upgrade completion.
		stateWorkersName: StateWorkersManifold(StateWorkersConfig{
			StateName:         stateName,
			StartStateWorkers: config.StartStateWorkers,
		}),

		// The api-config-watcher manifold monitors the API server
		// addresses in the agent config and bounces when they
		// change. It's required as part of model migrations.
		apiConfigWatcherName: apiconfigwatcher.Manifold(apiconfigwatcher.ManifoldConfig{
			AgentName:          agentName,
			AgentConfigChanged: config.AgentConfigChanged,
		}),

		// The api caller is a thin concurrent wrapper around a connection
		// to some API server. It's used by many other manifolds, which all
		// select their own desired facades. It will be interesting to see
		// how this works when we consolidate the agents; might be best to
		// handle the auth changes server-side..?
		apiCallerName: apicaller.Manifold(apicaller.ManifoldConfig{
<<<<<<< HEAD
			AgentName:            agentName,
			APIConfigWatcherName: apiConfigWatcherName,
			APIOpen:              apicaller.APIOpen,
			NewConnection:        apicaller.ScaryConnect,
			Filter:               connectFilter,
=======
			AgentName:     agentName,
			APIOpen:       apicaller.APIOpen,
			NewConnection: apicaller.ScaryConnect,
			Filter:        connectFilter,
>>>>>>> 0a20971c
		}),

		// The upgrade steps gate is used to coordinate workers which
		// shouldn't do anything until the upgrade-steps worker has
		// finished running any required upgrade steps. The flag of
		// similar name is used to implement the isFullyUpgraded func
		// that keeps upgrade concerns out of unrelated manifolds.
		upgradeStepsGateName: gate.ManifoldEx(config.UpgradeStepsLock),
		upgradeStepsFlagName: gate.FlagManifold(gate.FlagManifoldConfig{
			GateName:  upgradeStepsGateName,
			NewWorker: gate.NewFlagWorker,
		}),

		// The upgrade check gate is used to coordinate workers which
		// shouldn't do anything until the upgrader worker has
		// completed its first check for a new tools version to
		// upgrade to. The flag of similar name
		upgradeCheckGateName: gate.ManifoldEx(config.UpgradeCheckLock),
		upgradeCheckFlagName: gate.FlagManifold(gate.FlagManifoldConfig{
			GateName:  upgradeCheckGateName,
			NewWorker: gate.NewFlagWorker,
		}),

		// The upgrader is a leaf worker that returns a specific error
		// type recognised by the machine agent, causing other workers
		// to be stopped and the agent to be restarted running the new
		// tools. We should only need one of these in a consolidated
		// agent, but we'll need to be careful about behavioural
		// differences, and interactions with the upgrade-steps
		// worker.
		upgraderName: upgrader.Manifold(upgrader.ManifoldConfig{
			AgentName:            agentName,
			APICallerName:        apiCallerName,
			UpgradeStepsGateName: upgradeStepsGateName,
			UpgradeCheckGateName: upgradeCheckGateName,
			PreviousAgentVersion: config.PreviousAgentVersion,
		}),

		// The upgradesteps worker runs soon after the machine agent
		// starts and runs any steps required to upgrade to the
		// running jujud version. Once upgrade steps have run, the
		// upgradesteps gate is unlocked and the worker exits.
		upgradeStepsName: upgradesteps.Manifold(upgradesteps.ManifoldConfig{
			AgentName:            agentName,
			APICallerName:        apiCallerName,
			UpgradeStepsGateName: upgradeStepsGateName,
			OpenStateForUpgrade:  config.OpenStateForUpgrade,
			PreUpgradeSteps:      config.PreUpgradeSteps,
		}),

<<<<<<< HEAD
		// The migration minion handles the agent side aspects of model migrations.
		migrationMinionName: migrationminion.Manifold(migrationminion.ManifoldConfig{
			AgentName:         agentName,
			APICallerName:     apiCallerName,
			UpgradeWaiterName: upgradeWaiterName,
		}),

=======
>>>>>>> 0a20971c
		// The serving-info-setter manifold sets grabs the state
		// serving info from the API connection and writes it to the
		// agent config.
		servingInfoSetterName: ifFullyUpgraded(ServingInfoSetterManifold(ServingInfoSetterConfig{
			AgentName:     agentName,
			APICallerName: apiCallerName,
		})),

		// The apiworkers manifold starts workers which rely on the
		// machine agent's API connection but have not been converted
		// to work directly under the dependency engine. It waits for
		// upgrades to be finished before starting these workers.
		apiWorkersName: ifFullyUpgraded(APIWorkersManifold(APIWorkersConfig{
			APICallerName:   apiCallerName,
			StartAPIWorkers: config.StartAPIWorkers,
		})),

		// The reboot manifold manages a worker which will reboot the
		// machine when requested. It needs an API connection and
		// waits for upgrades to be complete.
		rebootName: ifFullyUpgraded(reboot.Manifold(reboot.ManifoldConfig{
			AgentName:     agentName,
			APICallerName: apiCallerName,
		})),

		// The logging config updater is a leaf worker that indirectly
		// controls the messages sent via the log sender or rsyslog,
		// according to changes in environment config. We should only need
		// one of these in a consolidated agent.
		loggingConfigUpdaterName: ifFullyUpgraded(logger.Manifold(logger.ManifoldConfig{
			AgentName:     agentName,
			APICallerName: apiCallerName,
		})),

		// The diskmanager worker periodically lists block devices on the
		// machine it runs on. This worker will be run on all Juju-managed
		// machines (one per machine agent).
		diskmanagerName: ifFullyUpgraded(diskmanager.Manifold(diskmanager.ManifoldConfig{
			AgentName:     agentName,
			APICallerName: apiCallerName,
		})),

		// The proxy config updater is a leaf worker that sets http/https/apt/etc
		// proxy settings.
		proxyConfigUpdater: ifFullyUpgraded(proxyupdater.Manifold(proxyupdater.ManifoldConfig{
			AgentName:     agentName,
			APICallerName: apiCallerName,
		})),

		// The api address updater is a leaf worker that rewrites agent config
		// as the state server addresses change. We should only need one of
		// these in a consolidated agent.
		apiAddressUpdaterName: ifFullyUpgraded(apiaddressupdater.Manifold(apiaddressupdater.ManifoldConfig{
			AgentName:     agentName,
			APICallerName: apiCallerName,
		})),

		// The machiner Worker will wait for the identified machine to become
		// Dying and make it Dead; or until the machine becomes Dead by other
		// means.
<<<<<<< HEAD
		machinerName: machiner.Manifold(machiner.ManifoldConfig{
			PostUpgradeManifoldConfig: util.PostUpgradeManifoldConfig{
				AgentName:         agentName,
				APICallerName:     apiCallerName,
				UpgradeWaiterName: upgradeWaiterName,
			},
		}),
=======
		machinerName: ifFullyUpgraded(machiner.Manifold(machiner.ManifoldConfig{
			AgentName:     agentName,
			APICallerName: apiCallerName,
		})),
>>>>>>> 0a20971c

		// The log sender is a leaf worker that sends log messages to some
		// API server, when configured so to do. We should only need one of
		// these in a consolidated agent.
		//
		// NOTE: the LogSource will buffer a large number of messages as an upgrade
		// runs; it currently seems better to fill the buffer and send when stable,
		// optimising for stable controller upgrades rather than up-to-the-moment
		// observable normal-machine upgrades.
		logSenderName: ifFullyUpgraded(logsender.Manifold(logsender.ManifoldConfig{
			APICallerName: apiCallerName,
			LogSource:     config.LogSource,
		})),

		// The deployer worker is responsible for deploying and recalling unit
		// agents, according to changes in a set of state units; and for the
		// final removal of its agents' units from state when they are no
		// longer needed.
		deployerName: ifFullyUpgraded(deployer.Manifold(deployer.ManifoldConfig{
			NewDeployContext: config.NewDeployContext,
			AgentName:        agentName,
			APICallerName:    apiCallerName,
		})),

		authenticationworkerName: ifFullyUpgraded(authenticationworker.Manifold(authenticationworker.ManifoldConfig{
			AgentName:     agentName,
			APICallerName: apiCallerName,
		})),

		// The storageProvisioner worker manages provisioning
		// (deprovisioning), and attachment (detachment) of first-class
		// volumes and filesystems.
<<<<<<< HEAD
		storageprovisionerName: storageprovisioner.MachineManifold(storageprovisioner.MachineManifoldConfig{
			PostUpgradeManifoldConfig: util.PostUpgradeManifoldConfig{
				AgentName:         agentName,
				APICallerName:     apiCallerName,
				UpgradeWaiterName: upgradeWaiterName},
			Clock: config.Clock,
		}),
=======
		storageprovisionerName: ifFullyUpgraded(storageprovisioner.MachineManifold(storageprovisioner.MachineManifoldConfig{
			AgentName:     agentName,
			APICallerName: apiCallerName,
			Clock:         config.Clock,
		})),
>>>>>>> 0a20971c

		resumerName: ifFullyUpgraded(resumer.Manifold(resumer.ManifoldConfig{
			AgentName:     agentName,
			APICallerName: apiCallerName,
		})),

		identityFileWriterName: ifFullyUpgraded(identityfilewriter.Manifold(identityfilewriter.ManifoldConfig{
			AgentName:     agentName,
			APICallerName: apiCallerName,
		})),

		toolsversioncheckerName: ifFullyUpgraded(toolsversionchecker.Manifold(toolsversionchecker.ManifoldConfig{
			AgentName:     agentName,
			APICallerName: apiCallerName,
		})),
	}
}

func ifFullyUpgraded(manifold dependency.Manifold) dependency.Manifold {
	manifold = dependency.WithFlag(manifold, upgradeStepsFlagName)
	return dependency.WithFlag(manifold, upgradeCheckFlagName)
}

const (
	agentName                = "agent"
	terminationName          = "termination"
	stateConfigWatcherName   = "state-config-watcher"
	stateName                = "state"
	stateWorkersName         = "stateworkers"
	apiCallerName            = "api-caller"
	upgradeStepsGateName     = "upgrade-steps-gate"
	upgradeStepsFlagName     = "upgrade-steps-flag"
	upgradeCheckGateName     = "upgrade-check-gate"
	upgradeCheckFlagName     = "upgrade-check-flag"
	upgraderName             = "upgrader"
	upgradeStepsName         = "upgradesteps"
<<<<<<< HEAD
	upgradeWaiterName        = "upgradewaiter"
=======
	uninstallerName          = "uninstaller"
>>>>>>> 0a20971c
	servingInfoSetterName    = "serving-info-setter"
	apiWorkersName           = "apiworkers"
	rebootName               = "reboot"
	loggingConfigUpdaterName = "logging-config-updater"
	diskmanagerName          = "disk-manager"
	proxyConfigUpdater       = "proxy-config-updater"
	apiAddressUpdaterName    = "api-address-updater"
	machinerName             = "machiner"
	logSenderName            = "log-sender"
	deployerName             = "deployer"
	authenticationworkerName = "authenticationworker"
	storageprovisionerName   = "storage-provisioner-machine"
	resumerName              = "resumer"
	identityFileWriterName   = "identity-file-writer"
	toolsversioncheckerName  = "tools-version-checker"
	apiConfigWatcherName     = "api-config-watcher"
	migrationMinionName      = "migration-minion"
)<|MERGE_RESOLUTION|>--- conflicted
+++ resolved
@@ -189,18 +189,11 @@
 		// how this works when we consolidate the agents; might be best to
 		// handle the auth changes server-side..?
 		apiCallerName: apicaller.Manifold(apicaller.ManifoldConfig{
-<<<<<<< HEAD
 			AgentName:            agentName,
 			APIConfigWatcherName: apiConfigWatcherName,
 			APIOpen:              apicaller.APIOpen,
 			NewConnection:        apicaller.ScaryConnect,
 			Filter:               connectFilter,
-=======
-			AgentName:     agentName,
-			APIOpen:       apicaller.APIOpen,
-			NewConnection: apicaller.ScaryConnect,
-			Filter:        connectFilter,
->>>>>>> 0a20971c
 		}),
 
 		// The upgrade steps gate is used to coordinate workers which
@@ -251,16 +244,12 @@
 			PreUpgradeSteps:      config.PreUpgradeSteps,
 		}),
 
-<<<<<<< HEAD
 		// The migration minion handles the agent side aspects of model migrations.
-		migrationMinionName: migrationminion.Manifold(migrationminion.ManifoldConfig{
-			AgentName:         agentName,
-			APICallerName:     apiCallerName,
-			UpgradeWaiterName: upgradeWaiterName,
-		}),
-
-=======
->>>>>>> 0a20971c
+		migrationMinionName: ifFullyUpgraded(migrationminion.Manifold(migrationminion.ManifoldConfig{
+			AgentName:     agentName,
+			APICallerName: apiCallerName,
+		})),
+
 		// The serving-info-setter manifold sets grabs the state
 		// serving info from the API connection and writes it to the
 		// agent config.
@@ -321,20 +310,10 @@
 		// The machiner Worker will wait for the identified machine to become
 		// Dying and make it Dead; or until the machine becomes Dead by other
 		// means.
-<<<<<<< HEAD
-		machinerName: machiner.Manifold(machiner.ManifoldConfig{
-			PostUpgradeManifoldConfig: util.PostUpgradeManifoldConfig{
-				AgentName:         agentName,
-				APICallerName:     apiCallerName,
-				UpgradeWaiterName: upgradeWaiterName,
-			},
-		}),
-=======
 		machinerName: ifFullyUpgraded(machiner.Manifold(machiner.ManifoldConfig{
 			AgentName:     agentName,
 			APICallerName: apiCallerName,
 		})),
->>>>>>> 0a20971c
 
 		// The log sender is a leaf worker that sends log messages to some
 		// API server, when configured so to do. We should only need one of
@@ -367,21 +346,11 @@
 		// The storageProvisioner worker manages provisioning
 		// (deprovisioning), and attachment (detachment) of first-class
 		// volumes and filesystems.
-<<<<<<< HEAD
-		storageprovisionerName: storageprovisioner.MachineManifold(storageprovisioner.MachineManifoldConfig{
-			PostUpgradeManifoldConfig: util.PostUpgradeManifoldConfig{
-				AgentName:         agentName,
-				APICallerName:     apiCallerName,
-				UpgradeWaiterName: upgradeWaiterName},
-			Clock: config.Clock,
-		}),
-=======
 		storageprovisionerName: ifFullyUpgraded(storageprovisioner.MachineManifold(storageprovisioner.MachineManifoldConfig{
 			AgentName:     agentName,
 			APICallerName: apiCallerName,
 			Clock:         config.Clock,
 		})),
->>>>>>> 0a20971c
 
 		resumerName: ifFullyUpgraded(resumer.Manifold(resumer.ManifoldConfig{
 			AgentName:     agentName,
@@ -418,11 +387,6 @@
 	upgradeCheckFlagName     = "upgrade-check-flag"
 	upgraderName             = "upgrader"
 	upgradeStepsName         = "upgradesteps"
-<<<<<<< HEAD
-	upgradeWaiterName        = "upgradewaiter"
-=======
-	uninstallerName          = "uninstaller"
->>>>>>> 0a20971c
 	servingInfoSetterName    = "serving-info-setter"
 	apiWorkersName           = "apiworkers"
 	rebootName               = "reboot"
