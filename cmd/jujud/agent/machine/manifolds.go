// Copyright 2015 Canonical Ltd.
// Licensed under the AGPLv3, see LICENCE file for details.

package machine

import (
	coreagent "github.com/juju/juju/agent"
	"github.com/juju/juju/api"
	"github.com/juju/juju/state"
	"github.com/juju/juju/version"
	"github.com/juju/juju/worker"
	"github.com/juju/juju/worker/agent"
	"github.com/juju/juju/worker/apiaddressupdater"
	"github.com/juju/juju/worker/apicaller"
	"github.com/juju/juju/worker/dependency"
	"github.com/juju/juju/worker/gate"
	"github.com/juju/juju/worker/logger"
<<<<<<< HEAD
	"github.com/juju/juju/worker/logsender"
=======
	"github.com/juju/juju/worker/machiner"
>>>>>>> 533c3812
	"github.com/juju/juju/worker/reboot"
	"github.com/juju/juju/worker/terminationworker"
	"github.com/juju/juju/worker/upgrader"
	"github.com/juju/juju/worker/upgradesteps"
	"github.com/juju/juju/worker/upgradewaiter"
	"github.com/juju/juju/worker/util"
)

// ManifoldsConfig allows specialisation of the result of Manifolds.
type ManifoldsConfig struct {
	// Agent contains the agent that will be wrapped and made available to
	// its dependencies via a dependency.Engine.
	Agent coreagent.Agent

	// PreviousAgentVersion passes through the version the machine
	// agent was running before the current restart.
	PreviousAgentVersion version.Number

	// UpgradeStepsLock is passed to the upgrade steps gate to
	// coordinate workers that shouldn't do anything until the
	// upgrade-steps worker is done.
	UpgradeStepsLock gate.Lock

	// UpgradeCheckLock is passed to the upgrade check gate to
	// coordinate workers that shouldn't do anything until the
	// upgrader worker completes it's first check.
	UpgradeCheckLock gate.Lock

	// OpenStateForUpgrade is a function the upgradesteps worker can
	// use to establish a connection to state.
	OpenStateForUpgrade func() (*state.State, func(), error)

	// WriteUninstallFile is a function the uninstaller manifold uses
	// to write the agent uninstall file.
	WriteUninstallFile func() error

	// StartAPIWorkers is passed to the apiworkers manifold. It starts
	// workers which rely on an API connection (which have not yet
	// been converted to work directly with the dependency engine).
	StartAPIWorkers func(api.Connection) (worker.Worker, error)

	// PreUpgradeSteps is a function that is used by the upgradesteps
	// worker to ensure that conditions are OK for an upgrade to
	// proceed.
	PreUpgradeSteps func(*state.State, coreagent.Config, bool, bool) error

	// LogSource defines the channel type used to send log message
	// structs within the machine agent.
	LogSource logsender.LogRecordCh
}

// Manifolds returns a set of co-configured manifolds covering the
// various responsibilities of a machine agent.
//
// Thou Shalt Not Use String Literals In This Function. Or Else.
func Manifolds(config ManifoldsConfig) dependency.Manifolds {
	return dependency.Manifolds{
		// The agent manifold references the enclosing agent, and is the
		// foundation stone on which most other manifolds ultimately depend.
		agentName: agent.Manifold(config.Agent),

		// The termination worker returns ErrTerminateAgent if a
		// termination signal is received by the process it's running
		// in. It has no inputs and its only output is the error it
		// returns.
		terminationName: terminationworker.Manifold(),

		// The api caller is a thin concurrent wrapper around a connection
		// to some API server. It's used by many other manifolds, which all
		// select their own desired facades. It will be interesting to see
		// how this works when we consolidate the agents; might be best to
		// handle the auth changes server-side..?
		apiCallerName: apicaller.Manifold(apicaller.ManifoldConfig{
			AgentName: agentName,
		}),

		// The upgrade steps gate is used to coordinate workers which
		// shouldn't do anything until the upgrade-steps worker has
		// finished running any required upgrade steps.
		upgradeStepsGateName: gate.ManifoldEx(config.UpgradeStepsLock),

		// The upgrade check gate is used to coordinate workers which
		// shouldn't do anything until the upgrader worker has
		// completed it's first check for a new tools version to
		// upgrade to.
		upgradeCheckGateName: gate.ManifoldEx(config.UpgradeCheckLock),

		// The upgrader is a leaf worker that returns a specific error
		// type recognised by the machine agent, causing other workers
		// to be stopped and the agent to be restarted running the new
		// tools. We should only need one of these in a consolidated
		// agent, but we'll need to be careful about behavioural
		// differences, and interactions with the upgrade-steps
		// worker.
		upgraderName: upgrader.Manifold(upgrader.ManifoldConfig{
			AgentName:            agentName,
			APICallerName:        apiCallerName,
			UpgradeStepsGateName: upgradeStepsGateName,
			UpgradeCheckGateName: upgradeCheckGateName,
			PreviousAgentVersion: config.PreviousAgentVersion,
		}),

		// The upgradesteps worker runs soon after the machine agent
		// starts and runs any steps required to upgrade to the
		// running jujud version. Once upgrade steps have run, the
		// upgradesteps gate is unlocked and the worker exits.
		upgradeStepsName: upgradesteps.Manifold(upgradesteps.ManifoldConfig{
			AgentName:            agentName,
			APICallerName:        apiCallerName,
			UpgradeStepsGateName: upgradeStepsGateName,
			OpenStateForUpgrade:  config.OpenStateForUpgrade,
			PreUpgradeSteps:      config.PreUpgradeSteps,
		}),

		// The uninstaller manifold checks if the machine is dead. If
		// it is it writes the agent uninstall file and returns
		// ErrTerminateAgent which causes the agent to remove itself.
		uninstallerName: uninstallerManifold(uninstallerManifoldConfig{
			AgentName:          agentName,
			APICallerName:      apiCallerName,
			WriteUninstallFile: config.WriteUninstallFile,
		}),

		// The serving-info-setter manifold sets grabs the state
		// serving info from the API connection and writes it to the
		// agent config.
		servingInfoSetterName: ServingInfoSetterManifold(ServingInfoSetterConfig{
			AgentName:     agentName,
			APICallerName: apiCallerName,
		}),

		// The upgradewaiter manifold aggregates the
		// upgrade-steps-gate and upgrade-check-gate manifolds into
		// one boolean output. It makes it easy to create manifolds
		// which must only run after these upgrade events have
		// occured.
		upgradeWaiterName: upgradewaiter.Manifold(upgradewaiter.ManifoldConfig{
			UpgradeStepsWaiterName: upgradeStepsGateName,
			UpgradeCheckWaiterName: upgradeCheckGateName,
		}),

		// The apiworkers manifold starts workers which rely on the
		// machine agent's API connection but have not been converted
		// to work directly under the dependency engine. It waits for
		// upgrades to be finished before starting these workers.
		apiWorkersName: APIWorkersManifold(APIWorkersConfig{
			APICallerName:     apiCallerName,
			UpgradeWaiterName: upgradeWaiterName,
			StartAPIWorkers:   config.StartAPIWorkers,
		}),

		// The reboot manifold manages a worker which will reboot the
		// machine when requested. It needs an API connection and
		// waits for upgrades to be complete.
		rebootName: reboot.Manifold(reboot.ManifoldConfig{
			AgentName:         agentName,
			APICallerName:     apiCallerName,
			UpgradeWaiterName: upgradeWaiterName,
		}),

		// The logging config updater is a leaf worker that indirectly
		// controls the messages sent via the log sender or rsyslog,
		// according to changes in environment config. We should only need
		// one of these in a consolidated agent.
		loggingConfigUpdaterName: logger.Manifold(logger.ManifoldConfig{
			AgentName:         agentName,
			APICallerName:     apiCallerName,
			UpgradeWaiterName: upgradeWaiterName,
		}),

<<<<<<< HEAD
		// The log sender is a leaf worker that sends log messages to some
		// API server, when configured so to do. We should only need one of
		// these in a consolidated agent.
		logSenderName: logsender.Manifold(logsender.ManifoldConfig{
			LogSource: config.LogSource,
			PostUpgradeManifoldConfig: util.PostUpgradeManifoldConfig{
				APICallerName:     apiCallerName,
				UpgradeWaiterName: upgradeWaiterName,
			},
=======
		// The api address updater is a leaf worker that rewrites agent config
		// as the state server addresses change. We should only need one of
		// these in a consolidated agent.
		apiAddressUpdaterName: apiaddressupdater.Manifold(apiaddressupdater.ManifoldConfig{
			AgentName:         agentName,
			APICallerName:     apiCallerName,
			UpgradeWaiterName: upgradeWaiterName,
		}),

		// The machiner Worker will wait for the identified machine to become
		// Dying and make it Dead; or until the machine becomes Dead by other
		// means.
		machinerName: machiner.Manifold(machiner.ManifoldConfig{
			PostUpgradeManifoldConfig: util.PostUpgradeManifoldConfig{
				AgentName:         agentName,
				APICallerName:     apiCallerName,
				UpgradeWaiterName: upgradeWaiterName,
			},
			WriteUninstallFile: config.WriteUninstallFile,
>>>>>>> 533c3812
		}),
	}
}

const (
	agentName                = "agent"
	terminationName          = "termination"
	apiCallerName            = "api-caller"
	apiInfoGateName          = "api-info-gate"
	upgradeStepsGateName     = "upgrade-steps-gate"
	upgradeCheckGateName     = "upgrade-check-gate"
	upgraderName             = "upgrader"
	upgradeStepsName         = "upgradesteps"
	upgradeWaiterName        = "upgradewaiter"
	uninstallerName          = "uninstaller"
	servingInfoSetterName    = "serving-info-setter"
	apiWorkersName           = "apiworkers"
	rebootName               = "reboot"
	loggingConfigUpdaterName = "logging-config-updater"
<<<<<<< HEAD
	logSenderName            = "log-sender"
=======
	apiAddressUpdaterName    = "api-address-updater"
	machinerName             = "machiner"
>>>>>>> 533c3812
)<|MERGE_RESOLUTION|>--- conflicted
+++ resolved
@@ -15,11 +15,8 @@
 	"github.com/juju/juju/worker/dependency"
 	"github.com/juju/juju/worker/gate"
 	"github.com/juju/juju/worker/logger"
-<<<<<<< HEAD
 	"github.com/juju/juju/worker/logsender"
-=======
 	"github.com/juju/juju/worker/machiner"
->>>>>>> 533c3812
 	"github.com/juju/juju/worker/reboot"
 	"github.com/juju/juju/worker/terminationworker"
 	"github.com/juju/juju/worker/upgrader"
@@ -189,18 +186,6 @@
 			APICallerName:     apiCallerName,
 			UpgradeWaiterName: upgradeWaiterName,
 		}),
-
-<<<<<<< HEAD
-		// The log sender is a leaf worker that sends log messages to some
-		// API server, when configured so to do. We should only need one of
-		// these in a consolidated agent.
-		logSenderName: logsender.Manifold(logsender.ManifoldConfig{
-			LogSource: config.LogSource,
-			PostUpgradeManifoldConfig: util.PostUpgradeManifoldConfig{
-				APICallerName:     apiCallerName,
-				UpgradeWaiterName: upgradeWaiterName,
-			},
-=======
 		// The api address updater is a leaf worker that rewrites agent config
 		// as the state server addresses change. We should only need one of
 		// these in a consolidated agent.
@@ -220,7 +205,16 @@
 				UpgradeWaiterName: upgradeWaiterName,
 			},
 			WriteUninstallFile: config.WriteUninstallFile,
->>>>>>> 533c3812
+		}),
+		// The log sender is a leaf worker that sends log messages to some
+		// API server, when configured so to do. We should only need one of
+		// these in a consolidated agent.
+		logSenderName: logsender.Manifold(logsender.ManifoldConfig{
+			LogSource: config.LogSource,
+			PostUpgradeManifoldConfig: util.PostUpgradeManifoldConfig{
+				APICallerName:     apiCallerName,
+				UpgradeWaiterName: upgradeWaiterName,
+			},
 		}),
 	}
 }
@@ -240,10 +234,7 @@
 	apiWorkersName           = "apiworkers"
 	rebootName               = "reboot"
 	loggingConfigUpdaterName = "logging-config-updater"
-<<<<<<< HEAD
-	logSenderName            = "log-sender"
-=======
 	apiAddressUpdaterName    = "api-address-updater"
 	machinerName             = "machiner"
->>>>>>> 533c3812
+	logSenderName            = "log-sender"
 )