--- conflicted
+++ resolved
@@ -481,12 +481,9 @@
 			PreUpgradeSteps:       upgrades.PreUpgradeSteps,
 			ShouldWriteProxyFiles: shouldWriteProxyFiles,
 			LogSource:             a.bufferedLogs,
-<<<<<<< HEAD
 			NewDeployContext:      newDeployContext,
-=======
 			MachineID:             a.machineId,
 			BootstrapMachineID:    bootstrapMachineId,
->>>>>>> d8c85821
 		})
 		if err := dependency.Install(engine, manifolds); err != nil {
 			if err := worker.Stop(engine); err != nil {
