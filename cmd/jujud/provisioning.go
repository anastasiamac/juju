package main

import (
<<<<<<< HEAD
=======
	"fmt"
	"time"

>>>>>>> 148fd5a8
	"launchpad.net/gnuflag"
	"launchpad.net/juju-core/cmd"
	"launchpad.net/juju-core/environs"
	"launchpad.net/juju-core/log"
	"launchpad.net/juju-core/state"
	"launchpad.net/tomb"

	// register providers
	_ "launchpad.net/juju-core/environs/ec2"
)

var retryDuration = 10 * time.Second

// ProvisioningAgent is a cmd.Command responsible for running a provisioning agent.
type ProvisioningAgent struct {
	Conf AgentConf
}

// Info returns usage information for the command.
func (a *ProvisioningAgent) Info() *cmd.Info {
	return &cmd.Info{"provisioning", "", "run a juju provisioning agent", ""}
}

// Init initializes the command for running.
func (a *ProvisioningAgent) Init(f *gnuflag.FlagSet, args []string) error {
	a.Conf.addFlags(f)
	if err := f.Parse(true, args); err != nil {
		return err
	}
	return a.Conf.checkArgs(f.Args())
}

// Run runs a provisioning agent.
func (a *ProvisioningAgent) Run(_ *cmd.Context) error {
	for {
		p, err := NewProvisioner(&a.Conf.StateInfo)
		if err == nil {
			if err = p.Wait(); err == nil {
				// if Wait returns nil then we consider that a signal
				// that the process should exit the retry logic.	
				return nil
			}
		}
		log.Printf("restarting provisioner after error: %v", err)
		time.Sleep(retryDuration)
	}
	panic("unreachable")
}

type Provisioner struct {
	st      *state.State
	info    *state.Info
	environ environs.Environ
	tomb    tomb.Tomb

	environWatcher  *state.ConfigWatcher
	machinesWatcher *state.MachinesWatcher

	// machine.Id => environs.Instance
	instances map[int]environs.Instance
	// instance.Id => *state.Machine
	machines map[string]*state.Machine
}

// NewProvisioner returns a Provisioner.
func NewProvisioner(info *state.Info) (*Provisioner, error) {
	st, err := state.Open(info)
	if err != nil {
		return nil, err
	}
	p := &Provisioner{
		st:        st,
		info:      info,
		instances: make(map[int]environs.Instance),
		machines:  make(map[string]*state.Machine),
	}
	go p.loop()
	return p, nil
}

func (p *Provisioner) loop() {
	defer p.tomb.Done()
	defer p.st.Close()
	p.environWatcher = p.st.WatchEnvironConfig()
	for {
		select {
		case <-p.tomb.Dying():
			return
		case config, ok := <-p.environWatcher.Changes():
			if !ok {
				err := p.environWatcher.Stop()
				if err != nil {
					p.tomb.Kill(err)
				}
				return
			}
			var err error
			p.environ, err = environs.NewEnviron(config.Map())
			if err != nil {
				log.Printf("provisioner loaded invalid environment configuration: %v", err)
				continue
			}
			log.Printf("provisioner loaded new environment configuration")

			p.innerLoop()
		}
	}
}

func (p *Provisioner) innerLoop() {
	// call processMachines to stop any unknown instances before watching machines.
	if err := p.processMachines(nil, nil); err != nil {
		p.tomb.Kill(err)
	}
	p.machinesWatcher = p.st.WatchMachines()
	for {
		select {
		case <-p.tomb.Dying():
			return
		case change, ok := <-p.environWatcher.Changes():
			if !ok {
				err := p.environWatcher.Stop()
				if err != nil {
					p.tomb.Kill(err)
				}
				return
			}
			config, err := environs.NewConfig(change.Map())
			if err != nil {
				log.Printf("provisioner loaded invalid environment configuration: %v", err)
				continue
			}
			p.environ.SetConfig(config)
			log.Printf("provisioner loaded new environment configuration")
		case machines, ok := <-p.machinesWatcher.Changes():
			if !ok {
				err := p.machinesWatcher.Stop()
				if err != nil {
					p.tomb.Kill(err)
				}
				return
			}
			// TODO(dfc) fire process machines periodically to shut down unknown
			// instances.
			if err := p.processMachines(machines.Added, machines.Deleted); err != nil {
				p.tomb.Kill(err)
			}
		}
	}
}

// Wait waits for the Provisioner to exit.
func (p *Provisioner) Wait() error {
	return p.tomb.Wait()
}

// Stop stops the Provisioner and returns any error encountered while
// provisioning.
func (p *Provisioner) Stop() error {
	p.tomb.Kill(nil)
	return p.tomb.Wait()
}

func (p *Provisioner) processMachines(added, removed []*state.Machine) error {
	// step 1. find which of the added machines have not
	// yet been allocated a started instance.
	notstarted, err := p.findNotStarted(added)
	if err != nil {
		return err
	}

	// step 2. start an instance for any machines we found.
	if err := p.startMachines(notstarted); err != nil {
		return err
	}

	// step 3. stop all machines that were removed from the state.
	stopping, err := p.instancesForMachines(removed)
	if err != nil {
		return err
	}

	// step 4. find instances which are running but have no machine 
	// associated with them.
	unknown, err := p.findUnknownInstances()
	if err != nil {
		return err
	}

	return p.stopInstances(append(stopping, unknown...))
}

// findUnknownInstances finds instances which are not associated with a machine.
func (p *Provisioner) findUnknownInstances() ([]environs.Instance, error) {
	all, err := p.environ.AllInstances()
	if err != nil {
		return nil, err
	}
	instances := make(map[string]environs.Instance)
	for _, i := range all {
		instances[i.Id()] = i
	}
	// TODO(dfc) this is very inefficient, p.machines cache may help.
	machines, err := p.st.AllMachines()
	if err != nil {
		return nil, err
	}
	for _, m := range machines {
		id, err := m.InstanceId()
		if err != nil {
			if _, ok := err.(state.NoInstanceIdError); !ok {
				return nil, err
			}
		}
		delete(instances, id)
	}
	var unknown []environs.Instance
	for _, i := range instances {
		unknown = append(unknown, i)
	}
	return unknown, nil
}

// findNotStarted finds machines without an InstanceId set, these are defined as not started.
func (p *Provisioner) findNotStarted(machines []*state.Machine) ([]*state.Machine, error) {
	var notstarted []*state.Machine
	for _, m := range machines {
		id, err := m.InstanceId()
		if err != nil {
			if _, ok := err.(state.NoInstanceIdError); !ok {
				return nil, err
			}
			notstarted = append(notstarted, m)
		} else {
			log.Printf("machine %s already started as instance %q", m, id)
		}
	}
	return notstarted, nil
}

func (p *Provisioner) startMachines(machines []*state.Machine) error {
	for _, m := range machines {
		if err := p.startMachine(m); err != nil {
			return err
		}
	}
	return nil
}

func (p *Provisioner) startMachine(m *state.Machine) error {
	// TODO(dfc) the state.Info passed to environ.StartInstance remains contentious
	// however as the PA only knows one state.Info, and that info is used by MAs and 
	// UAs to locate the ZK for this environment, it is logical to use the same 
	// state.Info as the PA. 
	inst, err := p.environ.StartInstance(m.Id(), p.info)
	if err != nil {
		log.Printf("provisioner can't start machine %s: %v", m, err)
		return err
	}

	// assign the instance id to the machine
	if err := m.SetInstanceId(inst.Id()); err != nil {
		return err
	}

	// populate the local cache
	p.instances[m.Id()] = inst
	p.machines[inst.Id()] = m
	log.Printf("provisioner started machine %s as instance %s", m, inst.Id())
	return nil
}

func (p *Provisioner) stopInstances(instances []environs.Instance) error {
	// Although calling StopInstance with an empty slice should produce no change in the 
	// provider, environs like dummy do not consider this a noop.
	if len(instances) == 0 {
		return nil
	}
	if err := p.environ.StopInstances(instances); err != nil {
		return err
	}

	// cleanup cache
	for _, i := range instances {
		if m, ok := p.machines[i.Id()]; ok {
			delete(p.machines, i.Id())
			delete(p.instances, m.Id())
		}
	}
	return nil
}

// instanceForMachine returns the environs.Instance that represents this machine's instance.
func (p *Provisioner) instanceForMachine(m *state.Machine) (environs.Instance, error) {
	inst, ok := p.instances[m.Id()]
	if !ok {
		// not cached locally, ask the environ.
		id, err := m.InstanceId()
		if err != nil {
			return nil, err
		}
		// TODO(dfc) this should be batched, or the cache preloaded at startup to
		// avoid N calls to the envirion.
		insts, err := p.environ.Instances([]string{id})
		if err != nil {
			// the provider doesn't know about this instance, give up.
			return nil, err
		}
		inst = insts[0]
	}
	return inst, nil
}

// instancesForMachines returns a list of environs.Instance that represent the list of machines running
// in the provider.
func (p *Provisioner) instancesForMachines(machines []*state.Machine) ([]environs.Instance, error) {
	var insts []environs.Instance
	for _, m := range machines {
		inst, err := p.instanceForMachine(m)
		if err != nil {
			return nil, err
		}
		insts = append(insts, inst)
	}
	return insts, nil
}<|MERGE_RESOLUTION|>--- conflicted
+++ resolved
@@ -1,12 +1,8 @@
 package main
 
 import (
-<<<<<<< HEAD
-=======
-	"fmt"
 	"time"
 
->>>>>>> 148fd5a8
 	"launchpad.net/gnuflag"
 	"launchpad.net/juju-core/cmd"
 	"launchpad.net/juju-core/environs"
