// Copyright 2012, 2013 Canonical Ltd.
// Licensed under the AGPLv3, see LICENCE file for details.

package main

import (
	"encoding/base64"
	"fmt"
	"io/ioutil"
	"strings"

	"launchpad.net/gnuflag"
	"launchpad.net/goyaml"

	"launchpad.net/juju-core/agent"
	"launchpad.net/juju-core/cmd"
	"launchpad.net/juju-core/constraints"
	"launchpad.net/juju-core/environs"
	"launchpad.net/juju-core/environs/bootstrap"
	"launchpad.net/juju-core/environs/cloudinit"
	"launchpad.net/juju-core/environs/config"
	"launchpad.net/juju-core/instance"
	"launchpad.net/juju-core/state"
)

// Cloud-init write the URL to be used to load the bootstrap state into this file.
// A variable is used here to allow tests to override.
var providerStateURLFile = cloudinit.BootstrapStateURLFile

type BootstrapCommand struct {
	cmd.CommandBase
	Conf        AgentConf
	EnvConfig   map[string]interface{}
	Constraints constraints.Value
}

// Info returns a decription of the command.
func (c *BootstrapCommand) Info() *cmd.Info {
	return &cmd.Info{
		Name:    "bootstrap-state",
		Purpose: "initialize juju state",
	}
}

func (c *BootstrapCommand) SetFlags(f *gnuflag.FlagSet) {
	c.Conf.addFlags(f)
	yamlBase64Var(f, &c.EnvConfig, "env-config", "", "initial environment configuration (yaml, base64 encoded)")
	f.Var(constraints.ConstraintsValue{&c.Constraints}, "constraints", "initial environment constraints (space-separated strings)")
}

// Init initializes the command for running.
func (c *BootstrapCommand) Init(args []string) error {
	if len(c.EnvConfig) == 0 {
		return requiredError("env-config")
	}
	return c.Conf.checkArgs(args)
}

// Run initializes state for an environment.
func (c *BootstrapCommand) Run(_ *cmd.Context) error {
	data, err := ioutil.ReadFile(providerStateURLFile)
	if err != nil {
		return fmt.Errorf("cannot read provider-state-url file: %v", err)
	}
	stateInfoURL := strings.Split(string(data), "\n")[0]
	bsState, err := bootstrap.LoadStateFromURL(stateInfoURL)
	if err != nil {
		return fmt.Errorf("cannot load state from URL %q (read from %q): %v", stateInfoURL, providerStateURLFile, err)
	}
	err = c.Conf.read("machine-0")
	if err != nil {
		return err
	}
	envCfg, err := config.New(config.NoDefaults, c.EnvConfig)
	if err != nil {
		return err
	}
	// agent.BootstrapJobs is an optional field in the agent
	// config, and was introduced after 1.17.2. We default to
	// allowing units on machine-0 if missing.
	jobs := []state.MachineJob{
		state.JobManageEnviron,
		state.JobHostUnits,
	}
<<<<<<< HEAD
	if bootstrapJobs := c.Conf.config.Value(agent.BootstrapJobs); bootstrapJobs != "" {
		jobs, err = agent.UnmarshalBootstrapJobs(bootstrapJobs)
		if err != nil {
			return err
		}
=======

	data, err := ioutil.ReadFile(providerStateURLFile)
	if err != nil {
		return fmt.Errorf("cannot read provider-state-url file: %v", err)
	}
	stateInfoURL := strings.Split(string(data), "\n")[0]
	bsState, err := common.LoadStateFromURL(stateInfoURL, !cfg.SSLHostnameVerification())
	if err != nil {
		return fmt.Errorf("cannot load state from URL %q (read from %q): %v", stateInfoURL, providerStateURLFile, err)
>>>>>>> c5950a86
	}
	var characteristics instance.HardwareCharacteristics
	if len(bsState.Characteristics) > 0 {
		characteristics = bsState.Characteristics[0]
	}
	st, _, err := c.Conf.config.InitializeState(envCfg, agent.BootstrapMachineConfig{
		Constraints:     c.Constraints,
		Jobs:            jobs,
		InstanceId:      bsState.StateInstances[0],
		Characteristics: characteristics,
	}, state.DefaultDialOpts(), environs.NewStatePolicy())
	if err != nil {
		return err
	}
	st.Close()
	return nil
}

// yamlBase64Value implements gnuflag.Value on a map[string]interface{}.
type yamlBase64Value map[string]interface{}

// Set decodes the base64 value into yaml then expands that into a map.
func (v *yamlBase64Value) Set(value string) error {
	decoded, err := base64.StdEncoding.DecodeString(value)
	if err != nil {
		return err
	}
	return goyaml.Unmarshal(decoded, v)
}

func (v *yamlBase64Value) String() string {
	return fmt.Sprintf("%v", *v)
}

// yamlBase64Var sets up a gnuflag flag analogous to the FlagSet.*Var methods.
func yamlBase64Var(fs *gnuflag.FlagSet, target *map[string]interface{}, name string, value string, usage string) {
	fs.Var((*yamlBase64Value)(target), name, usage)
}<|MERGE_RESOLUTION|>--- conflicted
+++ resolved
@@ -62,16 +62,16 @@
 	if err != nil {
 		return fmt.Errorf("cannot read provider-state-url file: %v", err)
 	}
+	envCfg, err := config.New(config.NoDefaults, c.EnvConfig)
+	if err != nil {
+		return err
+	}
 	stateInfoURL := strings.Split(string(data), "\n")[0]
-	bsState, err := bootstrap.LoadStateFromURL(stateInfoURL)
+	bsState, err := bootstrap.LoadStateFromURL(stateInfoURL, !envCfg.SSLHostnameVerification())
 	if err != nil {
 		return fmt.Errorf("cannot load state from URL %q (read from %q): %v", stateInfoURL, providerStateURLFile, err)
 	}
 	err = c.Conf.read("machine-0")
-	if err != nil {
-		return err
-	}
-	envCfg, err := config.New(config.NoDefaults, c.EnvConfig)
 	if err != nil {
 		return err
 	}
@@ -82,23 +82,11 @@
 		state.JobManageEnviron,
 		state.JobHostUnits,
 	}
-<<<<<<< HEAD
 	if bootstrapJobs := c.Conf.config.Value(agent.BootstrapJobs); bootstrapJobs != "" {
 		jobs, err = agent.UnmarshalBootstrapJobs(bootstrapJobs)
 		if err != nil {
 			return err
 		}
-=======
-
-	data, err := ioutil.ReadFile(providerStateURLFile)
-	if err != nil {
-		return fmt.Errorf("cannot read provider-state-url file: %v", err)
-	}
-	stateInfoURL := strings.Split(string(data), "\n")[0]
-	bsState, err := common.LoadStateFromURL(stateInfoURL, !cfg.SSLHostnameVerification())
-	if err != nil {
-		return fmt.Errorf("cannot load state from URL %q (read from %q): %v", stateInfoURL, providerStateURLFile, err)
->>>>>>> c5950a86
 	}
 	var characteristics instance.HardwareCharacteristics
 	if len(bsState.Characteristics) > 0 {
