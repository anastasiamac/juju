--- conflicted
+++ resolved
@@ -844,12 +844,9 @@
 		return errors.Trace(err)
 	}
 
-<<<<<<< HEAD
 	if len(appConfig) == 0 {
 		appConfig = nil
 	}
-=======
->>>>>>> e5b46789
 	args := application.DeployArgs{
 		CharmID:          id,
 		Cons:             c.Constraints,
@@ -863,9 +860,6 @@
 		AttachStorage:    c.AttachStorage,
 		Resources:        ids,
 		EndpointBindings: c.Bindings,
-	}
-	if len(appConfig) > 0 {
-		args.Config = appConfig
 	}
 	return errors.Trace(apiRoot.Deploy(args))
 }
