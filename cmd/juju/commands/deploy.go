--- conflicted
+++ resolved
@@ -21,10 +21,7 @@
 	"github.com/juju/juju/cmd/juju/block"
 	"github.com/juju/juju/cmd/juju/service"
 	"github.com/juju/juju/constraints"
-<<<<<<< HEAD
-=======
 	"github.com/juju/juju/environs/config"
->>>>>>> 38d57ba6
 	"github.com/juju/juju/instance"
 	"github.com/juju/juju/juju/osenv"
 	"github.com/juju/juju/storage"
@@ -247,11 +244,7 @@
 }
 
 func (c *DeployCommand) deployCharmOrBundle(ctx *cmd.Context, client *api.Client) error {
-<<<<<<< HEAD
-	deployer := serviceDeployer{ctx, client, c.newServiceAPIClient}
-=======
 	deployer := serviceDeployer{ctx, c.newServiceAPIClient}
->>>>>>> 38d57ba6
 
 	// We may have been given a local bundle file.
 	bundlePath := c.CharmOrBundle
@@ -272,11 +265,7 @@
 			if curl, charmErr = client.AddLocalCharm(curl, ch); charmErr != nil {
 				return charmErr
 			}
-<<<<<<< HEAD
-			return c.deployCharm(curl, ctx, client, &deployer)
-=======
 			return c.deployCharm(curl, curl.Series, ctx, client, &deployer)
->>>>>>> 38d57ba6
 		}
 		// We check for several types of known error which indicate
 		// that the supplied reference was indeed a path but there was
@@ -366,13 +355,6 @@
 		return errors.Annotatef(err, "storing charm for URL %q", charmOrBundleURL)
 	}
 	ctx.Infof("Added charm %q to the environment.", curl)
-<<<<<<< HEAD
-	return c.deployCharm(curl, ctx, client, &deployer)
-}
-
-func (c *DeployCommand) deployCharm(
-	curl *charm.URL, ctx *cmd.Context,
-=======
 	ctx.Infof("Deploying charm %q %v.", curl, fmt.Sprintf(message, series))
 	return c.deployCharm(curl, series, ctx, client, &deployer)
 }
@@ -439,7 +421,6 @@
 
 func (c *DeployCommand) deployCharm(
 	curl *charm.URL, series string, ctx *cmd.Context,
->>>>>>> 38d57ba6
 	client *api.Client, deployer *serviceDeployer,
 ) error {
 	if c.BumpRevision {
@@ -517,10 +498,7 @@
 type serviceDeployParams struct {
 	charmURL      string
 	serviceName   string
-<<<<<<< HEAD
-=======
 	series        string
->>>>>>> 38d57ba6
 	numUnits      int
 	configYAML    string
 	constraints   constraints.Value
@@ -532,47 +510,10 @@
 
 type serviceDeployer struct {
 	ctx                 *cmd.Context
-<<<<<<< HEAD
-	client              *api.Client
-=======
->>>>>>> 38d57ba6
 	newServiceAPIClient func() (*apiservice.Client, error)
 }
 
 func (c *serviceDeployer) serviceDeploy(args serviceDeployParams) error {
-<<<<<<< HEAD
-	// If storage or placement is specified, we attempt to use a new API on the service facade.
-	if len(args.storage) > 0 || len(args.placement) > 0 {
-		notSupported := errors.New("cannot deploy charms with storage or placement: not supported by the API server")
-		serviceClient, err := c.newServiceAPIClient()
-		if err != nil {
-			return notSupported
-		}
-		defer serviceClient.Close()
-		for i, p := range args.placement {
-			if p.Scope == "env-uuid" {
-				p.Scope = serviceClient.EnvironmentUUID()
-			}
-			args.placement[i] = p
-		}
-		err = serviceClient.ServiceDeploy(
-			args.charmURL,
-			args.serviceName,
-			args.numUnits,
-			args.configYAML,
-			args.constraints,
-			args.placementSpec,
-			args.placement,
-			[]string{},
-			args.storage,
-		)
-		if params.IsCodeNotImplemented(err) {
-			return notSupported
-		}
-		return err
-	}
-
-=======
 	curl, err := charm.ParseURL(args.charmURL)
 	if err != nil {
 		return errors.Trace(err)
@@ -587,19 +528,12 @@
 	if serviceClient.BestAPIVersion() < 2 && curl.Series == "" {
 		return errors.Errorf("cannot deploy charms without series until the API server is upgraded to Juju 2.0 or later")
 	}
->>>>>>> 38d57ba6
 	if len(args.networks) > 0 {
 		c.ctx.Infof(
 			"use of --networks is deprecated and is ignored. " +
 				"Please use spaces to manage placement within networks",
 		)
 	}
-<<<<<<< HEAD
-
-	if err := c.client.ServiceDeploy(
-		args.charmURL,
-		args.serviceName,
-=======
 	for i, p := range args.placement {
 		if p.Scope == "env-uuid" {
 			p.Scope = serviceClient.EnvironmentUUID()
@@ -610,23 +544,14 @@
 		args.charmURL,
 		args.serviceName,
 		args.series,
->>>>>>> 38d57ba6
 		args.numUnits,
 		args.configYAML,
 		args.constraints,
 		args.placementSpec,
-<<<<<<< HEAD
-	); err != nil {
-		return errors.Trace(err)
-	}
-
-	return nil
-=======
 		args.placement,
 		[]string{},
 		args.storage,
 	)
->>>>>>> 38d57ba6
 }
 
 func (c *DeployCommand) Run(ctx *cmd.Context) error {
