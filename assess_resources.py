#!/usr/bin/env python

from __future__ import print_function

import argparse
from collections import namedtuple
import logging
import os
import sys
from tempfile import NamedTemporaryFile
from uuid import uuid1

from deploy_stack import (
    BootstrapManager,
)
from jujucharm import CharmCommand
from utility import (
    add_basic_testing_arguments,
    configure_logging,
    temp_dir,
    JujuAssertionError,
    local_charm_path,
    scoped_environ,
)


__metaclass__ = type
log = logging.getLogger("assess_resources")


<<<<<<< HEAD
# Stores credential details for a target charmstore
CharmstoreDetails = namedtuple(
    'CharmstoreDetails',
    ['email', 'username', 'password', 'api_url'])

current_run_uuid = None


def get_run_id():
    global current_run_uuid
    if current_run_uuid is None:
        current_run_uuid = str(uuid1())
        log.info('Generated run id of {}'.format(current_run_uuid))
    return current_run_uuid


def _resource_info(name, fingerprint, size):
=======
def _resource_info(name, fingerprint, size, service_app_id):
>>>>>>> ac3f09b0
    data = {}
    data['resourceid'] = "dummy-resource/{}".format(name)
    data[service_app_id] = 'dummy-resource'
    data['name'] = name
    data['type'] = 'file'
    data['description'] = '{} resource.'.format(name)
    data['fingerprint'] = fingerprint
    data['size'] = size
    data['origin'] = 'upload'
    data['used'] = True
    data['username'] = 'admin@local'
    data['path'] = '{}.txt'.format(name)
    return data


def verify_status(status, resource_id, name, fingerprint, size):
    resources = status['resources']
    for resource in resources:
        if resource['expected']['resourceid'] == resource_id:
            if 'serviceid' in resource['unit']:
                service_app_id = 'serviceid'
            else:
                service_app_id = 'applicationId'
            expected_values = _resource_info(name, fingerprint,
                                             size, service_app_id)
            if resource['expected'] != expected_values:
                raise JujuAssertionError(
                    'Unexpected resource list values: {} Expected: {}'.format(
                        resource['expected'], expected_values))
            if resource['unit'] != expected_values:
                raise JujuAssertionError(
                    'Unexpected unit resource list values: {} Expected: '
                    '{}'.format(resource['unit'], expected_values))
            break
    else:
        raise JujuAssertionError('Resource id not found.')


def push_resource(client, resource_name, finger_print, size, agent_timeout,
                  resource_timeout, deploy=True, resource_file=None):
    charm_name = 'dummy-resource'
    charm_path = local_charm_path(charm=charm_name, juju_ver=client.version)
    if resource_file is None:
        resource_file = os.path.join(
            charm_path, '{}.txt'.format(resource_name))
    else:
        resource_file = os.path.join(charm_path, resource_file)
    resource_arg = '{}={}'.format(resource_name, resource_file)
    log.info("Deploy charm with resource {} Size: {} File: {}".format(
        resource_name, size, resource_file))
    if deploy:
        client.deploy(charm_path, resource=resource_arg)
    else:
        client.attach(charm_name, resource=resource_arg)
    client.wait_for_started(timeout=agent_timeout)
    resource_id = '{}/{}'.format(charm_name, resource_name)
    client.wait_for_resource(
        resource_id, charm_name, timeout=resource_timeout)
    status = client.list_resources(charm_name)
    verify_status(status, resource_id, resource_name, finger_print, size)
    client.show_status()


def fill_dummy_file(file_path, size):
    with open(file_path, "wb") as f:
        f.seek(size - 1)
        f.write('\0')


def large_assess(client, agent_timeout, resource_timeout):
    tests = [
        {"size": 1024 * 1024 * 10,
         "finger_print": ('d7c014629d74ae132cc9f88e3ec2f31652f40a7a1fcc52c54b'
                          '04d6c0d089169bcd55958d1277b4cdf6262f21c712d0a7')},
        {"size": 1024 * 1024 * 100,
         "finger_print": ('c11e93892b66de781e4d0883efe10482f8d1642f3b6574ba2e'
                          'e0da6f8db03f53c0eadfb5e5e0463574c113024ded369e')},
        {"size": 1024 * 1024 * 200,
         "finger_print": ('77db39eca74c6205e31a7701e488a1df4b9b38a527a6084bd'
                          'bb6843fd430a0b51047378ee0255e633b32c0dda3cf43ab')}]
    for test in tests:
        with NamedTemporaryFile(suffix=".txt") as temp_file:
            fill_dummy_file(temp_file.name, size=test['size'])
            push_resource(
                client, 'bar', test['finger_print'], test['size'],
                agent_timeout, resource_timeout, deploy=False,
                resource_file=temp_file.name)


def assess_resources(client, args):
    finger_print = ('4ddc48627c6404e538bb0957632ef68618c0839649d9ad9e41ad94472'
                    'c1589f4b7f9d830df6c4b209d7eb1b4b5522c4d')
    size = 27
    push_resource(client, 'foo', finger_print, size, args.agent_timeout,
                  args.resource_timeout)
    finger_print = ('ffbf43d68a6960de63908bb05c14a026abeda136119d3797431bdd7b'
                    '469c1f027e57a28aeec0df01a792e9e70aad2d6b')
    size = 17
    push_resource(client, 'bar', finger_print, size, args.agent_timeout,
                  args.resource_timeout, deploy=False)
    finger_print = ('2a3821585efcccff1562efea4514dd860cd536441954e182a764991'
                    '0e21f6a179a015677a68a351a11d3d2f277e551e4')
    size = 27
    push_resource(client, 'bar', finger_print, size, args.agent_timeout,
                  args.resource_timeout, deploy=False, resource_file='baz.txt')
    with NamedTemporaryFile(suffix=".txt") as temp_file:
        size = 1024 * 1024
        finger_print = ('3164673a8ac27576ab5fc06b9adc4ce0aca5bd3025384b1cf2128'
                        'a8795e747c431e882785a0bf8dc70b42995db388575')
        fill_dummy_file(temp_file.name, size=size)
        push_resource(client, 'bar', finger_print, size, args.agent_timeout,
                      args.resource_timeout, deploy=False,
                      resource_file=temp_file.name)
    if args.large_test_enabled:
        large_assess(client, args.agent_timeout, args.resource_timeout)


def get_charmstore_details(credentials_file):
    """Returns a CharmstoreDetails populated with details from
    `credentials_file`

    """

    def split_line_details(string):
        safe_string = string.strip()
        return safe_string.split('=', 1)[-1].strip('"')

    required_keys = ('api_url', 'password', 'email_address', 'username')

    details = {}
    with open(credentials_file, 'r') as creds:
        for line in creds.readlines():
            if 'STORE_CREDENTIALS' in line:
                creds = split_line_details(line)
                email_address, password = creds.split(':', 1)
                details['email_address'] = email_address
                details['password'] = password
                raw_username = email_address.split('@', 1)[0]
                details['username'] = raw_username.replace('.', '-')
            elif 'STORE_URL' in line:
                details['api_url'] = split_line_details(line)

    if not all(k in details for k in required_keys):
        raise ValueError('Unable to get all details from file.')

    return CharmstoreDetails(
        details['email_address'],
        details['username'],
        details['password'],
        details['api_url'])


def ensure_can_push_and_list_charm_with_resources(charm_bin, cs_details):
    """Ensure that a charm can be pushed to a charm store with a resource.

    Checks that:
      - A charm can be pushed with a resource populated with a file
      - A charm can be updated (attach) after being pushed
      - A charms resources revision is updated after a push or attach

    """
    charm_command = CharmCommand(charm_bin, cs_details.api_url)
    with charm_command.logged_in_user(cs_details.email, cs_details.password):
        charm_id = 'juju-qa-resources-{id}'.format(id=get_run_id())
        # Only available for juju 2.x
        charm_path = local_charm_path('dummy-resource', '2.x')
        # Is there a better way to get the url?
        charm_url = 'cs:~{username}/{id}-0'.format(
            username=cs_details.username, id=charm_id)

        # Ensure we can publish a charm with a resource
        with NamedTemporaryFile(suffix='.txt') as temp_foo_resource:
            temp_foo = temp_foo_resource.name
            push_charm_with_resource(
                charm_command,
                temp_foo,
                charm_id,
                charm_path,
                resource_name='foo')

            expected_resource_details = {'foo': 0, 'bar': -1}
            check_resource_uploaded(
                charm_command,
                charm_url,
                'foo',
                temp_foo,
                expected_resource_details)

        # Ensure we can attach a resource independently of pushing a charm.
        with NamedTemporaryFile(suffix='.txt') as temp_bar_resource:
            temp_bar = temp_bar_resource.name
            output = attach_resource_to_charm(
                charm_command, temp_bar, charm_url, resource_name='bar')
            log.info(output)

            expected_resource_details = {'foo': 0, 'bar': 0}
            check_resource_uploaded(
                charm_command,
                charm_url,
                'bar',
                temp_bar,
                expected_resource_details)


def push_charm_with_resource(
        charm_command, temp_file, charm_id, charm_path, resource_name):
    half_meg = 1024 * 512
    fill_dummy_file(temp_file, half_meg)

    output = charm_command.run(
        'push',
        charm_path,
        charm_id,
        '--resource', '{}={}'.format(resource_name, temp_file))
    log.info(output)


def attach_resource_to_charm(
        charm_command, temp_file, charm_id, resource_name):
    half_meg = 1024 * 512
    fill_dummy_file(temp_file, half_meg)

    return charm_command.run('attach', charm_id, '{}={}'.format(
        resource_name, temp_file))


def check_resource_uploaded(
        charm_command, charm_url, resource_name, src_file, resource_details):
    for check_name, check_revno in resource_details.items():
        check_resource_uploaded_revno(
            charm_command, charm_url, check_name, check_revno)
    check_resource_uploaded_contents(
        charm_command, charm_url, resource_name, src_file)


def check_resource_uploaded_revno(
        charm_command, charm_url, resource_name, revno):
    """Parse list-resources and ensure resource revno is equal to `revno`.

    :raises JujuAssertionError: If the resources revision is not equal to
      `revno`

    """
    revno = int(revno)
    output = charm_command.run('list-resources', charm_url)

    for line in output.split('\n'):
        if line.startswith(resource_name):
            rev = int(line.split(None, 1)[-1])
            if rev != revno:
                raise JujuAssertionError(
                    'Failed to upload resource and increment revision number.')
            return
    raise JujuAssertionError(
        'Failed to find named resource \'{}\' in output'.format(resource_name))


def check_resource_uploaded_contents(
        charm_command, charm_url, resource_name, src_file):
    # Pull the the charm to a temp file and compare the contents of the pulled
    # resource and those that were pushed.
    # This isn't working as expected so following this up.
    pass


def assess_charmstore_resources(args):
    with temp_dir() as fake_home:
        temp_env = os.environ.copy()
        temp_env['HOME'] = fake_home
        with scoped_environ(temp_env):
            cs_details = get_charmstore_details(args.credentials_file)
            ensure_can_push_and_list_charm_with_resources(
                args.charm_bin,
                cs_details)


def parse_args(argv):
    """Parse all arguments."""
    parser = argparse.ArgumentParser(description="Assess resources")
    add_basic_testing_arguments(parser)
    parser.add_argument('--large-test-enabled', action='store_true',
                        help="Uses large file for testing.")
    parser.add_argument('--agent-timeout', type=int, default=1800,
                        help='The time to wait for agents to start')
    parser.add_argument('--resource-timeout', type=int, default=1800,
                        help='The time to wait for agents to start')
    parser.add_argument('charm_bin',
                        help='Path to binary to use for charm actions.')
    parser.add_argument(
        'credentials_file',
        help='Path to the file containing the charm store credentials and url')
    return parser.parse_args(argv)


def main(argv=None):
    args = parse_args(argv)
    configure_logging(args.verbose)
    bs_manager = BootstrapManager.from_args(args)
    with bs_manager.booted_context(args.upload_tools):
        assess_resources(bs_manager.client, args)

    assess_charmstore_resources(args)
    return 0


if __name__ == '__main__':
    sys.exit(main())<|MERGE_RESOLUTION|>--- conflicted
+++ resolved
@@ -28,7 +28,6 @@
 log = logging.getLogger("assess_resources")
 
 
-<<<<<<< HEAD
 # Stores credential details for a target charmstore
 CharmstoreDetails = namedtuple(
     'CharmstoreDetails',
@@ -45,10 +44,7 @@
     return current_run_uuid
 
 
-def _resource_info(name, fingerprint, size):
-=======
 def _resource_info(name, fingerprint, size, service_app_id):
->>>>>>> ac3f09b0
     data = {}
     data['resourceid'] = "dummy-resource/{}".format(name)
     data[service_app_id] = 'dummy-resource'
