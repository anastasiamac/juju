--- conflicted
+++ resolved
@@ -408,13 +408,8 @@
 	return v.describeUnmanagedDiskVolumes(ctx, volumeIds)
 }
 
-<<<<<<< HEAD
 func (v *azureVolumeSource) describeManagedDiskVolumes(ctx context.ProviderCallContext, volumeIds []string) ([]storage.DescribeVolumesResult, error) {
-	diskClient := disk.DisksClient{v.env.disk}
-=======
-func (v *azureVolumeSource) describeManagedDiskVolumes(volumeIds []string) ([]storage.DescribeVolumesResult, error) {
 	diskClient := compute.DisksClient{v.env.disk}
->>>>>>> a106b67e
 	results := make([]storage.DescribeVolumesResult, len(volumeIds))
 	var wg sync.WaitGroup
 	sdkCtx := context.Background()
@@ -482,22 +477,14 @@
 	return v.destroyUnmanagedDiskVolumes(ctx, volumeIds)
 }
 
-<<<<<<< HEAD
 func (v *azureVolumeSource) destroyManagedDiskVolumes(ctx context.ProviderCallContext, volumeIds []string) ([]error, error) {
-	diskClient := disk.DisksClient{v.env.disk}
-	return foreachVolume(volumeIds, func(volumeId string) error {
-		resultCh, errCh := diskClient.Delete(v.env.resourceGroup, volumeId, nil)
-		if result, err := <-resultCh, <-errCh; err != nil && !isNotFoundResponse(result.Response) {
-			return errorutils.HandleCredentialError(errors.Annotatef(err, "deleting disk %q", volumeId), ctx)
-=======
-func (v *azureVolumeSource) destroyManagedDiskVolumes(volumeIds []string) ([]error, error) {
 	diskClient := compute.DisksClient{v.env.disk}
 	sdkCtx := context.Background()
 	return foreachVolume(volumeIds, func(volumeId string) error {
 		future, err := diskClient.Delete(sdkCtx, v.env.resourceGroup, volumeId)
 		if err != nil {
 			if !isNotFoundResponse(autorest.Response{future.Response()}) {
-				return errors.Annotatef(err, "deleting disk %q", volumeId)
+				return errorutils.HandleCredentialError(errors.Annotatef(err, "deleting disk %q", volumeId), ctx)
 			}
 			return nil
 		}
@@ -508,7 +495,6 @@
 		result, err := future.Result(diskClient)
 		if err != nil && !isNotFoundResponse(result) {
 			return errors.Annotatef(err, "deleting disk %q", volumeId)
->>>>>>> a106b67e
 		}
 		return nil
 	}), nil
@@ -850,13 +836,10 @@
 			sdkCtx,
 			v.env.resourceGroup, to.String(vm.vm.Name), *vm.vm,
 		)
-<<<<<<< HEAD
-		if err := <-errCh; err != nil {
+		if err != nil {
 			if errorutils.MaybeInvalidateCredential(err, ctx) {
 				return nil, errors.Trace(err)
 			}
-=======
-		if err != nil {
 			results[i] = err
 			vm.err = err
 			continue
@@ -869,7 +852,6 @@
 		}
 		_, err = future.Result(vmsClient)
 		if err != nil {
->>>>>>> a106b67e
 			results[i] = err
 			vm.err = err
 			continue
