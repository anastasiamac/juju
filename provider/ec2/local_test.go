--- conflicted
+++ resolved
@@ -82,9 +82,7 @@
 }
 
 func (t *localLiveSuite) SetUpSuite(c *gc.C) {
-<<<<<<< HEAD
 	t.LiveTests.SetUpSuite(c)
-=======
 	t.Credential = cloud.NewCredential(
 		cloud.AccessKeyAuthType,
 		map[string]string{
@@ -94,7 +92,6 @@
 	)
 	t.CloudRegion = "test"
 
->>>>>>> b033024f
 	// Upload arches that ec2 supports; add to this
 	// as ec2 coverage expands.
 	t.UploadArches = []string{arch.AMD64, arch.I386}
@@ -192,10 +189,8 @@
 }
 
 func (t *localServerSuite) SetUpSuite(c *gc.C) {
-<<<<<<< HEAD
 	t.BaseSuite.SetUpSuite(c)
 	t.Tests.SetUpSuite(c)
-=======
 	t.Credential = cloud.NewCredential(
 		cloud.AccessKeyAuthType,
 		map[string]string{
@@ -205,7 +200,6 @@
 	)
 	t.CloudRegion = "test"
 
->>>>>>> b033024f
 	// Upload arches that ec2 supports; add to this
 	// as ec2 coverage expands.
 	t.UploadArches = []string{arch.AMD64, arch.I386}
