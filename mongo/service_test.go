--- conflicted
+++ resolved
@@ -32,7 +32,6 @@
 	port := 12345
 	oplogSizeMB := 10
 
-<<<<<<< HEAD
 	confArgs := mongo.GenerateConf(
 		mongodPath,
 		dataDir,
@@ -71,28 +70,6 @@
 		" --keyFile":      "'/var/lib/juju/shared-secret'",
 		" --oplogSize":    "10",
 		" --replSet":      "juju",
-=======
-	expected := common.Conf{
-		Desc:    "juju state database",
-		Limit:   expectedLimits,
-		Timeout: 300,
-		ExecStart: "/mgo/bin/mongod" +
-			" --dbpath '/var/lib/juju/db'" +
-			" --sslPEMKeyFile '/var/lib/juju/server.pem'" +
-			" --sslPEMKeyPassword=ignored" +
-			" --port 12345" +
-			" --syslog" +
-			" --journal" +
-			" --replSet juju" +
-			" --quiet" +
-			" --oplogSize 10" +
-			" --ipv6" +
-			" --auth" +
-			" --keyFile '/var/lib/juju/shared-secret'" +
-			" --sslOnNormalPorts" +
-			" --noprealloc" +
-			" --smallfiles",
->>>>>>> a5929005
 	}
 
 	c.Assert(conf.Desc, gc.Not(gc.Equals), "")
@@ -132,33 +109,10 @@
 	)
 	conf := mongo.NewConf(confArgs)
 
-<<<<<<< HEAD
 	confFields := strings.Fields(conf.ExecStart)
 	hasStorageEngine := false
 	hasOplogSize := false
 	hasCacheSize := false
-=======
-	expected := common.Conf{
-		Desc:    "juju state database",
-		Limit:   expectedLimits,
-		Timeout: 300,
-		ExecStart: "/mgo/bin/mongod" +
-			" --dbpath '/var/lib/juju/db'" +
-			" --sslPEMKeyFile '/var/lib/juju/server.pem'" +
-			" --sslPEMKeyPassword=ignored" +
-			" --port 12345" +
-			" --syslog" +
-			" --journal" +
-			" --replSet juju" +
-			" --quiet" +
-			" --oplogSize 10" +
-			" --ipv6" +
-			" --auth" +
-			" --keyFile '/var/lib/juju/shared-secret'" +
-			" --sslMode requireSSL" +
-			" --storageEngine wiredTiger",
-	}
->>>>>>> a5929005
 
 	for i, field := range confFields {
 		if field == "--storageEngine" {
@@ -184,7 +138,6 @@
 	port := 12345
 	oplogSizeMB := 10
 
-<<<<<<< HEAD
 	confArgs := mongo.GenerateConf(
 		mongodPath,
 		dataDir,
@@ -226,27 +179,6 @@
 		"--storageEngine":         "wiredTiger",
 		"--wiredTigerCacheSizeGB": "1",
 		"--sslMode":               "requireSSL",
-=======
-	expected := common.Conf{
-		Desc:    "juju state database",
-		Limit:   expectedLimits,
-		Timeout: 300,
-		ExecStart: "/mgo/bin/mongod" +
-			" --dbpath '/var/lib/juju/db'" +
-			" --sslPEMKeyFile '/var/lib/juju/server.pem'" +
-			" --sslPEMKeyPassword=ignored" +
-			" --port 12345" +
-			" --syslog" +
-			" --journal" +
-			" --replSet juju" +
-			" --quiet" +
-			" --oplogSize 10" +
-			" --auth" +
-			" --keyFile '/var/lib/juju/shared-secret'" +
-			" --sslMode requireSSL" +
-			" --storageEngine wiredTiger" +
-			" --wiredTigerCacheSizeGB 1",
->>>>>>> a5929005
 	}
 
 	c.Assert(conf.Desc, gc.Not(gc.Equals), "")
