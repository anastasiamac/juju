--- conflicted
+++ resolved
@@ -96,8 +96,8 @@
 }
 
 // Changes returns a channel that will receive changes when units
-// are added to or removed from the service. The Added field in 
-// the first event on the channel holds the initial state as returned 
+// are added to or removed from the service. The Added field in
+// the first event on the channel holds the initial state as returned
 // by Service.AllUnits.
 func (w *ServiceUnitsWatcher) Changes() <-chan *ServiceUnitsChange {
 	return w.changeChan
@@ -466,73 +466,6 @@
 	return w.changeChan
 }
 
-<<<<<<< HEAD
-// Stop stops the watch and returns any error encountered
-// while watching. This method should always be called
-// before discarding the watcher.
-func (w *MachineUnitsWatcher) Stop() error {
-	w.tomb.Kill(nil)
-	return w.tomb.Wait()
-}
-
-func (w *MachineUnitsWatcher) loop() {
-	defer w.tomb.Done()
-	defer close(w.changeChan)
-	defer stopWatcher(w.watcher, &w.tomb)
-
-	// knownUnits keeps track of the current units because
-	// when a unit is deleted, we can't create a *Unit from
-	// a key alone.
-	knownUnits := make(map[string]*Unit)
-	var knownUnitKeys []string
-	emittedValue := false
-
-	for {
-		select {
-		case <-w.tomb.Dying():
-			return
-		case change, ok := <-w.watcher.Changes():
-			if !ok {
-				w.tomb.Kill(mustErr(w.watcher))
-				return
-			}
-			topology, err := parseTopology(change.Content)
-			if err != nil {
-				w.tomb.Kill(err)
-				return
-			}
-			currentUnitKeys := topology.UnitsForMachine(w.machine.key)
-			added, deleted := diff(currentUnitKeys, knownUnitKeys), diff(knownUnitKeys, currentUnitKeys)
-			knownUnitKeys = currentUnitKeys
-			if emittedValue && len(added) == 0 && len(deleted) == 0 {
-				// The change was not relevant to this watcher.
-				continue
-			}
-			uc := new(MachineUnitsChange)
-			for _, ukey := range deleted {
-				unit := knownUnits[ukey]
-				if unit == nil {
-					panic("unknown unit deleted: " + ukey)
-				}
-				delete(knownUnits, ukey)
-				uc.Deleted = append(uc.Deleted, unit)
-			}
-			for _, ukey := range added {
-				unit, err := w.st.unitFromKey(topology, ukey)
-				if err != nil {
-					log.Printf("inconsistent topology: %v", err)
-					continue
-				}
-				knownUnits[ukey] = unit
-				uc.Added = append(uc.Added, unit)
-			}
-			select {
-			case <-w.tomb.Dying():
-				return
-			case w.changeChan <- uc:
-				emittedValue = true
-			}
-=======
 func (w *MachineUnitsWatcher) update(change watcher.ContentChange) error {
 	topology, err := parseTopology(change.Content)
 	if err != nil {
@@ -559,7 +492,6 @@
 		if err != nil {
 			log.Printf("inconsistent topology: %v", err)
 			continue
->>>>>>> 8b53479d
 		}
 		w.knownUnits[ukey] = unit
 		uc.Added = append(uc.Added, unit)
@@ -588,31 +520,29 @@
 		missing = append(missing, a)
 	}
 	return
-<<<<<<< HEAD
 }
 
 // ServiceRelationsWatcher notifies of changes to a service's relations.
 type ServiceRelationsWatcher struct {
-	st         *State
+	contentWatcher
+	changeChan chan RelationsChange
 	service    *Service
-	tomb       tomb.Tomb
-	changeChan chan RelationsChange
-	watcher    *watcher.ContentWatcher
+	current    map[string]*Relation
 }
 
 type RelationsChange struct {
-	Added, Deleted []*Relation
+	Added, Removed []*Relation
 }
 
 // newServiceRelationsWatcher creates and starts a new service relations watcher.
 func newServiceRelationsWatcher(s *Service) *ServiceRelationsWatcher {
 	w := &ServiceRelationsWatcher{
-		st:         s.st,
-		service:    s,
-		changeChan: make(chan RelationsChange),
-		watcher:    watcher.NewContentWatcher(s.st.zk, zkTopologyPath),
-	}
-	go w.loop()
+		contentWatcher: newContentWatcher(s.st, zkTopologyPath),
+		changeChan:     make(chan RelationsChange),
+		service:        s,
+		current:        make(map[string]*Relation),
+	}
+	go w.loop(w)
 	return w
 }
 
@@ -624,244 +554,42 @@
 	return w.changeChan
 }
 
-// Stop stops the watch and returns any error encountered
-// while watching. This method should always be called
-// before discarding the watcher.
-func (w *ServiceRelationsWatcher) Stop() error {
-	w.tomb.Kill(nil)
-	return w.tomb.Wait()
-}
-
-func (w *ServiceRelationsWatcher) loop() {
-	defer w.tomb.Done()
-	defer close(w.changeChan)
-	defer stopWatcher(w.watcher, &w.tomb)
-	current := map[string]*Relation{}
-	emittedValue := false
-	for {
-		select {
-		case <-w.tomb.Dying():
-			return
-		case change, ok := <-w.watcher.Changes():
-			if !ok {
-				w.tomb.Kill(mustErr(w.watcher))
-				return
-			}
-			t, err := parseTopology(change.Content)
-			if err != nil {
-				w.tomb.Kill(err)
-				return
-			}
-			relations, err := w.service.relationsFromTopology(t)
-			if err != nil {
-				w.tomb.Kill(err)
-				return
-			}
-			latest := map[string]*Relation{}
-			for _, rel := range relations {
-				latest[rel.key] = rel
-			}
-			ch := RelationsChange{}
-			for key, rel := range latest {
-				if current[key] == nil {
-					ch.Added = append(ch.Added, rel)
-				}
-			}
-			for key, rel := range current {
-				if latest[key] == nil {
-					ch.Deleted = append(ch.Deleted, rel)
-				}
-			}
-			if emittedValue && len(ch.Added) == 0 && len(ch.Deleted) == 0 {
-				continue
-			}
-			select {
-			case <-w.tomb.Dying():
-				return
-			case w.changeChan <- ch:
-				emittedValue = true
-				current = latest
-			}
-		}
-	}
-}
-
-// relationUnitWatcher produces notifications regarding participation
-// of a unit in a particular relation.
-type relationUnitWatcher struct {
-	zk              *zookeeper.Conn
-	tomb            tomb.Tomb
-	presencePath    string
-	settingsPath    string
-	settingsWatcher *watcher.ContentWatcher
-	changes         chan relationUnitChange
-	emittedValue    bool
-}
-
-// relationUnitChange represents the state of a unit's participation in
-// a relation.
-type relationUnitChange struct {
-	Present  bool
-	Settings string
-}
-
-// newRelationUnitWatcher returns a watcher to monitor a unit in a relation.
-// basePath typically points to one of the following paths depending on
-// the relation scope:
-//
-// Global scope: /relation/<relation key>/
-// Container scope: /relation/<relation key>/<principal unit key>/
-func newRelationUnitWatcher(zk *zookeeper.Conn, basePath, key string, role RelationRole) *relationUnitWatcher {
-	w := &relationUnitWatcher{
-		zk:           zk,
-		presencePath: basePath + "/" + string(role) + "/" + key,
-		settingsPath: basePath + "/settings/" + key,
-		changes:      make(chan relationUnitChange),
-	}
-	go w.loop()
-	return w
-}
-
-// Changes returns a channel that will receive notifications
-// about changes in the participation of the unit in the
-// watched relation. Note that multiple changes may be observed
-// as a single event in the channel.
-// The first event on the channel holds the presence and, if
-// applicable, the current settings for the unit in the relation.
-func (w *relationUnitWatcher) Changes() <-chan relationUnitChange {
-	return w.changes
-}
-
-// Stop stops all watches and returns any error encountered
-// while watching. This method should always be called
-// before discarding the watcher.
-func (w *relationUnitWatcher) Stop() error {
-	w.tomb.Kill(nil)
-	return w.tomb.Wait()
-}
-
-// loop is the backend that watches a relation unit's presence node; on
-// notification of presence, it starts a watch on the unit's settings
-// node, and sends notifications of settings changes until the presence
-// node is abandoned or deleted; at this point it sends a notification of
-// departure, stops watching the unit's settings, and waits for a new
-// presence event.
-func (w *relationUnitWatcher) loop() {
-	defer func() {
-		if w.settingsWatcher != nil {
-			if err := w.settingsWatcher.Stop(); err != nil {
-				w.tomb.Kill(err)
-			}
-		}
-		close(w.changes)
-		w.tomb.Done()
-	}()
-	aliveW, err := w.updatePresence(false)
-	if err != nil {
-		w.tomb.Kill(err)
-		return
-	}
-	for {
-		select {
-		case <-w.tomb.Dying():
-			return
-		case alive, ok := <-aliveW:
-			if ok {
-				aliveW, err = w.updatePresence(alive)
-			} else {
-				err = fmt.Errorf("presence watch closed unexpectedly")
-			}
-		case change, ok := <-w.settingsChanges():
-			if ok {
-				err = w.updateSettings(change)
-			} else {
-				err = mustErr(w.settingsWatcher)
-			}
-		}
-		if err != nil {
-			w.tomb.Kill(err)
-			return
-		}
-	}
-}
-
-// updatePresence may send a notification indicating that the unit has departed
-// the relation; or it may start a watch on the settings node, and use its
-// initial event to send a notification that the unit is participating and
-// has the settings indicated by the settings watcher.
-func (w *relationUnitWatcher) updatePresence(alive bool) (aliveW <-chan bool, err error) {
-	latestAlive, aliveW, err := presence.AliveW(w.zk, w.presencePath)
-	if err != nil {
-		return
-	}
-	if w.emittedValue && alive != latestAlive {
-		// Presence has changed an odd number of times since the watch
-		// last fired, and is therefore in the same state we last saw.
-		return
-	}
-	if latestAlive {
-		// The presence node is alive; start watching the settings node,
-		// and immediately process its initial event (hence sending
-		// notification of both participation and current settings in a
-		// single event).
-		w.settingsWatcher = watcher.NewContentWatcher(w.zk, w.settingsPath)
-		select {
-		case <-w.tomb.Dying():
-			return nil, tomb.ErrDying
-		case change, ok := <-w.settingsWatcher.Changes():
-			if !ok {
-				return nil, fmt.Errorf("failed to receive initial settings event")
-			}
-			if err := w.updateSettings(change); err != nil {
-				return nil, err
-			}
-		}
-	} else {
-		// The presence node is not alive; stop watching settings,
-		// and send immediate notification that the unit is no
-		// longer participating in the relation.
-		if w.emittedValue {
-			sw := w.settingsWatcher
-			w.settingsWatcher = nil
-			if err := sw.Stop(); err != nil {
-				return nil, err
-			}
-		}
-		select {
-		case <-w.tomb.Dying():
-			return nil, tomb.ErrDying
-		case w.changes <- relationUnitChange{}:
-		}
-	}
-	w.emittedValue = true
-	return
-}
-
-// settingsChanges returns a channel on which to receive settings node
-// content changes, or nil if the settings node is not being watched.
-func (w *relationUnitWatcher) settingsChanges() <-chan watcher.ContentChange {
-	if w.settingsWatcher == nil {
+func (w *ServiceRelationsWatcher) update(change watcher.ContentChange) error {
+	t, err := parseTopology(change.Content)
+	if err != nil {
+		return err
+	}
+	relations, err := w.service.relationsFromTopology(t)
+	if err != nil {
+		return err
+	}
+	latest := map[string]*Relation{}
+	for _, rel := range relations {
+		latest[rel.key] = rel
+	}
+	ch := RelationsChange{}
+	for key, rel := range latest {
+		if w.current[key] == nil {
+			ch.Added = append(ch.Added, rel)
+		}
+	}
+	for key, rel := range w.current {
+		if latest[key] == nil {
+			ch.Removed = append(ch.Removed, rel)
+		}
+	}
+	if w.updated && len(ch.Added) == 0 && len(ch.Removed) == 0 {
 		return nil
 	}
-	return w.settingsWatcher.Changes()
-}
-
-// updateSettings sends a notification indicating that the unit is
-// participating in the relation and has the given settings data.
-func (w *relationUnitWatcher) updateSettings(change watcher.ContentChange) error {
-	if !change.Exists {
-		// By activating its presence node, a unit relation is guaranteeing that
-		// its settings node exists and contains valid data; if it's somehow not
-		// done this then we are dealing with an unknown quantity and can't
-		// sanely continue.
-		return fmt.Errorf("unit relation settings not present")
-	}
-	select {
-	case <-w.tomb.Dying():
-		return tomb.ErrDying
-	case w.changes <- relationUnitChange{true, change.Content}:
-	}
-	return nil
-=======
->>>>>>> 8b53479d
+	select {
+	case <-w.tomb.Dying():
+		return tomb.ErrDying
+	case w.changeChan <- ch:
+		w.current = latest
+	}
+	return nil
+}
+
+func (w *ServiceRelationsWatcher) done() {
+	close(w.changeChan)
 }