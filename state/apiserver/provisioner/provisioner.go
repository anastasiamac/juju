// Copyright 2012, 2013 Canonical Ltd.
// Licensed under the AGPLv3, see LICENCE file for details.

package provisioner

import (
	"launchpad.net/juju-core/constraints"
	"launchpad.net/juju-core/instance"
	"launchpad.net/juju-core/names"
	"launchpad.net/juju-core/state"
	"launchpad.net/juju-core/state/api/params"
	"launchpad.net/juju-core/state/apiserver/common"
	"launchpad.net/juju-core/state/watcher"
)

// ProvisionerAPI provides access to the Provisioner API facade.
type ProvisionerAPI struct {
	*common.Remover
	*common.StatusSetter
	*common.DeadEnsurer
	*common.PasswordChanger
	*common.LifeGetter
	*common.StateAddresser
	*common.APIAddresser
	*common.ToolsGetter
	*common.EnvironWatcher
	*common.EnvironMachinesWatcher
	*common.InstanceIdGetter

	st          *state.State
	resources   *common.Resources
	authorizer  common.Authorizer
	getAuthFunc common.GetAuthFunc
	getCanWatch common.GetAuthFunc
}

// NewProvisionerAPI creates a new server-side ProvisionerAPI facade.
func NewProvisionerAPI(
	st *state.State,
	resources *common.Resources,
	authorizer common.Authorizer,
) (*ProvisionerAPI, error) {
	if !authorizer.AuthMachineAgent() && !authorizer.AuthEnvironManager() {
		return nil, common.ErrPerm
	}
	getAuthFunc := func() (common.AuthFunc, error) {
		isEnvironManager := authorizer.AuthEnvironManager()
		isMachineAgent := authorizer.AuthMachineAgent()
		authEntityTag := authorizer.GetAuthTag()

		return func(tag string) bool {
			if isMachineAgent && tag == authEntityTag {
				// A machine agent can always access its own machine.
				return true
			}
			_, id, err := names.ParseTag(tag, names.MachineTagKind)
			if err != nil {
				return false
			}
			parentId := state.ParentId(id)
			if parentId == "" {
				// All top-level machines are accessible by the
				// environment manager.
				return isEnvironManager
			}
			// All containers with the authenticated machine as a
			// parent are accessible by it.
			return isMachineAgent && names.MachineTag(parentId) == authEntityTag
		}, nil
	}
	// The provisioner can always watch machines.
	getCanWatch := common.AuthAlways(true)
	// Only the environment provisioner can read secrets.
	getCanReadSecrets := common.AuthAlways(authorizer.AuthEnvironManager())
	return &ProvisionerAPI{
		Remover:                common.NewRemover(st, false, getAuthFunc),
		StatusSetter:           common.NewStatusSetter(st, getAuthFunc),
		DeadEnsurer:            common.NewDeadEnsurer(st, getAuthFunc),
		PasswordChanger:        common.NewPasswordChanger(st, getAuthFunc),
		LifeGetter:             common.NewLifeGetter(st, getAuthFunc),
		StateAddresser:         common.NewStateAddresser(st),
		APIAddresser:           common.NewAPIAddresser(st, resources),
		ToolsGetter:            common.NewToolsGetter(st, getAuthFunc),
		EnvironWatcher:         common.NewEnvironWatcher(st, resources, getCanWatch, getCanReadSecrets),
		EnvironMachinesWatcher: common.NewEnvironMachinesWatcher(st, resources, getCanReadSecrets),
		InstanceIdGetter:       common.NewInstanceIdGetter(st, getAuthFunc),
		st:                     st,
		resources:              resources,
		authorizer:             authorizer,
		getAuthFunc:            getAuthFunc,
		getCanWatch:            getCanWatch,
	}, nil
}

func (p *ProvisionerAPI) getMachine(canAccess common.AuthFunc, tag string) (*state.Machine, error) {
	if !canAccess(tag) {
		return nil, common.ErrPerm
	}
	entity, err := p.st.FindEntity(tag)
	if err != nil {
		return nil, err
	}
	// The authorization function guarantees that the tag represents a
	// machine.
	return entity.(*state.Machine), nil
}

func (p *ProvisionerAPI) watchOneMachineContainers(arg params.WatchContainer) (params.StringsWatchResult, error) {
	nothing := params.StringsWatchResult{}
	canAccess, err := p.getAuthFunc()
	if err != nil {
		return nothing, err
	}
	if !canAccess(arg.MachineTag) {
		return nothing, common.ErrPerm
	}
	_, id, err := names.ParseTag(arg.MachineTag, names.MachineTagKind)
	if err != nil {
		return nothing, err
	}
	machine, err := p.st.Machine(id)
	if err != nil {
		return nothing, err
	}
	var watch state.StringsWatcher
	if arg.ContainerType != "" {
		watch = machine.WatchContainers(instance.ContainerType(arg.ContainerType))
	} else {
		watch = machine.WatchAllContainers()
	}
	// Consume the initial event and forward it to the result.
	if changes, ok := <-watch.Changes(); ok {
		return params.StringsWatchResult{
			StringsWatcherId: p.resources.Register(watch),
			Changes:          changes,
		}, nil
	}
	return nothing, watcher.MustErr(watch)
}

// WatchContainers starts a StringsWatcher to watch containers deployed to
// any machine passed in args.
func (p *ProvisionerAPI) WatchContainers(args params.WatchContainers) (params.StringsWatchResults, error) {
	result := params.StringsWatchResults{
		Results: make([]params.StringsWatchResult, len(args.Params)),
	}
	for i, arg := range args.Params {
		watcherResult, err := p.watchOneMachineContainers(arg)
		result.Results[i] = watcherResult
		result.Results[i].Error = common.ServerError(err)
	}
	return result, nil
}

// WatchAllContainers starts a StringsWatcher to watch all containers deployed to
// any machine passed in args.
func (p *ProvisionerAPI) WatchAllContainers(args params.WatchContainers) (params.StringsWatchResults, error) {
	return p.WatchContainers(args)
}

// SetSupportedContainers updates the list of containers supported by the machines passed in args.
func (p *ProvisionerAPI) SetSupportedContainers(
	args params.MachineContainersParams) (params.ErrorResults, error) {

	result := params.ErrorResults{
		Results: make([]params.ErrorResult, len(args.Params)),
	}
	for i, arg := range args.Params {
		canAccess, err := p.getAuthFunc()
		if err != nil {
			return result, err
		}
		machine, err := p.getMachine(canAccess, arg.MachineTag)
		if err != nil {
			result.Results[i].Error = common.ServerError(err)
			continue
		}
		if len(arg.ContainerTypes) == 0 {
			err = machine.SupportsNoContainers()
		} else {
			err = machine.SetSupportedContainers(arg.ContainerTypes)
		}
		if err != nil {
			result.Results[i].Error = common.ServerError(err)
		}
	}
	return result, nil
}

// ContainerConfig returns information from the environment config that are
// needed for container cloud-init.
func (p *ProvisionerAPI) ContainerConfig() (params.ContainerConfig, error) {
	result := params.ContainerConfig{}
	config, err := p.st.EnvironConfig()
	if err != nil {
		return result, err
	}
	result.ProviderType = config.Type()
	result.AuthorizedKeys = config.AuthorizedKeys()
	result.SSLHostnameVerification = config.SSLHostnameVerification()
	result.Proxy = config.ProxySettings()
	result.AptProxy = config.AptProxySettings()
	return result, nil
}

// Status returns the status of each given machine entity.
func (p *ProvisionerAPI) Status(args params.Entities) (params.StatusResults, error) {
	result := params.StatusResults{
		Results: make([]params.StatusResult, len(args.Entities)),
	}
	canAccess, err := p.getAuthFunc()
	if err != nil {
		return result, err
	}
	for i, entity := range args.Entities {
		machine, err := p.getMachine(canAccess, entity.Tag)
		if err == nil {
			r := &result.Results[i]
			r.Status, r.Info, r.Data, err = machine.Status()
		}
		result.Results[i].Error = common.ServerError(err)
	}
	return result, nil
}

// MachinesWithTransientErrors returns status data for machines with provisioning
// errors which are transient.
func (p *ProvisionerAPI) MachinesWithTransientErrors() (params.StatusResults, error) {
	results := params.StatusResults{}
	canAccessFunc, err := p.getAuthFunc()
	if err != nil {
		return results, err
	}
	// TODO (wallyworld) - add state.State API for more efficient machines query
	machines, err := p.st.AllMachines()
	if err != nil {
		return results, err
	}
	for _, machine := range machines {
		err = common.ErrPerm
		result := params.StatusResult{}
		canAccess := canAccessFunc(machine.Tag())
		if canAccess {
			result.Status, result.Info, result.Data, err = machine.Status()
		}
<<<<<<< HEAD
		if err == nil {
			if _, provisionedErr := machine.InstanceId(); provisionedErr == nil {
				// Machine may have been provisioned but machiner hasn't set the
				// status to Started yet.
				continue
			}
			if status != params.StatusError {
=======
		if canAccess && err == nil {
			if result.Status != params.StatusError {
>>>>>>> 559e1907
				continue
			}
			// Transient errors are marked as such in the status data.
			if transient, ok := result.Data["transient"]; !ok || !transient.(bool) {
				continue
			}
		}
		result.Error = common.ServerError(err)
		if err == nil {
			result.Id = machine.Id()
			result.Life = params.Life(machine.Life().String())
		}
		results.Results = append(results.Results, result)
	}
	return results, nil
}

// Series returns the deployed series for each given machine entity.
func (p *ProvisionerAPI) Series(args params.Entities) (params.StringResults, error) {
	result := params.StringResults{
		Results: make([]params.StringResult, len(args.Entities)),
	}
	canAccess, err := p.getAuthFunc()
	if err != nil {
		return result, err
	}
	for i, entity := range args.Entities {
		machine, err := p.getMachine(canAccess, entity.Tag)
		if err == nil {
			result.Results[i].Result = machine.Series()
		}
		result.Results[i].Error = common.ServerError(err)
	}
	return result, nil
}

// Constraints returns the constraints for each given machine entity.
func (p *ProvisionerAPI) Constraints(args params.Entities) (params.ConstraintsResults, error) {
	result := params.ConstraintsResults{
		Results: make([]params.ConstraintsResult, len(args.Entities)),
	}
	canAccess, err := p.getAuthFunc()
	if err != nil {
		return result, err
	}
	for i, entity := range args.Entities {
		machine, err := p.getMachine(canAccess, entity.Tag)
		if err == nil {
			var cons constraints.Value
			cons, err = machine.Constraints()
			if err == nil {
				result.Results[i].Constraints = cons
			}
		}
		result.Results[i].Error = common.ServerError(err)
	}
	return result, nil
}

// SetProvisioned sets the provider specific machine id, nonce and
// metadata for each given machine. Once set, the instance id cannot
// be changed.
func (p *ProvisionerAPI) SetProvisioned(args params.SetProvisioned) (params.ErrorResults, error) {
	result := params.ErrorResults{
		Results: make([]params.ErrorResult, len(args.Machines)),
	}
	canAccess, err := p.getAuthFunc()
	if err != nil {
		return result, err
	}
	for i, arg := range args.Machines {
		machine, err := p.getMachine(canAccess, arg.Tag)
		if err == nil {
			err = machine.SetProvisioned(arg.InstanceId, arg.Nonce, arg.Characteristics)
		}
		result.Results[i].Error = common.ServerError(err)
	}
	return result, nil
}

// WatchMachineErrorRetry returns a NotifyWatcher that notifies when
// the provisioner should retry provisioning machines with transient errors.
func (p *ProvisionerAPI) WatchMachineErrorRetry() (params.NotifyWatchResult, error) {
	result := params.NotifyWatchResult{}
	canWatch, err := p.getCanWatch()
	if err != nil {
		return params.NotifyWatchResult{}, err
	}
	if !canWatch("") {
		return result, common.ErrPerm
	}
	watch := newWatchMachineErrorRetry()
	// Consume any initial event and forward it to the result.
	if _, ok := <-watch.Changes(); ok {
		result.NotifyWatcherId = p.resources.Register(watch)
	} else {
		return result, watcher.MustErr(watch)
	}
	return result, nil
}<|MERGE_RESOLUTION|>--- conflicted
+++ resolved
@@ -243,18 +243,13 @@
 		if canAccess {
 			result.Status, result.Info, result.Data, err = machine.Status()
 		}
-<<<<<<< HEAD
-		if err == nil {
+		if canAccess && err == nil {
 			if _, provisionedErr := machine.InstanceId(); provisionedErr == nil {
 				// Machine may have been provisioned but machiner hasn't set the
 				// status to Started yet.
 				continue
 			}
-			if status != params.StatusError {
-=======
-		if canAccess && err == nil {
 			if result.Status != params.StatusError {
->>>>>>> 559e1907
 				continue
 			}
 			// Transient errors are marked as such in the status data.
