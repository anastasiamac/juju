// Copyright 2013 Canonical Ltd.
// Licensed under the AGPLv3, see LICENCE file for details.

package client

import (
	"crypto/sha256"
	"encoding/hex"
	"fmt"
	"io"
	"net/url"
	"os"
	"strings"

	"launchpad.net/loggo"

	"launchpad.net/juju-core/charm"
	"launchpad.net/juju-core/environs"
	"launchpad.net/juju-core/environs/config"
	"launchpad.net/juju-core/errors"
	"launchpad.net/juju-core/instance"
	"launchpad.net/juju-core/juju"
	"launchpad.net/juju-core/names"
	"launchpad.net/juju-core/state"
	"launchpad.net/juju-core/state/api"
	"launchpad.net/juju-core/state/api/params"
	"launchpad.net/juju-core/state/apiserver/common"
	"launchpad.net/juju-core/worker/provisioner"
)

var logger = loggo.GetLogger("juju.state.apiserver.client")

type API struct {
	state     *state.State
	auth      common.Authorizer
	resources *common.Resources
	client    *Client
}

// Client serves client-specific API methods.
type Client struct {
	api *API
}

// NewAPI creates a new instance of the Client API.
func NewAPI(st *state.State, resources *common.Resources, authorizer common.Authorizer) *API {
	r := &API{
		state:     st,
		auth:      authorizer,
		resources: resources,
	}
	r.client = &Client{
		api: r,
	}
	return r
}

// Client returns an object that provides access
// to methods accessible to non-agent clients.
func (r *API) Client(id string) (*Client, error) {
	if !r.auth.AuthClient() {
		return nil, common.ErrPerm
	}
	if id != "" {
		// Safeguard id for possible future use.
		return nil, common.ErrBadId
	}
	return r.client, nil
}

func (c *Client) WatchAll() (params.AllWatcherId, error) {
	w := c.api.state.Watch()
	return params.AllWatcherId{
		AllWatcherId: c.api.resources.Register(w),
	}, nil
}

// ServiceSet implements the server side of Client.ServiceSet. Values set to an
// empty string will be unset.
//
// (Deprecated) Use NewServiceSetForClientAPI instead, to preserve values set to
// an empty string, and use ServiceUnset to unset values.
func (c *Client) ServiceSet(p params.ServiceSet) error {
	svc, err := c.api.state.Service(p.ServiceName)
	if err != nil {
		return err
	}
	return serviceSetSettingsStrings(svc, p.Options)
}

// NewServiceSetForClientAPI implements the server side of
// Client.NewServiceSetForClientAPI. This is exactly like ServiceSet except that
// it does not unset values that are set to an empty string.  ServiceUnset
// should be used for that.
//
// TODO(Nate): rename this to ServiceSet (and remove the deprecated ServiceSet)
// when the GUI handles the new behavior.
func (c *Client) NewServiceSetForClientAPI(p params.ServiceSet) error {
	svc, err := c.api.state.Service(p.ServiceName)
	if err != nil {
		return err
	}
	return newServiceSetSettingsStringsForClientAPI(svc, p.Options)
}

// ServiceUnset implements the server side of Client.ServiceUnset.
func (c *Client) ServiceUnset(p params.ServiceUnset) error {
	svc, err := c.api.state.Service(p.ServiceName)
	if err != nil {
		return err
	}
	settings := make(charm.Settings)
	for _, option := range p.Options {
		settings[option] = nil
	}
	return svc.UpdateConfigSettings(settings)
}

// ServiceSetYAML implements the server side of Client.ServerSetYAML.
func (c *Client) ServiceSetYAML(p params.ServiceSetYAML) error {
	svc, err := c.api.state.Service(p.ServiceName)
	if err != nil {
		return err
	}
	return serviceSetSettingsYAML(svc, p.Config)
}

// ServiceCharmRelations implements the server side of Client.ServiceCharmRelations.
func (c *Client) ServiceCharmRelations(p params.ServiceCharmRelations) (params.ServiceCharmRelationsResults, error) {
	var results params.ServiceCharmRelationsResults
	service, err := c.api.state.Service(p.ServiceName)
	if err != nil {
		return results, err
	}
	endpoints, err := service.Endpoints()
	if err != nil {
		return results, err
	}
	results.CharmRelations = make([]string, len(endpoints))
	for i, endpoint := range endpoints {
		results.CharmRelations[i] = endpoint.Relation.Name
	}
	return results, nil
}

// Resolved implements the server side of Client.Resolved.
func (c *Client) Resolved(p params.Resolved) error {
	unit, err := c.api.state.Unit(p.UnitName)
	if err != nil {
		return err
	}
	return unit.Resolve(p.Retry)
}

// PublicAddress implements the server side of Client.PublicAddress.
func (c *Client) PublicAddress(p params.PublicAddress) (results params.PublicAddressResults, err error) {
	switch {
	case names.IsMachine(p.Target):
		machine, err := c.api.state.Machine(p.Target)
		if err != nil {
			return results, err
		}
		addr := instance.SelectPublicAddress(machine.Addresses())
		if addr == "" {
			return results, fmt.Errorf("machine %q has no public address", machine)
		}
		return params.PublicAddressResults{PublicAddress: addr}, nil

	case names.IsUnit(p.Target):
		unit, err := c.api.state.Unit(p.Target)
		if err != nil {
			return results, err
		}
		addr, ok := unit.PublicAddress()
		if !ok {
			return results, fmt.Errorf("unit %q has no public address", unit)
		}
		return params.PublicAddressResults{PublicAddress: addr}, nil
	}
	return results, fmt.Errorf("unknown unit or machine %q", p.Target)
}

// ServiceExpose changes the juju-managed firewall to expose any ports that
// were also explicitly marked by units as open.
func (c *Client) ServiceExpose(args params.ServiceExpose) error {
	svc, err := c.api.state.Service(args.ServiceName)
	if err != nil {
		return err
	}
	return svc.SetExposed()
}

// ServiceUnexpose changes the juju-managed firewall to unexpose any ports that
// were also explicitly marked by units as open.
func (c *Client) ServiceUnexpose(args params.ServiceUnexpose) error {
	svc, err := c.api.state.Service(args.ServiceName)
	if err != nil {
		return err
	}
	return svc.ClearExposed()
}

var CharmStore charm.Repository = charm.Store

// ServiceDeploy fetches the charm from the charm store and deploys it.
// AddCharm or AddLocalCharm should be called to add the charm
// before calling ServiceDeploy, although for backward compatibility
// this is not necessary until 1.16 support is removed.
func (c *Client) ServiceDeploy(args params.ServiceDeploy) error {
	curl, err := charm.ParseURL(args.CharmUrl)
	if err != nil {
		return err
	}
	if curl.Revision < 0 {
		return fmt.Errorf("charm url must include revision")
	}

	// Try to find the charm URL in state first.
	ch, err := c.api.state.Charm(curl)
	if errors.IsNotFoundError(err) {
		// Remove this whole if block when 1.16 compatibility is dropped.
		if curl.Schema != "cs" {
			return fmt.Errorf(`charm url has unsupported schema %q`, curl.Schema)
		}
		err = c.AddCharm(params.CharmURL{args.CharmUrl})
		if err != nil {
			return err
		}
		ch, err = c.api.state.Charm(curl)
		if err != nil {
			return err
		}
	} else if err != nil {
		return err
	}

	var settings charm.Settings
	if len(args.ConfigYAML) > 0 {
		settings, err = ch.Config().ParseSettingsYAML([]byte(args.ConfigYAML), args.ServiceName)
	} else if len(args.Config) > 0 {
		// Parse config in a compatile way (see function comment).
		settings, err = parseSettingsCompatible(ch, args.Config)
	}
	if err != nil {
		return err
	}

	_, err = juju.DeployService(c.api.state,
		juju.DeployServiceParams{
			ServiceName:    args.ServiceName,
			Charm:          ch,
			NumUnits:       args.NumUnits,
			ConfigSettings: settings,
			Constraints:    args.Constraints,
			ToMachineSpec:  args.ToMachineSpec,
		})
	return err
}

// ServiceUpdate updates the service attributes, including charm URL,
// minimum number of units, settings and constraints.
// All parameters in params.ServiceUpdate except the service name are optional.
func (c *Client) ServiceUpdate(args params.ServiceUpdate) error {
	service, err := c.api.state.Service(args.ServiceName)
	if err != nil {
		return err
	}
	// Set the charm for the given service.
	if args.CharmUrl != "" {
		if err = c.serviceSetCharm(service, args.CharmUrl, args.ForceCharmUrl); err != nil {
			return err
		}
	}
	// Set the minimum number of units for the given service.
	if args.MinUnits != nil {
		if err = service.SetMinUnits(*args.MinUnits); err != nil {
			return err
		}
	}
	// Set up service's settings.
	if args.SettingsYAML != "" {
		if err = serviceSetSettingsYAML(service, args.SettingsYAML); err != nil {
			return err
		}
	} else if len(args.SettingsStrings) > 0 {
		if err = serviceSetSettingsStrings(service, args.SettingsStrings); err != nil {
			return err
		}
	}
	// Update service's constraints.
	if args.Constraints != nil {
		return service.SetConstraints(*args.Constraints)
	}
	return nil
}

// serviceSetCharm sets the charm for the given service.
func (c *Client) serviceSetCharm(service *state.Service, url string, force bool) error {
	curl, err := charm.ParseURL(url)
	if err != nil {
		return err
	}
	sch, err := c.api.state.Charm(curl)
	if errors.IsNotFoundError(err) {
		// Charms should be added before trying to use them, with
		// AddCharm or AddLocalCharm API calls. When they're not,
		// we're reverting to 1.16 compatibility mode.
		return c.serviceSetCharm1dot16(service, curl, force)
	}
	if err != nil {
		return err
	}
	return service.SetCharm(sch, force)
}

// serviceSetCharm1dot16 sets the charm for the given service in 1.16
// compatibility mode. Remove this when support for 1.16 is dropped.
func (c *Client) serviceSetCharm1dot16(service *state.Service, curl *charm.URL, force bool) error {
	if curl.Schema != "cs" {
		return fmt.Errorf(`charm url has unsupported schema %q`, curl.Schema)
	}
	if curl.Revision < 0 {
		return fmt.Errorf("charm url must include revision")
	}
	err := c.AddCharm(params.CharmURL{curl.String()})
	if err != nil {
		return err
	}
	ch, err := c.api.state.Charm(curl)
	if err != nil {
		return err
	}
	return service.SetCharm(ch, force)
}

// serviceSetSettingsYAML updates the settings for the given service,
// taking the configuration from a YAML string.
func serviceSetSettingsYAML(service *state.Service, settings string) error {
	ch, _, err := service.Charm()
	if err != nil {
		return err
	}
	changes, err := ch.Config().ParseSettingsYAML([]byte(settings), service.Name())
	if err != nil {
		return err
	}
	return service.UpdateConfigSettings(changes)
}

// serviceSetSettingsStrings updates the settings for the given service,
// taking the configuration from a map of strings.
func serviceSetSettingsStrings(service *state.Service, settings map[string]string) error {
	ch, _, err := service.Charm()
	if err != nil {
		return err
	}
	// Parse config in a compatible way (see function comment).
	changes, err := parseSettingsCompatible(ch, settings)
	if err != nil {
		return err
	}
	return service.UpdateConfigSettings(changes)
}

// newServiceSetSettingsStringsForClientAPI updates the settings for the given
// service, taking the configuration from a map of strings.
//
// TODO(Nate): replace serviceSetSettingsStrings with this onces the GUI no
// longer expects to be able to unset values by sending an empty string.
func newServiceSetSettingsStringsForClientAPI(service *state.Service, settings map[string]string) error {
	ch, _, err := service.Charm()
	if err != nil {
		return err
	}

	// Validate the settings.
	changes, err := ch.Config().ParseSettingsStrings(settings)
	if err != nil {
		return err
	}

	return service.UpdateConfigSettings(changes)
}

// ServiceSetCharm sets the charm for a given service.
func (c *Client) ServiceSetCharm(args params.ServiceSetCharm) error {
	service, err := c.api.state.Service(args.ServiceName)
	if err != nil {
		return err
	}
	return c.serviceSetCharm(service, args.CharmUrl, args.Force)
}

// addServiceUnits adds a given number of units to a service.
func addServiceUnits(state *state.State, args params.AddServiceUnits) ([]*state.Unit, error) {
	service, err := state.Service(args.ServiceName)
	if err != nil {
		return nil, err
	}
	if args.NumUnits < 1 {
		return nil, fmt.Errorf("must add at least one unit")
	}
	if args.NumUnits > 1 && args.ToMachineSpec != "" {
		return nil, fmt.Errorf("cannot use NumUnits with ToMachineSpec")
	}
	return juju.AddUnits(state, service, args.NumUnits, args.ToMachineSpec)
}

// AddServiceUnits adds a given number of units to a service.
func (c *Client) AddServiceUnits(args params.AddServiceUnits) (params.AddServiceUnitsResults, error) {
	units, err := addServiceUnits(c.api.state, args)
	if err != nil {
		return params.AddServiceUnitsResults{}, err
	}
	unitNames := make([]string, len(units))
	for i, unit := range units {
		unitNames[i] = unit.String()
	}
	return params.AddServiceUnitsResults{Units: unitNames}, nil
}

// DestroyServiceUnits removes a given set of service units.
func (c *Client) DestroyServiceUnits(args params.DestroyServiceUnits) error {
	var errs []string
	for _, name := range args.UnitNames {
		unit, err := c.api.state.Unit(name)
		switch {
		case errors.IsNotFoundError(err):
			err = fmt.Errorf("unit %q does not exist", name)
		case err != nil:
		case unit.Life() != state.Alive:
			continue
		case unit.IsPrincipal():
			err = unit.Destroy()
		default:
			err = fmt.Errorf("unit %q is a subordinate", name)
		}
		if err != nil {
			errs = append(errs, err.Error())
		}
	}
	return destroyErr("units", args.UnitNames, errs)
}

// ServiceDestroy destroys a given service.
func (c *Client) ServiceDestroy(args params.ServiceDestroy) error {
	svc, err := c.api.state.Service(args.ServiceName)
	if err != nil {
		return err
	}
	return svc.Destroy()
}

// GetServiceConstraints returns the constraints for a given service.
func (c *Client) GetServiceConstraints(args params.GetServiceConstraints) (params.GetConstraintsResults, error) {
	svc, err := c.api.state.Service(args.ServiceName)
	if err != nil {
		return params.GetConstraintsResults{}, err
	}
	cons, err := svc.Constraints()
	return params.GetConstraintsResults{cons}, err
}

// GetEnvironmentConstraints returns the constraints for the environment.
func (c *Client) GetEnvironmentConstraints() (params.GetConstraintsResults, error) {
	cons, err := c.api.state.EnvironConstraints()
	if err != nil {
		return params.GetConstraintsResults{}, err
	}
	return params.GetConstraintsResults{cons}, nil
}

// SetServiceConstraints sets the constraints for a given service.
func (c *Client) SetServiceConstraints(args params.SetConstraints) error {
	svc, err := c.api.state.Service(args.ServiceName)
	if err != nil {
		return err
	}
	return svc.SetConstraints(args.Constraints)
}

// SetEnvironmentConstraints sets the constraints for the environment.
func (c *Client) SetEnvironmentConstraints(args params.SetConstraints) error {
	return c.api.state.SetEnvironConstraints(args.Constraints)
}

// AddRelation adds a relation between the specified endpoints and returns the relation info.
func (c *Client) AddRelation(args params.AddRelation) (params.AddRelationResults, error) {
	inEps, err := c.api.state.InferEndpoints(args.Endpoints)
	if err != nil {
		return params.AddRelationResults{}, err
	}
	rel, err := c.api.state.AddRelation(inEps...)
	if err != nil {
		return params.AddRelationResults{}, err
	}
	outEps := make(map[string]charm.Relation)
	for _, inEp := range inEps {
		outEp, err := rel.Endpoint(inEp.ServiceName)
		if err != nil {
			return params.AddRelationResults{}, err
		}
		outEps[inEp.ServiceName] = outEp.Relation
	}
	return params.AddRelationResults{Endpoints: outEps}, nil
}

// DestroyRelation removes the relation between the specified endpoints.
func (c *Client) DestroyRelation(args params.DestroyRelation) error {
	eps, err := c.api.state.InferEndpoints(args.Endpoints)
	if err != nil {
		return err
	}
	rel, err := c.api.state.EndpointsRelation(eps...)
	if err != nil {
		return err
	}
	return rel.Destroy()
}

// AddMachines adds new machines with the supplied parameters.
func (c *Client) AddMachines(args params.AddMachines) (params.AddMachinesResults, error) {
	results := params.AddMachinesResults{
		Machines: make([]params.AddMachinesResult, len(args.MachineParams)),
	}

	var defaultSeries string
	conf, err := c.api.state.EnvironConfig()
	if err != nil {
		return results, err
	}
	defaultSeries = conf.DefaultSeries()

	for i, p := range args.MachineParams {
		m, err := c.addOneMachine(p, defaultSeries)
		results.Machines[i].Error = common.ServerError(err)
		if err == nil {
			results.Machines[i].Machine = m.Id()
		}
	}
	return results, nil
}

// InjectMachines injects a machine into state with provisioned status.
func (c *Client) InjectMachines(args params.AddMachines) (params.AddMachinesResults, error) {
	return c.AddMachines(args)
}

func (c *Client) addOneMachine(p params.AddMachineParams, defaultSeries string) (*state.Machine, error) {
	if p.Series == "" {
		p.Series = defaultSeries
	}
	if p.ContainerType != "" {
		// Guard against dubious client by making sure that
		// the following attributes can only be set when we're
		// not making a new container.
		p.InstanceId = ""
		p.Nonce = ""
		p.HardwareCharacteristics = instance.HardwareCharacteristics{}
		p.Addrs = nil
	} else if p.ParentId != "" {
		return nil, fmt.Errorf("parent machine specified without container type")
	}

	jobs, err := stateJobs(p.Jobs)
	if err != nil {
		return nil, err
	}
	template := state.MachineTemplate{
		Series:      p.Series,
		Constraints: p.Constraints,
		InstanceId:  p.InstanceId,
		Jobs:        jobs,
		Nonce:       p.Nonce,
		HardwareCharacteristics: p.HardwareCharacteristics,
		Addresses:               p.Addrs,
	}
	if p.ContainerType == "" {
		return c.api.state.AddOneMachine(template)
	}
	if p.ParentId != "" {
		return c.api.state.AddMachineInsideMachine(template, p.ParentId, p.ContainerType)
	}
	return c.api.state.AddMachineInsideNewMachine(template, template, p.ContainerType)
}

func stateJobs(jobs []params.MachineJob) ([]state.MachineJob, error) {
	newJobs := make([]state.MachineJob, len(jobs))
	for i, job := range jobs {
		newJob, err := state.MachineJobFromParams(job)
		if err != nil {
			return nil, err
		}
		newJobs[i] = newJob
	}
	return newJobs, nil
}

// MachineConfig returns information from the environment config that is
// needed for machine cloud-init (both state servers and host nodes).
func (c *Client) MachineConfig(args params.MachineConfigParams) (params.MachineConfig, error) {
	result := params.MachineConfig{}
	environConfig, err := c.api.state.EnvironConfig()
	if err != nil {
		return result, err
	}
	// The basic information.
	result.EnvironAttrs = environConfig.AllAttrs()

	// Find the appropriate tools information.
	env, err := environs.New(environConfig)
	if err != nil {
		return result, err
	}
	tools, err := findInstanceTools(env, args.Series, args.Arch)
	if err != nil {
		return result, err
	}
	result.Tools = tools

	// Find the secrets and API endpoints.
	auth, err := provisioner.NewEnvironAuthenticator(env)
	if err != nil {
		return result, err
	}
	machine, err := c.api.state.Machine(args.MachineId)
	if err != nil {
		return result, err
	}
	stateInfo, apiInfo, err := auth.SetupAuthentication(machine)
	if err != nil {
		return result, err
	}
	result.APIAddrs = apiInfo.Addrs
	result.StateAddrs = stateInfo.Addrs
	result.CACert = stateInfo.CACert
	result.Password = stateInfo.Password
	result.Tag = stateInfo.Tag
	return result, nil
}

// DestroyMachines removes a given set of machines.
func (c *Client) DestroyMachines(args params.DestroyMachines) error {
	var errs []string
	for _, id := range args.MachineNames {
		machine, err := c.api.state.Machine(id)
		switch {
		case errors.IsNotFoundError(err):
			err = fmt.Errorf("machine %s does not exist", id)
		case err != nil:
		case args.Force:
			err = machine.ForceDestroy()
		case machine.Life() != state.Alive:
			continue
		default:
			err = machine.Destroy()
		}
		if err != nil {
			errs = append(errs, err.Error())
		}
	}
	return destroyErr("machines", args.MachineNames, errs)
}

// CharmInfo returns information about the requested charm.
func (c *Client) CharmInfo(args params.CharmInfo) (api.CharmInfo, error) {
	curl, err := charm.ParseURL(args.CharmURL)
	if err != nil {
		return api.CharmInfo{}, err
	}
	charm, err := c.api.state.Charm(curl)
	if err != nil {
		return api.CharmInfo{}, err
	}
	info := api.CharmInfo{
		Revision: charm.Revision(),
		URL:      curl.String(),
		Config:   charm.Config(),
		Meta:     charm.Meta(),
	}
	return info, nil
}

// EnvironmentInfo returns information about the current environment (default
// series and type).
func (c *Client) EnvironmentInfo() (api.EnvironmentInfo, error) {
	state := c.api.state
	conf, err := state.EnvironConfig()
	if err != nil {
		return api.EnvironmentInfo{}, err
	}
	env, err := state.Environment()
	if err != nil {
		return api.EnvironmentInfo{}, err
	}

	info := api.EnvironmentInfo{
		DefaultSeries: conf.DefaultSeries(),
		ProviderType:  conf.Type(),
		Name:          conf.Name(),
		UUID:          env.UUID(),
	}
	return info, nil
}

// GetAnnotations returns annotations about a given entity.
func (c *Client) GetAnnotations(args params.GetAnnotations) (params.GetAnnotationsResults, error) {
	nothing := params.GetAnnotationsResults{}
	entity, err := c.findEntity(args.Tag)
	if err != nil {
		return nothing, err
	}
	ann, err := entity.Annotations()
	if err != nil {
		return nothing, err
	}
	return params.GetAnnotationsResults{Annotations: ann}, nil
}

func (c *Client) findEntity(tag string) (state.Annotator, error) {
	entity0, err := c.api.state.FindEntity(tag)
	if err != nil {
		return nil, err
	}
	entity, ok := entity0.(state.Annotator)
	if !ok {
		return nil, common.NotSupportedError(tag, "annotations")
	}
	return entity, nil
}

// SetAnnotations stores annotations about a given entity.
func (c *Client) SetAnnotations(args params.SetAnnotations) error {
	entity, err := c.findEntity(args.Tag)
	if err != nil {
		return err
	}
	return entity.SetAnnotations(args.Pairs)
}

// parseSettingsCompatible parses setting strings in a way that is
// compatible with the behavior before this CL based on the issue
// http://pad.lv/1194945. Until then setting an option to an empty
// string caused it to reset to the default value. We now allow
// empty strings as actual values, but we want to preserve the API
// behavior.
func parseSettingsCompatible(ch *state.Charm, settings map[string]string) (charm.Settings, error) {
	setSettings := map[string]string{}
	unsetSettings := charm.Settings{}
	// Split settings into those which set and those which unset a value.
	for name, value := range settings {
		if value == "" {
			unsetSettings[name] = nil
			continue
		}
		setSettings[name] = value
	}
	// Validate the settings.
	changes, err := ch.Config().ParseSettingsStrings(setSettings)
	if err != nil {
		return nil, err
	}
	// Validate the unsettings and merge them into the changes.
	unsetSettings, err = ch.Config().ValidateSettings(unsetSettings)
	if err != nil {
		return nil, err
	}
	for name := range unsetSettings {
		changes[name] = nil
	}
	return changes, nil
}

// EnvironmentGet implements the server-side part of the
// get-environment CLI command.
func (c *Client) EnvironmentGet() (params.EnvironmentGetResults, error) {
	result := params.EnvironmentGetResults{}
	// Get the existing environment config from the state.
	config, err := c.api.state.EnvironConfig()
	if err != nil {
		return result, err
	}
	result.Config = config.AllAttrs()
	return result, nil
}

// EnvironmentSet implements the server-side part of the
// set-environment CLI command.
func (c *Client) EnvironmentSet(args params.EnvironmentSet) error {
	// TODO(dimitern,thumper): 2013-11-06 bug #1167616
	// SetEnvironConfig should take both new and old configs.

	// Get the existing environment config from the state.
	oldConfig, err := c.api.state.EnvironConfig()
	if err != nil {
		return err
	}
	// Make sure we don't allow changing agent-version.
	if v, found := args.Config["agent-version"]; found {
		oldVersion, _ := oldConfig.AgentVersion()
		if v != oldVersion.String() {
			return fmt.Errorf("agent-version cannot be changed")
		}
	}
	// Apply the attributes specified for the command to the state config.
	newConfig, err := oldConfig.Apply(args.Config)
	if err != nil {
		return err
	}
	env, err := environs.New(oldConfig)
	if err != nil {
		return err
	}
	// Now validate this new config against the existing config via the provider.
	provider := env.Provider()
	newProviderConfig, err := provider.Validate(newConfig, oldConfig)
	if err != nil {
		return err
	}
	// Now try to apply the new validated config.
	return c.api.state.SetEnvironConfig(newProviderConfig, oldConfig)
}

// SetEnvironAgentVersion sets the environment agent version.
func (c *Client) SetEnvironAgentVersion(args params.SetEnvironAgentVersion) error {
	return c.api.state.SetEnvironAgentVersion(args.Version)
}

func destroyErr(desc string, ids, errs []string) error {
	if len(errs) == 0 {
		return nil
	}
	msg := "some %s were not destroyed"
	if len(errs) == len(ids) {
		msg = "no %s were destroyed"
	}
	msg = fmt.Sprintf(msg, desc)
	return fmt.Errorf("%s: %s", msg, strings.Join(errs, "; "))
}

<<<<<<< HEAD
func (c *Client) RunOnAllMachines(args params.SetEnvironAgentVersion) error {
	return fmt.Errorf("not implemented")
=======
// AddCharm adds the given charm URL (which must include revision) to
// the environment, if it does not exist yet. Local charms are not
// supported, only charm store URLs. See also AddLocalCharm().
func (c *Client) AddCharm(args params.CharmURL) error {
	charmURL, err := charm.ParseURL(args.URL)
	if err != nil {
		return err
	}
	if charmURL.Schema != "cs" {
		return fmt.Errorf("only charm store charm URLs are supported, with cs: schema")
	}
	if charmURL.Revision < 0 {
		return fmt.Errorf("charm URL must include revision")
	}

	// First check the charm is not already in state.
	if _, err := c.api.state.Charm(charmURL); err == nil {
		return nil
	}

	// Get the charm and its information from the store.
	envConfig, err := c.api.state.EnvironConfig()
	if err != nil {
		return err
	}
	store := config.AuthorizeCharmRepo(CharmStore, envConfig)
	downloadedCharm, err := store.Get(charmURL)
	if err != nil {
		return fmt.Errorf("cannot download charm %q: %v", charmURL.String(), err)
	}

	// Open it and calculate the SHA256 hash.
	downloadedBundle, ok := downloadedCharm.(*charm.Bundle)
	if !ok {
		return fmt.Errorf("expected a charm archive, got %T", downloadedCharm)
	}
	archive, err := os.Open(downloadedBundle.Path)
	if err != nil {
		return fmt.Errorf("cannot read downloaded charm: %v", err)
	}
	defer archive.Close()
	hash := sha256.New()
	size, err := io.Copy(hash, archive)
	if err != nil {
		return fmt.Errorf("cannot calculate SHA256 hash of charm: %v", err)
	}
	bundleSHA256 := hex.EncodeToString(hash.Sum(nil))
	if _, err := archive.Seek(0, 0); err != nil {
		return fmt.Errorf("cannot rewind charm archive: %v", err)
	}

	// Get the environment storage and upload the charm.
	env, err := environs.New(envConfig)
	if err != nil {
		return fmt.Errorf("cannot access environment: %v", err)
	}
	storage := env.Storage()
	name := charm.Quote(charmURL.String())
	err = storage.Put(name, archive, size)
	if err != nil {
		return fmt.Errorf("cannot upload charm to provider storage: %v", err)
	}
	storageURL, err := storage.URL(name)
	if err != nil {
		return fmt.Errorf("cannot get storage URL for charm: %v", err)
	}
	bundleURL, err := url.Parse(storageURL)
	if err != nil {
		return fmt.Errorf("cannot parse storage URL: %v", err)
	}

	// Finally, add the charm to state.
	_, err = c.api.state.AddCharm(downloadedCharm, charmURL, bundleURL, bundleSHA256)
	return err
>>>>>>> a03e8bed
}<|MERGE_RESOLUTION|>--- conflicted
+++ resolved
@@ -838,10 +838,10 @@
 	return fmt.Errorf("%s: %s", msg, strings.Join(errs, "; "))
 }
 
-<<<<<<< HEAD
 func (c *Client) RunOnAllMachines(args params.SetEnvironAgentVersion) error {
 	return fmt.Errorf("not implemented")
-=======
+}
+
 // AddCharm adds the given charm URL (which must include revision) to
 // the environment, if it does not exist yet. Local charms are not
 // supported, only charm store URLs. See also AddLocalCharm().
@@ -916,5 +916,4 @@
 	// Finally, add the charm to state.
 	_, err = c.api.state.AddCharm(downloadedCharm, charmURL, bundleURL, bundleSHA256)
 	return err
->>>>>>> a03e8bed
 }