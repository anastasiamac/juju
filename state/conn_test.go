--- conflicted
+++ resolved
@@ -1,20 +1,10 @@
 package state_test
 
 import (
-<<<<<<< HEAD
-=======
-	"fmt"
-	"io/ioutil"
->>>>>>> afbae84b
 	"labix.org/v2/mgo"
 	. "launchpad.net/gocheck"
 	"launchpad.net/juju-core/state"
 	"launchpad.net/juju-core/testing"
-<<<<<<< HEAD
-=======
-	"net/url"
-	"path/filepath"
->>>>>>> afbae84b
 	stdtesting "testing"
 )
 
@@ -65,35 +55,13 @@
 	cs.LoggingSuite.TearDownTest(c)
 }
 
-<<<<<<< HEAD
 func (s *ConnSuite) AddTestingCharm(c *C, name string) *state.Charm {
 	return s.State.AddTestingCharm(c, name)
-=======
-func (s *ConnSuite) addCharm(c *C, ch charm.Charm) *state.Charm {
-	ident := fmt.Sprintf("%s-%d", ch.Meta().Name, ch.Revision())
-	curl := charm.MustParseURL("local:series/" + ident)
-	bundleURL, err := url.Parse("http://bundles.example.com/" + ident)
-	c.Assert(err, IsNil)
-	sch, err := s.State.AddCharm(ch, curl, bundleURL, ident+"-sha256")
-	c.Assert(err, IsNil)
-	return sch
-}
-
-func (s *ConnSuite) AddTestingCharm(c *C, name string) *state.Charm {
-	return s.addCharm(c, testing.Charms.Dir(name))
 }
 
 // AddConfigCharm clones a testing charm, replaces its config with
 // the given YAML string and adds it to the state, using the given
 // revision.
 func (s *ConnSuite) AddConfigCharm(c *C, name, configYaml string, revision int) *state.Charm {
-	path := testing.Charms.ClonedDirPath(c.MkDir(), name)
-	config := filepath.Join(path, "config.yaml")
-	err := ioutil.WriteFile(config, []byte(configYaml), 0644)
-	c.Assert(err, IsNil)
-	ch, err := charm.ReadDir(path)
-	c.Assert(err, IsNil)
-	ch.SetRevision(revision)
-	return s.addCharm(c, ch)
->>>>>>> afbae84b
+	return s.State.AddConfigCharm(c, name, configYaml, revision)
 }