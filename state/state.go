--- conflicted
+++ resolved
@@ -13,13 +13,10 @@
 	"strings"
 )
 
-<<<<<<< HEAD
 const (
+	zkEnvironmentPath = "/environment"
 	zkMachinesPath = "/machines"
 )
-=======
-const zkEnvironmentPath = "/environment"
->>>>>>> 3091bb17
 
 // State represents the state of an environment
 // managed by juju.
