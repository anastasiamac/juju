// Copyright 2012, 2013 Canonical Ltd.
// Licensed under the AGPLv3, see LICENCE file for details.

package state_test

import (
	"fmt"
	"net/url"
	"sort"
	"strconv"
	"time"

	"labix.org/v2/mgo"
	"labix.org/v2/mgo/bson"
	gc "launchpad.net/gocheck"

	"launchpad.net/juju-core/charm"
	"launchpad.net/juju-core/constraints"
	"launchpad.net/juju-core/environs/config"
	"launchpad.net/juju-core/errors"
	"launchpad.net/juju-core/instance"
	"launchpad.net/juju-core/names"
	"launchpad.net/juju-core/replicaset"
	"launchpad.net/juju-core/state"
	"launchpad.net/juju-core/state/api/params"
	statetesting "launchpad.net/juju-core/state/testing"
	"launchpad.net/juju-core/testing"
	jc "launchpad.net/juju-core/testing/checkers"
	"launchpad.net/juju-core/utils"
	"launchpad.net/juju-core/version"
)

type D []bson.DocElem

var goodPassword = "foo-12345678901234567890"
var alternatePassword = "bar-12345678901234567890"

// preventUnitDestroyRemove sets a non-pending status on the unit, and hence
// prevents it from being unceremoniously removed from state on Destroy. This
// is useful because several tests go through a unit's lifecycle step by step,
// asserting the behaviour of a given method in each state, and the unit quick-
// remove change caused many of these to fail.
func preventUnitDestroyRemove(c *gc.C, u *state.Unit) {
	err := u.SetStatus(params.StatusStarted, "", nil)
	c.Assert(err, gc.IsNil)
}

type StateSuite struct {
	ConnSuite
}

var _ = gc.Suite(&StateSuite{})

func (s *StateSuite) TestDialAgain(c *gc.C) {
	// Ensure idempotent operations on Dial are working fine.
	for i := 0; i < 2; i++ {
		st, err := state.Open(state.TestingStateInfo(), state.TestingDialOpts())
		c.Assert(err, gc.IsNil)
		c.Assert(st.Close(), gc.IsNil)
	}
}

func (s *StateSuite) TestAddresses(c *gc.C) {
	var err error
	machines := make([]*state.Machine, 4)
	machines[0], err = s.State.AddMachine("quantal", state.JobManageState, state.JobHostUnits)
	c.Assert(err, gc.IsNil)
<<<<<<< HEAD
	machines[1], err = s.State.AddMachine("quantal", state.JobHostUnits)
	c.Assert(err, gc.IsNil)
	err = s.State.EnsureAvailability(3, constraints.Value{}, "quantal")
	c.Assert(err, gc.IsNil)
	machines[2], err = s.State.Machine("2")
	c.Assert(err, gc.IsNil)
	machines[3], err = s.State.Machine("3")
=======
	machines[1], err = s.State.AddMachine("quantal", state.JobManageEnviron, state.JobHostUnits)
	c.Assert(err, gc.IsNil)
	machines[2], err = s.State.AddMachine("quantal", state.JobManageEnviron)
>>>>>>> 0958fb6e
	c.Assert(err, gc.IsNil)

	for i, m := range machines {
		err := m.SetAddresses([]instance.Address{{
			Type:         instance.Ipv4Address,
			NetworkScope: instance.NetworkCloudLocal,
			Value:        fmt.Sprintf("10.0.0.%d", i),
		}, {
			Type:         instance.Ipv6Address,
			NetworkScope: instance.NetworkCloudLocal,
			Value:        "::1",
		}, {
			Type:         instance.Ipv4Address,
			NetworkScope: instance.NetworkMachineLocal,
			Value:        "127.0.0.1",
		}, {
			Type:         instance.Ipv4Address,
			NetworkScope: instance.NetworkPublic,
			Value:        "5.4.3.2",
		}})
		c.Assert(err, gc.IsNil)
	}
	envConfig, err := s.State.EnvironConfig()
	c.Assert(err, gc.IsNil)

	addrs, err := s.State.Addresses()
	c.Assert(err, gc.IsNil)
	c.Assert(addrs, gc.HasLen, 3)
	c.Assert(addrs, jc.SameContents, []string{
		fmt.Sprintf("10.0.0.0:%d", envConfig.StatePort()),
		fmt.Sprintf("10.0.0.2:%d", envConfig.StatePort()),
		fmt.Sprintf("10.0.0.3:%d", envConfig.StatePort()),
	})

	addrs, err = s.State.APIAddresses()
	c.Assert(err, gc.IsNil)
	c.Assert(addrs, gc.HasLen, 3)
	c.Assert(addrs, jc.SameContents, []string{
		fmt.Sprintf("10.0.0.0:%d", envConfig.APIPort()),
		fmt.Sprintf("10.0.0.2:%d", envConfig.APIPort()),
		fmt.Sprintf("10.0.0.3:%d", envConfig.APIPort()),
	})
}

func (s *StateSuite) TestPing(c *gc.C) {
	c.Assert(s.State.Ping(), gc.IsNil)
	testing.MgoServer.Restart()
	c.Assert(s.State.Ping(), gc.NotNil)
}

func (s *StateSuite) TestIsNotFound(c *gc.C) {
	err1 := fmt.Errorf("unrelated error")
	err2 := errors.NotFoundf("foo")
	c.Assert(err1, gc.Not(jc.Satisfies), errors.IsNotFoundError)
	c.Assert(err2, jc.Satisfies, errors.IsNotFoundError)
}

func (s *StateSuite) TestAddCharm(c *gc.C) {
	// Check that adding charms from scratch works correctly.
	ch := testing.Charms.Dir("dummy")
	curl := charm.MustParseURL(
		fmt.Sprintf("local:quantal/%s-%d", ch.Meta().Name, ch.Revision()),
	)
	bundleURL, err := url.Parse("http://bundles.testing.invalid/dummy-1")
	c.Assert(err, gc.IsNil)
	dummy, err := s.State.AddCharm(ch, curl, bundleURL, "dummy-1-sha256")
	c.Assert(err, gc.IsNil)
	c.Assert(dummy.URL().String(), gc.Equals, curl.String())

	doc := state.CharmDoc{}
	err = s.charms.FindId(curl).One(&doc)
	c.Assert(err, gc.IsNil)
	c.Logf("%#v", doc)
	c.Assert(doc.URL, gc.DeepEquals, curl)
}

func (s *StateSuite) TestAddCharmUpdatesPlaceholder(c *gc.C) {
	// Check that adding charms updates any existing placeholder charm
	// with the same URL.
	ch := testing.Charms.Dir("dummy")

	// Add a placeholder charm.
	curl := charm.MustParseURL("cs:quantal/dummy-1")
	err := s.State.AddStoreCharmPlaceholder(curl)
	c.Assert(err, gc.IsNil)

	// Add a deployed charm.
	bundleURL, err := url.Parse("http://bundles.testing.invalid/dummy-1")
	c.Assert(err, gc.IsNil)
	dummy, err := s.State.AddCharm(ch, curl, bundleURL, "dummy-1-sha256")
	c.Assert(err, gc.IsNil)
	c.Assert(dummy.URL().String(), gc.Equals, curl.String())

	// Charm doc has been updated.
	var docs []state.CharmDoc
	err = s.charms.FindId(curl).All(&docs)
	c.Assert(err, gc.IsNil)
	c.Assert(docs, gc.HasLen, 1)
	c.Assert(docs[0].URL, gc.DeepEquals, curl)
	c.Assert(docs[0].BundleURL, gc.DeepEquals, bundleURL)

	// No more placeholder charm.
	_, err = s.State.LatestPlaceholderCharm(curl)
	c.Assert(err, jc.Satisfies, errors.IsNotFoundError)
}

func (s *StateSuite) assertPendingCharmExists(c *gc.C, curl *charm.URL) {
	// Find charm directly and verify only the charm URL and
	// PendingUpload are set.
	doc := state.CharmDoc{}
	err := s.charms.FindId(curl).One(&doc)
	c.Assert(err, gc.IsNil)
	c.Logf("%#v", doc)
	c.Assert(doc.URL, gc.DeepEquals, curl)
	c.Assert(doc.PendingUpload, jc.IsTrue)
	c.Assert(doc.Placeholder, jc.IsFalse)
	c.Assert(doc.Meta, gc.IsNil)
	c.Assert(doc.Config, gc.IsNil)
	c.Assert(doc.BundleURL, gc.IsNil)
	c.Assert(doc.BundleSha256, gc.Equals, "")

	// Make sure we can't find it with st.Charm().
	_, err = s.State.Charm(curl)
	c.Assert(err, jc.Satisfies, errors.IsNotFoundError)
}

func (s *StateSuite) TestPrepareLocalCharmUpload(c *gc.C) {
	// First test the sanity checks.
	curl, err := s.State.PrepareLocalCharmUpload(charm.MustParseURL("local:quantal/dummy"))
	c.Assert(err, gc.ErrorMatches, "expected charm URL with revision, got .*")
	c.Assert(curl, gc.IsNil)
	curl, err = s.State.PrepareLocalCharmUpload(charm.MustParseURL("cs:quantal/dummy"))
	c.Assert(err, gc.ErrorMatches, "expected charm URL with local schema, got .*")
	c.Assert(curl, gc.IsNil)

	// No charm in state, so the call should respect given revision.
	testCurl := charm.MustParseURL("local:quantal/missing-123")
	curl, err = s.State.PrepareLocalCharmUpload(testCurl)
	c.Assert(err, gc.IsNil)
	c.Assert(curl, gc.DeepEquals, testCurl)

	s.assertPendingCharmExists(c, curl)

	// Try adding it again with the same revision and ensure it gets bumped.
	curl, err = s.State.PrepareLocalCharmUpload(curl)
	c.Assert(err, gc.IsNil)
	c.Assert(curl.Revision, gc.Equals, 124)

	// Also ensure the revision cannot decrease.
	curl, err = s.State.PrepareLocalCharmUpload(curl.WithRevision(42))
	c.Assert(err, gc.IsNil)
	c.Assert(curl.Revision, gc.Equals, 125)

	// Check the given revision is respected.
	curl, err = s.State.PrepareLocalCharmUpload(curl.WithRevision(1234))
	c.Assert(err, gc.IsNil)
	c.Assert(curl.Revision, gc.Equals, 1234)
}

func (s *StateSuite) TestUpdateUploadedCharm(c *gc.C) {
	ch := testing.Charms.Dir("dummy")
	curl := charm.MustParseURL(
		fmt.Sprintf("local:quantal/%s-%d", ch.Meta().Name, ch.Revision()),
	)
	bundleURL, err := url.Parse("http://bundles.testing.invalid/dummy-1")
	c.Assert(err, gc.IsNil)
	_, err = s.State.AddCharm(ch, curl, bundleURL, "dummy-1-sha256")
	c.Assert(err, gc.IsNil)

	// First test with already uploaded and a missing charms.
	sch, err := s.State.UpdateUploadedCharm(ch, curl, bundleURL, "dummy-1-sha256")
	c.Assert(err, gc.ErrorMatches, fmt.Sprintf("charm %q already uploaded", curl))
	c.Assert(sch, gc.IsNil)
	missingCurl := charm.MustParseURL("local:quantal/missing-1")
	sch, err = s.State.UpdateUploadedCharm(ch, missingCurl, bundleURL, "missing")
	c.Assert(err, jc.Satisfies, errors.IsNotFoundError)
	c.Assert(sch, gc.IsNil)

	// Now try with an uploaded charm.
	_, err = s.State.PrepareLocalCharmUpload(missingCurl)
	c.Assert(err, gc.IsNil)
	sch, err = s.State.UpdateUploadedCharm(ch, missingCurl, bundleURL, "missing")
	c.Assert(err, gc.IsNil)
	c.Assert(sch.URL(), gc.DeepEquals, missingCurl)
	c.Assert(sch.Revision(), gc.Equals, missingCurl.Revision)
	c.Assert(sch.IsUploaded(), jc.IsTrue)
	c.Assert(sch.Meta(), gc.DeepEquals, ch.Meta())
	c.Assert(sch.Config(), gc.DeepEquals, ch.Config())
	c.Assert(sch.BundleURL(), gc.DeepEquals, bundleURL)
	c.Assert(sch.BundleSha256(), gc.Equals, "missing")
}

func (s *StateSuite) assertPlaceholderCharmExists(c *gc.C, curl *charm.URL) {
	// Find charm directly and verify only the charm URL and
	// Placeholder are set.
	doc := state.CharmDoc{}
	err := s.charms.FindId(curl).One(&doc)
	c.Assert(err, gc.IsNil)
	c.Assert(doc.URL, gc.DeepEquals, curl)
	c.Assert(doc.PendingUpload, jc.IsFalse)
	c.Assert(doc.Placeholder, jc.IsTrue)
	c.Assert(doc.Meta, gc.IsNil)
	c.Assert(doc.Config, gc.IsNil)
	c.Assert(doc.BundleURL, gc.IsNil)
	c.Assert(doc.BundleSha256, gc.Equals, "")

	// Make sure we can't find it with st.Charm().
	_, err = s.State.Charm(curl)
	c.Assert(err, jc.Satisfies, errors.IsNotFoundError)
}

func (s *StateSuite) TestLatestPlaceholderCharm(c *gc.C) {
	// Add a deployed charm
	ch := testing.Charms.Dir("dummy")
	curl := charm.MustParseURL("cs:quantal/dummy-1")
	bundleURL, err := url.Parse("http://bundles.testing.invalid/dummy-1")
	c.Assert(err, gc.IsNil)
	_, err = s.State.AddCharm(ch, curl, bundleURL, "dummy-1-sha256")
	c.Assert(err, gc.IsNil)

	// Deployed charm not found.
	_, err = s.State.LatestPlaceholderCharm(curl)
	c.Assert(err, jc.Satisfies, errors.IsNotFoundError)

	// Add a charm reference
	curl2 := charm.MustParseURL("cs:quantal/dummy-2")
	err = s.State.AddStoreCharmPlaceholder(curl2)
	c.Assert(err, gc.IsNil)
	s.assertPlaceholderCharmExists(c, curl2)

	// Use a URL with an arbitrary rev to search.
	curl = charm.MustParseURL("cs:quantal/dummy-23")
	pending, err := s.State.LatestPlaceholderCharm(curl)
	c.Assert(err, gc.IsNil)
	c.Assert(pending.URL(), gc.DeepEquals, curl2)
	c.Assert(pending.IsPlaceholder(), jc.IsTrue)
	c.Assert(pending.Meta(), gc.IsNil)
	c.Assert(pending.Config(), gc.IsNil)
	c.Assert(pending.BundleURL(), gc.IsNil)
	c.Assert(pending.BundleSha256(), gc.Equals, "")
}

func (s *StateSuite) TestAddStoreCharmPlaceholderErrors(c *gc.C) {
	ch := testing.Charms.Dir("dummy")
	curl := charm.MustParseURL(
		fmt.Sprintf("local:quantal/%s-%d", ch.Meta().Name, ch.Revision()),
	)
	err := s.State.AddStoreCharmPlaceholder(curl)
	c.Assert(err, gc.ErrorMatches, "expected charm URL with cs schema, got .*")

	curl = charm.MustParseURL("cs:quantal/dummy")
	err = s.State.AddStoreCharmPlaceholder(curl)
	c.Assert(err, gc.ErrorMatches, "expected charm URL with revision, got .*")
}

func (s *StateSuite) TestAddStoreCharmPlaceholder(c *gc.C) {
	curl := charm.MustParseURL("cs:quantal/dummy-1")
	err := s.State.AddStoreCharmPlaceholder(curl)
	c.Assert(err, gc.IsNil)
	s.assertPlaceholderCharmExists(c, curl)

	// Add the same one again, should be a no-op
	err = s.State.AddStoreCharmPlaceholder(curl)
	c.Assert(err, gc.IsNil)
	s.assertPlaceholderCharmExists(c, curl)
}

func (s *StateSuite) assertAddStoreCharmPlaceholder(c *gc.C) (*charm.URL, *charm.URL, *state.Charm) {
	// Add a deployed charm
	ch := testing.Charms.Dir("dummy")
	curl := charm.MustParseURL("cs:quantal/dummy-1")
	bundleURL, err := url.Parse("http://bundles.testing.invalid/dummy-1")
	c.Assert(err, gc.IsNil)
	dummy, err := s.State.AddCharm(ch, curl, bundleURL, "dummy-1-sha256")
	c.Assert(err, gc.IsNil)

	// Add a charm placeholder
	curl2 := charm.MustParseURL("cs:quantal/dummy-2")
	err = s.State.AddStoreCharmPlaceholder(curl2)
	c.Assert(err, gc.IsNil)
	s.assertPlaceholderCharmExists(c, curl2)

	// Deployed charm is still there.
	existing, err := s.State.Charm(curl)
	c.Assert(err, gc.IsNil)
	c.Assert(existing, jc.DeepEquals, dummy)

	return curl, curl2, dummy
}

func (s *StateSuite) TestAddStoreCharmPlaceholderLeavesDeployedCharmsAlone(c *gc.C) {
	s.assertAddStoreCharmPlaceholder(c)
}

func (s *StateSuite) TestAddStoreCharmPlaceholderDeletesOlder(c *gc.C) {
	curl, curlOldRef, dummy := s.assertAddStoreCharmPlaceholder(c)

	// Add a new charm placeholder
	curl3 := charm.MustParseURL("cs:quantal/dummy-3")
	err := s.State.AddStoreCharmPlaceholder(curl3)
	c.Assert(err, gc.IsNil)
	s.assertPlaceholderCharmExists(c, curl3)

	// Deployed charm is still there.
	existing, err := s.State.Charm(curl)
	c.Assert(err, gc.IsNil)
	c.Assert(existing, jc.DeepEquals, dummy)

	// Older charm placeholder is gone.
	doc := state.CharmDoc{}
	err = s.charms.FindId(curlOldRef).One(&doc)
	c.Assert(err, gc.Equals, mgo.ErrNotFound)
}

func (s *StateSuite) AssertMachineCount(c *gc.C, expect int) {
	ms, err := s.State.AllMachines()
	c.Assert(err, gc.IsNil)
	c.Assert(len(ms), gc.Equals, expect)
}

var jobStringTests = []struct {
	job state.MachineJob
	s   string
}{
	{state.JobHostUnits, "JobHostUnits"},
	{state.JobManageEnviron, "JobManageEnviron"},
	{state.JobManageState, "JobManageState"},
	{0, "<unknown job 0>"},
	{5, "<unknown job 5>"},
}

func (s *StateSuite) TestJobString(c *gc.C) {
	for _, t := range jobStringTests {
		c.Check(t.job.String(), gc.Equals, t.s)
	}
}

func (s *StateSuite) TestAddMachineErrors(c *gc.C) {
	_, err := s.State.AddMachine("")
	c.Assert(err, gc.ErrorMatches, "cannot add a new machine: no series specified")
	_, err = s.State.AddMachine("quantal")
	c.Assert(err, gc.ErrorMatches, "cannot add a new machine: no jobs specified")
	_, err = s.State.AddMachine("quantal", state.JobHostUnits, state.JobHostUnits)
	c.Assert(err, gc.ErrorMatches, "cannot add a new machine: duplicate job: .*")
}

func (s *StateSuite) TestAddMachines(c *gc.C) {
	allJobs := []state.MachineJob{
		state.JobHostUnits,
		state.JobManageEnviron,
		state.JobManageState,
	}
	m0, err := s.State.AddMachine("quantal", allJobs...)
	c.Assert(err, gc.IsNil)
	check := func(m *state.Machine, id, series string, jobs []state.MachineJob) {
		c.Assert(m.Id(), gc.Equals, id)
		c.Assert(m.Series(), gc.Equals, series)
		c.Assert(m.Jobs(), gc.DeepEquals, jobs)
		s.assertMachineContainers(c, m, nil)
	}
	check(m0, "0", "quantal", allJobs)
	m0, err = s.State.Machine("0")
	c.Assert(err, gc.IsNil)
	check(m0, "0", "quantal", allJobs)

<<<<<<< HEAD
	oneJob := []state.MachineJob{state.JobHostUnits}
	m1, err := s.State.AddMachine("blahblah", oneJob...)
=======
	allJobs := []state.MachineJob{
		state.JobHostUnits,
		state.JobManageEnviron,
	}
	m1, err := s.State.AddMachine("blahblah", allJobs...)
>>>>>>> 0958fb6e
	c.Assert(err, gc.IsNil)
	check(m1, "1", "blahblah", oneJob)

	m1, err = s.State.Machine("1")
	c.Assert(err, gc.IsNil)
	check(m1, "1", "blahblah", oneJob)

	m, err := s.State.AllMachines()
	c.Assert(err, gc.IsNil)
	c.Assert(m, gc.HasLen, 2)
	check(m[0], "0", "quantal", allJobs)
	check(m[1], "1", "blahblah", oneJob)
}

func (s *StateSuite) TestAddMachinesEnvironmentDying(c *gc.C) {
	_, err := s.State.AddMachine("quantal", state.JobHostUnits)
	c.Assert(err, gc.IsNil)
	env, err := s.State.Environment()
	c.Assert(err, gc.IsNil)
	err = env.Destroy()
	c.Assert(err, gc.IsNil)
	// Check that machines cannot be added if the environment is initially Dying.
	_, err = s.State.AddMachine("quantal", state.JobHostUnits)
	c.Assert(err, gc.ErrorMatches, "cannot add a new machine: environment is no longer alive")
}

func (s *StateSuite) TestAddMachinesEnvironmentDyingAfterInitial(c *gc.C) {
	_, err := s.State.AddMachine("quantal", state.JobHostUnits)
	c.Assert(err, gc.IsNil)
	env, err := s.State.Environment()
	c.Assert(err, gc.IsNil)
	// Check that machines cannot be added if the environment is initially
	// Alive but set to Dying immediately before the transaction is run.
	defer state.SetBeforeHooks(c, s.State, func() {
		c.Assert(env.Life(), gc.Equals, state.Alive)
		c.Assert(env.Destroy(), gc.IsNil)
	}).Check()
	_, err = s.State.AddMachine("quantal", state.JobHostUnits)
	c.Assert(err, gc.ErrorMatches, "cannot add a new machine: environment is no longer alive")
}

func (s *StateSuite) TestAddMachineExtraConstraints(c *gc.C) {
	err := s.State.SetEnvironConstraints(constraints.MustParse("mem=4G"))
	c.Assert(err, gc.IsNil)
	oneJob := []state.MachineJob{state.JobHostUnits}
	extraCons := constraints.MustParse("cpu-cores=4")
	m, err := s.State.AddOneMachine(state.MachineTemplate{
		Series:      "quantal",
		Constraints: extraCons,
		Jobs:        oneJob,
	})
	c.Assert(err, gc.IsNil)
	c.Assert(m.Id(), gc.Equals, "0")
	c.Assert(m.Series(), gc.Equals, "quantal")
	c.Assert(m.Jobs(), gc.DeepEquals, oneJob)
	expectedCons := constraints.MustParse("cpu-cores=4 mem=4G")
	mcons, err := m.Constraints()
	c.Assert(err, gc.IsNil)
	c.Assert(mcons, gc.DeepEquals, expectedCons)
}

func (s *StateSuite) assertMachineContainers(c *gc.C, m *state.Machine, containers []string) {
	mc, err := m.Containers()
	c.Assert(err, gc.IsNil)
	c.Assert(mc, gc.DeepEquals, containers)
}

func (s *StateSuite) TestAddContainerToNewMachine(c *gc.C) {
	oneJob := []state.MachineJob{state.JobHostUnits}

	template := state.MachineTemplate{
		Series: "quantal",
		Jobs:   oneJob,
	}
	parentTemplate := state.MachineTemplate{
		Series: "raring",
		Jobs:   oneJob,
	}
	m, err := s.State.AddMachineInsideNewMachine(template, parentTemplate, instance.LXC)
	c.Assert(err, gc.IsNil)
	c.Assert(m.Id(), gc.Equals, "0/lxc/0")
	c.Assert(m.Series(), gc.Equals, "quantal")
	c.Assert(m.ContainerType(), gc.Equals, instance.LXC)
	mcons, err := m.Constraints()
	c.Assert(err, gc.IsNil)
	c.Assert(&mcons, jc.Satisfies, constraints.IsEmpty)
	c.Assert(m.Jobs(), gc.DeepEquals, oneJob)

	m, err = s.State.Machine("0")
	c.Assert(err, gc.IsNil)
	s.assertMachineContainers(c, m, []string{"0/lxc/0"})
	c.Assert(m.Series(), gc.Equals, "raring")

	m, err = s.State.Machine("0/lxc/0")
	c.Assert(err, gc.IsNil)
	s.assertMachineContainers(c, m, nil)
	c.Assert(m.Jobs(), gc.DeepEquals, oneJob)
}

func (s *StateSuite) TestAddContainerToExistingMachine(c *gc.C) {
	oneJob := []state.MachineJob{state.JobHostUnits}
	m0, err := s.State.AddMachine("quantal", oneJob...)
	c.Assert(err, gc.IsNil)
	m1, err := s.State.AddMachine("quantal", oneJob...)
	c.Assert(err, gc.IsNil)

	// Add first container.
	m, err := s.State.AddMachineInsideMachine(state.MachineTemplate{
		Series: "quantal",
		Jobs:   []state.MachineJob{state.JobHostUnits},
	}, "1", instance.LXC)
	c.Assert(err, gc.IsNil)
	c.Assert(m.Id(), gc.Equals, "1/lxc/0")
	c.Assert(m.Series(), gc.Equals, "quantal")
	c.Assert(m.ContainerType(), gc.Equals, instance.LXC)
	mcons, err := m.Constraints()
	c.Assert(err, gc.IsNil)
	c.Assert(&mcons, jc.Satisfies, constraints.IsEmpty)
	c.Assert(m.Jobs(), gc.DeepEquals, oneJob)
	s.assertMachineContainers(c, m1, []string{"1/lxc/0"})

	s.assertMachineContainers(c, m0, nil)
	s.assertMachineContainers(c, m1, []string{"1/lxc/0"})
	m, err = s.State.Machine("1/lxc/0")
	c.Assert(err, gc.IsNil)
	s.assertMachineContainers(c, m, nil)

	// Add second container.
	m, err = s.State.AddMachineInsideMachine(state.MachineTemplate{
		Series: "quantal",
		Jobs:   []state.MachineJob{state.JobHostUnits},
	}, "1", instance.LXC)
	c.Assert(err, gc.IsNil)
	c.Assert(m.Id(), gc.Equals, "1/lxc/1")
	c.Assert(m.Series(), gc.Equals, "quantal")
	c.Assert(m.ContainerType(), gc.Equals, instance.LXC)
	c.Assert(m.Jobs(), gc.DeepEquals, oneJob)
	s.assertMachineContainers(c, m1, []string{"1/lxc/0", "1/lxc/1"})
}

func (s *StateSuite) TestAddContainerToMachineWithKnownSupportedContainers(c *gc.C) {
	oneJob := []state.MachineJob{state.JobHostUnits}
	host, err := s.State.AddMachine("quantal", oneJob...)
	c.Assert(err, gc.IsNil)
	err = host.SetSupportedContainers([]instance.ContainerType{instance.KVM})
	c.Assert(err, gc.IsNil)

	m, err := s.State.AddMachineInsideMachine(state.MachineTemplate{
		Series: "quantal",
		Jobs:   []state.MachineJob{state.JobHostUnits},
	}, "0", instance.KVM)
	c.Assert(err, gc.IsNil)
	c.Assert(m.Id(), gc.Equals, "0/kvm/0")
	s.assertMachineContainers(c, host, []string{"0/kvm/0"})
}

func (s *StateSuite) TestAddInvalidContainerToMachineWithKnownSupportedContainers(c *gc.C) {
	oneJob := []state.MachineJob{state.JobHostUnits}
	host, err := s.State.AddMachine("quantal", oneJob...)
	c.Assert(err, gc.IsNil)
	err = host.SetSupportedContainers([]instance.ContainerType{instance.KVM})
	c.Assert(err, gc.IsNil)

	_, err = s.State.AddMachineInsideMachine(state.MachineTemplate{
		Series: "quantal",
		Jobs:   []state.MachineJob{state.JobHostUnits},
	}, "0", instance.LXC)
	c.Assert(err, gc.ErrorMatches, "cannot add a new machine: machine 0 cannot host lxc containers")
	s.assertMachineContainers(c, host, nil)
}

func (s *StateSuite) TestAddContainerToMachineSupportingNoContainers(c *gc.C) {
	oneJob := []state.MachineJob{state.JobHostUnits}
	host, err := s.State.AddMachine("quantal", oneJob...)
	c.Assert(err, gc.IsNil)
	err = host.SupportsNoContainers()
	c.Assert(err, gc.IsNil)

	_, err = s.State.AddMachineInsideMachine(state.MachineTemplate{
		Series: "quantal",
		Jobs:   []state.MachineJob{state.JobHostUnits},
	}, "0", instance.LXC)
	c.Assert(err, gc.ErrorMatches, "cannot add a new machine: machine 0 cannot host lxc containers")
	s.assertMachineContainers(c, host, nil)
}

func (s *StateSuite) TestInvalidAddMachineParams(c *gc.C) {
	instIdTemplate := state.MachineTemplate{
		Series:     "quantal",
		Jobs:       []state.MachineJob{state.JobHostUnits},
		InstanceId: "i-foo",
	}
	normalTemplate := state.MachineTemplate{
		Series: "quantal",
		Jobs:   []state.MachineJob{state.JobHostUnits},
	}
	_, err := s.State.AddMachineInsideMachine(instIdTemplate, "0", instance.LXC)
	c.Check(err, gc.ErrorMatches, "cannot add a new machine: cannot specify instance id for a new container")

	_, err = s.State.AddMachineInsideNewMachine(instIdTemplate, normalTemplate, instance.LXC)
	c.Check(err, gc.ErrorMatches, "cannot add a new machine: cannot specify instance id for a new container")

	_, err = s.State.AddMachineInsideNewMachine(normalTemplate, instIdTemplate, instance.LXC)
	c.Check(err, gc.ErrorMatches, "cannot add a new machine: cannot specify instance id for a new container")

	_, err = s.State.AddOneMachine(instIdTemplate)
	c.Check(err, gc.ErrorMatches, "cannot add a new machine: cannot add a machine with an instance id and no nonce")

	_, err = s.State.AddOneMachine(state.MachineTemplate{
		Series:     "quantal",
		Jobs:       []state.MachineJob{state.JobHostUnits, state.JobHostUnits},
		InstanceId: "i-foo",
	})
	c.Check(err, gc.ErrorMatches, fmt.Sprintf("cannot add a new machine: duplicate job: %s", state.JobHostUnits))

	noSeriesTemplate := state.MachineTemplate{
		Jobs: []state.MachineJob{state.JobHostUnits, state.JobHostUnits},
	}
	_, err = s.State.AddOneMachine(noSeriesTemplate)
	c.Check(err, gc.ErrorMatches, "cannot add a new machine: no series specified")

	_, err = s.State.AddMachineInsideNewMachine(noSeriesTemplate, normalTemplate, instance.LXC)
	c.Check(err, gc.ErrorMatches, "cannot add a new machine: no series specified")

	_, err = s.State.AddMachineInsideNewMachine(normalTemplate, noSeriesTemplate, instance.LXC)
	c.Check(err, gc.ErrorMatches, "cannot add a new machine: no series specified")

	_, err = s.State.AddMachineInsideMachine(noSeriesTemplate, "0", instance.LXC)
	c.Check(err, gc.ErrorMatches, "cannot add a new machine: no series specified")
}

func (s *StateSuite) TestAddContainerErrors(c *gc.C) {
	template := state.MachineTemplate{
		Series: "quantal",
		Jobs:   []state.MachineJob{state.JobHostUnits},
	}
	_, err := s.State.AddMachineInsideMachine(template, "10", instance.LXC)
	c.Assert(err, gc.ErrorMatches, "cannot add a new machine: machine 10 not found")
	_, err = s.State.AddMachineInsideMachine(template, "10", "")
	c.Assert(err, gc.ErrorMatches, "cannot add a new machine: no container type specified")
}

func (s *StateSuite) TestInjectMachineErrors(c *gc.C) {
	injectMachine := func(series string, instanceId instance.Id, nonce string, jobs ...state.MachineJob) error {
		_, err := s.State.AddOneMachine(state.MachineTemplate{
			Series:     series,
			Jobs:       jobs,
			InstanceId: instanceId,
			Nonce:      nonce,
		})
		return err
	}
	err := injectMachine("", "i-minvalid", state.BootstrapNonce, state.JobHostUnits)
	c.Assert(err, gc.ErrorMatches, "cannot add a new machine: no series specified")
	err = injectMachine("quantal", "", state.BootstrapNonce, state.JobHostUnits)
	c.Assert(err, gc.ErrorMatches, "cannot add a new machine: cannot specify a nonce without an instance id")
	err = injectMachine("quantal", "i-minvalid", "", state.JobHostUnits)
	c.Assert(err, gc.ErrorMatches, "cannot add a new machine: cannot add a machine with an instance id and no nonce")
	err = injectMachine("quantal", state.BootstrapNonce, "i-mlazy")
	c.Assert(err, gc.ErrorMatches, "cannot add a new machine: no jobs specified")
}

func (s *StateSuite) TestInjectMachine(c *gc.C) {
	cons := constraints.MustParse("mem=4G")
	arch := "amd64"
	mem := uint64(1024)
	disk := uint64(1024)
	tags := []string{"foo", "bar"}
	template := state.MachineTemplate{
		Series:      "quantal",
		Jobs:        []state.MachineJob{state.JobHostUnits, state.JobManageEnviron},
		Constraints: cons,
		InstanceId:  "i-mindustrious",
		Nonce:       state.BootstrapNonce,
		HardwareCharacteristics: instance.HardwareCharacteristics{
			Arch:     &arch,
			Mem:      &mem,
			RootDisk: &disk,
			Tags:     &tags,
		},
	}
	m, err := s.State.AddOneMachine(template)
	c.Assert(err, gc.IsNil)
	c.Assert(m.Jobs(), gc.DeepEquals, template.Jobs)
	instanceId, err := m.InstanceId()
	c.Assert(err, gc.IsNil)
	c.Assert(instanceId, gc.Equals, template.InstanceId)
	mcons, err := m.Constraints()
	c.Assert(err, gc.IsNil)
	c.Assert(cons, gc.DeepEquals, mcons)
	characteristics, err := m.HardwareCharacteristics()
	c.Assert(err, gc.IsNil)
	c.Assert(*characteristics, gc.DeepEquals, template.HardwareCharacteristics)

	// Make sure the bootstrap nonce value is set.
	c.Assert(m.CheckProvisioned(template.Nonce), gc.Equals, true)
}

func (s *StateSuite) TestAddContainerToInjectedMachine(c *gc.C) {
	oneJob := []state.MachineJob{state.JobHostUnits}
	template := state.MachineTemplate{
		Series:     "quantal",
		InstanceId: "i-mindustrious",
		Nonce:      state.BootstrapNonce,
		Jobs:       []state.MachineJob{state.JobHostUnits, state.JobManageEnviron},
	}
	m0, err := s.State.AddOneMachine(template)
	c.Assert(err, gc.IsNil)

	// Add first container.
	template = state.MachineTemplate{
		Series: "quantal",
		Jobs:   []state.MachineJob{state.JobHostUnits},
	}
	m, err := s.State.AddMachineInsideMachine(template, "0", instance.LXC)
	c.Assert(err, gc.IsNil)
	c.Assert(m.Id(), gc.Equals, "0/lxc/0")
	c.Assert(m.Series(), gc.Equals, "quantal")
	c.Assert(m.ContainerType(), gc.Equals, instance.LXC)
	mcons, err := m.Constraints()
	c.Assert(err, gc.IsNil)
	c.Assert(&mcons, jc.Satisfies, constraints.IsEmpty)
	c.Assert(m.Jobs(), gc.DeepEquals, oneJob)
	s.assertMachineContainers(c, m0, []string{"0/lxc/0"})

	// Add second container.
	m, err = s.State.AddMachineInsideMachine(template, "0", instance.LXC)
	c.Assert(err, gc.IsNil)
	c.Assert(m.Id(), gc.Equals, "0/lxc/1")
	c.Assert(m.Series(), gc.Equals, "quantal")
	c.Assert(m.ContainerType(), gc.Equals, instance.LXC)
	c.Assert(m.Jobs(), gc.DeepEquals, oneJob)
	s.assertMachineContainers(c, m0, []string{"0/lxc/0", "0/lxc/1"})
}

func (s *StateSuite) TestAddMachineCanOnlyAddStateServerForMachine0(c *gc.C) {
	template := state.MachineTemplate{
		Series: "quantal",
		Jobs:   []state.MachineJob{state.JobManageState},
	}
	// Check that we can add the bootstrap machine.
	m, err := s.State.AddOneMachine(template)
	c.Assert(err, gc.IsNil)
	c.Assert(m.Id(), gc.Equals, "0")
	c.Assert(m.WantsVote(), jc.IsTrue)
	c.Assert(m.Jobs(), gc.DeepEquals, []state.MachineJob{state.JobManageState})

	// Check that the state server information is correct.
	info, err := state.GetStateServerInfo(s.State)
	c.Assert(err, gc.IsNil)
	c.Assert(info.MachineIds, gc.DeepEquals, []string{"0"})
	c.Assert(info.VotingMachineIds, gc.DeepEquals, []string{"0"})

	const errCannotAdd = "cannot add a new machine: state server jobs specified without calling EnsureAvailability"
	m, err = s.State.AddOneMachine(template)
	c.Assert(err, gc.ErrorMatches, errCannotAdd)

	m, err = s.State.AddMachineInsideMachine(template, "0", instance.LXC)
	c.Assert(err, gc.ErrorMatches, errCannotAdd)

	m, err = s.State.AddMachineInsideNewMachine(template, template, instance.LXC)
	c.Assert(err, gc.ErrorMatches, errCannotAdd)
}

func (s *StateSuite) TestReadMachine(c *gc.C) {
	machine, err := s.State.AddMachine("quantal", state.JobHostUnits)
	c.Assert(err, gc.IsNil)
	expectedId := machine.Id()
	machine, err = s.State.Machine(expectedId)
	c.Assert(err, gc.IsNil)
	c.Assert(machine.Id(), gc.Equals, expectedId)
}

func (s *StateSuite) TestMachineNotFound(c *gc.C) {
	_, err := s.State.Machine("0")
	c.Assert(err, gc.ErrorMatches, "machine 0 not found")
	c.Assert(err, jc.Satisfies, errors.IsNotFoundError)
}

func (s *StateSuite) TestMachineIdLessThan(c *gc.C) {
	c.Assert(state.MachineIdLessThan("0", "0"), gc.Equals, false)
	c.Assert(state.MachineIdLessThan("0", "1"), gc.Equals, true)
	c.Assert(state.MachineIdLessThan("1", "0"), gc.Equals, false)
	c.Assert(state.MachineIdLessThan("10", "2"), gc.Equals, false)
	c.Assert(state.MachineIdLessThan("0", "0/lxc/0"), gc.Equals, true)
	c.Assert(state.MachineIdLessThan("0/lxc/0", "0"), gc.Equals, false)
	c.Assert(state.MachineIdLessThan("1", "0/lxc/0"), gc.Equals, false)
	c.Assert(state.MachineIdLessThan("0/lxc/0", "1"), gc.Equals, true)
	c.Assert(state.MachineIdLessThan("0/lxc/0/lxc/1", "0/lxc/0"), gc.Equals, false)
	c.Assert(state.MachineIdLessThan("0/kvm/0", "0/lxc/0"), gc.Equals, true)
}

func (s *StateSuite) TestAllMachines(c *gc.C) {
	numInserts := 42
	for i := 0; i < numInserts; i++ {
		m, err := s.State.AddMachine("quantal", state.JobHostUnits)
		c.Assert(err, gc.IsNil)
		err = m.SetProvisioned(instance.Id(fmt.Sprintf("foo-%d", i)), "fake_nonce", nil)
		c.Assert(err, gc.IsNil)
		err = m.SetAgentVersion(version.MustParseBinary("7.8.9-foo-bar"))
		c.Assert(err, gc.IsNil)
		err = m.Destroy()
		c.Assert(err, gc.IsNil)
	}
	s.AssertMachineCount(c, numInserts)
	ms, _ := s.State.AllMachines()
	for i, m := range ms {
		c.Assert(m.Id(), gc.Equals, strconv.Itoa(i))
		instId, err := m.InstanceId()
		c.Assert(err, gc.IsNil)
		c.Assert(string(instId), gc.Equals, fmt.Sprintf("foo-%d", i))
		tools, err := m.AgentTools()
		c.Check(err, gc.IsNil)
		c.Check(tools.Version, gc.DeepEquals, version.MustParseBinary("7.8.9-foo-bar"))
		c.Assert(m.Life(), gc.Equals, state.Dying)
	}
}

func (s *StateSuite) TestAddService(c *gc.C) {
	charm := s.AddTestingCharm(c, "dummy")
	_, err := s.State.AddService("haha/borken", "user-admin", charm)
	c.Assert(err, gc.ErrorMatches, `cannot add service "haha/borken": invalid name`)
	_, err = s.State.Service("haha/borken")
	c.Assert(err, gc.ErrorMatches, `"haha/borken" is not a valid service name`)

	// set that a nil charm is handled correctly
	_, err = s.State.AddService("umadbro", "user-admin", nil)
	c.Assert(err, gc.ErrorMatches, `cannot add service "umadbro": charm is nil`)

	wordpress, err := s.State.AddService("wordpress", "user-admin", charm)
	c.Assert(err, gc.IsNil)
	c.Assert(wordpress.Name(), gc.Equals, "wordpress")
	mysql, err := s.State.AddService("mysql", "user-admin", charm)
	c.Assert(err, gc.IsNil)
	c.Assert(mysql.Name(), gc.Equals, "mysql")

	// Check that retrieving the new created services works correctly.
	wordpress, err = s.State.Service("wordpress")
	c.Assert(err, gc.IsNil)
	c.Assert(wordpress.Name(), gc.Equals, "wordpress")
	ch, _, err := wordpress.Charm()
	c.Assert(err, gc.IsNil)
	c.Assert(ch.URL(), gc.DeepEquals, charm.URL())
	mysql, err = s.State.Service("mysql")
	c.Assert(err, gc.IsNil)
	c.Assert(mysql.Name(), gc.Equals, "mysql")
	ch, _, err = mysql.Charm()
	c.Assert(err, gc.IsNil)
	c.Assert(ch.URL(), gc.DeepEquals, charm.URL())
}

func (s *StateSuite) TestAddServiceEnvironmentDying(c *gc.C) {
	charm := s.AddTestingCharm(c, "dummy")
	s.AddTestingService(c, "s0", charm)
	// Check that services cannot be added if the environment is initially Dying.
	env, err := s.State.Environment()
	c.Assert(err, gc.IsNil)
	err = env.Destroy()
	c.Assert(err, gc.IsNil)
	_, err = s.State.AddService("s1", "user-admin", charm)
	c.Assert(err, gc.ErrorMatches, `cannot add service "s1": environment is no longer alive`)
}

func (s *StateSuite) TestAddServiceEnvironmentDyingAfterInitial(c *gc.C) {
	charm := s.AddTestingCharm(c, "dummy")
	s.AddTestingService(c, "s0", charm)
	env, err := s.State.Environment()
	c.Assert(err, gc.IsNil)
	// Check that services cannot be added if the environment is initially
	// Alive but set to Dying immediately before the transaction is run.
	defer state.SetBeforeHooks(c, s.State, func() {
		c.Assert(env.Life(), gc.Equals, state.Alive)
		c.Assert(env.Destroy(), gc.IsNil)
	}).Check()
	_, err = s.State.AddService("s1", "user-admin", charm)
	c.Assert(err, gc.ErrorMatches, `cannot add service "s1": environment is no longer alive`)
}

func (s *StateSuite) TestServiceNotFound(c *gc.C) {
	_, err := s.State.Service("bummer")
	c.Assert(err, gc.ErrorMatches, `service "bummer" not found`)
	c.Assert(err, jc.Satisfies, errors.IsNotFoundError)
}

func (s *StateSuite) TestAddServiceNoTag(c *gc.C) {
	charm := s.AddTestingCharm(c, "dummy")
	_, err := s.State.AddService("wordpress", "admin", charm)
	c.Assert(err, gc.ErrorMatches, "cannot add service \"wordpress\": Invalid ownertag admin")
}

func (s *StateSuite) TestAddServiceNotUserTag(c *gc.C) {
	charm := s.AddTestingCharm(c, "dummy")
	_, err := s.State.AddService("wordpress", "machine-3", charm)
	c.Assert(err, gc.ErrorMatches, "cannot add service \"wordpress\": Invalid ownertag machine-3")
}

func (s *StateSuite) TestAddServiceNonExistentUser(c *gc.C) {
	charm := s.AddTestingCharm(c, "dummy")
	_, err := s.State.AddService("wordpress", "user-notAuser", charm)
	c.Assert(err, gc.ErrorMatches, "cannot add service \"wordpress\": user notAuser doesn't exist")
}

func (s *StateSuite) TestAllServices(c *gc.C) {
	charm := s.AddTestingCharm(c, "dummy")
	services, err := s.State.AllServices()
	c.Assert(err, gc.IsNil)
	c.Assert(len(services), gc.Equals, 0)

	// Check that after adding services the result is ok.
	_, err = s.State.AddService("wordpress", "user-admin", charm)
	c.Assert(err, gc.IsNil)
	services, err = s.State.AllServices()
	c.Assert(err, gc.IsNil)
	c.Assert(len(services), gc.Equals, 1)

	_, err = s.State.AddService("mysql", "user-admin", charm)
	c.Assert(err, gc.IsNil)
	services, err = s.State.AllServices()
	c.Assert(err, gc.IsNil)
	c.Assert(len(services), gc.Equals, 2)

	// Check the returned service, order is defined by sorted keys.
	c.Assert(services[0].Name(), gc.Equals, "wordpress")
	c.Assert(services[1].Name(), gc.Equals, "mysql")
}

var inferEndpointsTests = []struct {
	summary string
	inputs  [][]string
	eps     []state.Endpoint
	err     string
}{
	{
		summary: "insane args",
		inputs:  [][]string{nil},
		err:     `cannot relate 0 endpoints`,
	}, {
		summary: "insane args",
		inputs:  [][]string{{"blah", "blur", "bleurgh"}},
		err:     `cannot relate 3 endpoints`,
	}, {
		summary: "invalid args",
		inputs: [][]string{
			{"ping:"},
			{":pong"},
			{":"},
		},
		err: `invalid endpoint ".*"`,
	}, {
		summary: "unknown service",
		inputs:  [][]string{{"wooble"}},
		err:     `service "wooble" not found`,
	}, {
		summary: "invalid relations",
		inputs: [][]string{
			{"lg", "lg"},
			{"ms", "ms"},
			{"wp", "wp"},
			{"rk1", "rk1"},
			{"rk1", "rk2"},
		},
		err: `no relations found`,
	}, {
		summary: "valid peer relation",
		inputs: [][]string{
			{"rk1"},
			{"rk1:ring"},
		},
		eps: []state.Endpoint{{
			ServiceName: "rk1",
			Relation: charm.Relation{
				Name:      "ring",
				Interface: "riak",
				Limit:     1,
				Role:      charm.RolePeer,
				Scope:     charm.ScopeGlobal,
			},
		}},
	}, {
		summary: "ambiguous provider/requirer relation",
		inputs: [][]string{
			{"ms", "wp"},
			{"ms", "wp:db"},
		},
		err: `ambiguous relation: ".*" could refer to "wp:db ms:dev"; "wp:db ms:prod"`,
	}, {
		summary: "unambiguous provider/requirer relation",
		inputs: [][]string{
			{"ms:dev", "wp"},
			{"ms:dev", "wp:db"},
		},
		eps: []state.Endpoint{{
			ServiceName: "ms",
			Relation: charm.Relation{
				Interface: "mysql",
				Name:      "dev",
				Role:      charm.RoleProvider,
				Scope:     charm.ScopeGlobal,
				Limit:     2,
			},
		}, {
			ServiceName: "wp",
			Relation: charm.Relation{
				Interface: "mysql",
				Name:      "db",
				Role:      charm.RoleRequirer,
				Scope:     charm.ScopeGlobal,
				Limit:     1,
			},
		}},
	}, {
		summary: "explicit logging relation is preferred over implicit juju-info",
		inputs:  [][]string{{"lg", "wp"}},
		eps: []state.Endpoint{{
			ServiceName: "lg",
			Relation: charm.Relation{
				Interface: "logging",
				Name:      "logging-directory",
				Role:      charm.RoleRequirer,
				Scope:     charm.ScopeContainer,
				Limit:     1,
			},
		}, {
			ServiceName: "wp",
			Relation: charm.Relation{
				Interface: "logging",
				Name:      "logging-dir",
				Role:      charm.RoleProvider,
				Scope:     charm.ScopeContainer,
			},
		}},
	}, {
		summary: "implict relations can be chosen explicitly",
		inputs: [][]string{
			{"lg:info", "wp"},
			{"lg", "wp:juju-info"},
			{"lg:info", "wp:juju-info"},
		},
		eps: []state.Endpoint{{
			ServiceName: "lg",
			Relation: charm.Relation{
				Interface: "juju-info",
				Name:      "info",
				Role:      charm.RoleRequirer,
				Scope:     charm.ScopeContainer,
				Limit:     1,
			},
		}, {
			ServiceName: "wp",
			Relation: charm.Relation{
				Interface: "juju-info",
				Name:      "juju-info",
				Role:      charm.RoleProvider,
				Scope:     charm.ScopeGlobal,
			},
		}},
	}, {
		summary: "implicit relations will be chosen if there are no other options",
		inputs:  [][]string{{"lg", "ms"}},
		eps: []state.Endpoint{{
			ServiceName: "lg",
			Relation: charm.Relation{
				Interface: "juju-info",
				Name:      "info",
				Role:      charm.RoleRequirer,
				Scope:     charm.ScopeContainer,
				Limit:     1,
			},
		}, {
			ServiceName: "ms",
			Relation: charm.Relation{
				Interface: "juju-info",
				Name:      "juju-info",
				Role:      charm.RoleProvider,
				Scope:     charm.ScopeGlobal,
			},
		}},
	},
}

func (s *StateSuite) TestInferEndpoints(c *gc.C) {
	s.AddTestingService(c, "ms", s.AddTestingCharm(c, "mysql-alternative"))
	s.AddTestingService(c, "wp", s.AddTestingCharm(c, "wordpress"))
	s.AddTestingService(c, "lg", s.AddTestingCharm(c, "logging"))
	riak := s.AddTestingCharm(c, "riak")
	s.AddTestingService(c, "rk1", riak)
	s.AddTestingService(c, "rk2", riak)

	for i, t := range inferEndpointsTests {
		c.Logf("test %d", i)
		for j, input := range t.inputs {
			c.Logf("  input %d", j)
			eps, err := s.State.InferEndpoints(input)
			if t.err == "" {
				c.Assert(err, gc.IsNil)
				c.Assert(eps, gc.DeepEquals, t.eps)
			} else {
				c.Assert(err, gc.ErrorMatches, t.err)
			}
		}
	}
}

func (s *StateSuite) TestEnvironConfig(c *gc.C) {
	cfg, err := s.State.EnvironConfig()
	c.Assert(err, gc.IsNil)
	change, err := cfg.Apply(map[string]interface{}{
		"authorized-keys": "different-keys",
		"arbitrary-key":   "shazam!",
	})
	c.Assert(err, gc.IsNil)
	err = s.State.SetEnvironConfig(change, cfg)
	c.Assert(err, gc.IsNil)
	cfg, err = s.State.EnvironConfig()
	c.Assert(err, gc.IsNil)
	c.Assert(cfg.AllAttrs(), gc.DeepEquals, change.AllAttrs())
}

func (s *StateSuite) TestEnvironConstraints(c *gc.C) {
	// Environ constraints start out empty (for now).
	cons, err := s.State.EnvironConstraints()
	c.Assert(err, gc.IsNil)
	c.Assert(&cons, jc.Satisfies, constraints.IsEmpty)

	// Environ constraints can be set.
	cons2 := constraints.Value{Mem: uint64p(1024)}
	err = s.State.SetEnvironConstraints(cons2)
	c.Assert(err, gc.IsNil)
	cons3, err := s.State.EnvironConstraints()
	c.Assert(err, gc.IsNil)
	c.Assert(cons3, gc.DeepEquals, cons2)

	// Environ constraints are completely overwritten when re-set.
	cons4 := constraints.Value{CpuPower: uint64p(250)}
	err = s.State.SetEnvironConstraints(cons4)
	c.Assert(err, gc.IsNil)
	cons5, err := s.State.EnvironConstraints()
	c.Assert(err, gc.IsNil)
	c.Assert(cons5, gc.DeepEquals, cons4)
}

func (s *StateSuite) TestWatchServicesBulkEvents(c *gc.C) {
	// Alive service...
	dummyCharm := s.AddTestingCharm(c, "dummy")
	alive := s.AddTestingService(c, "service0", dummyCharm)

	// Dying service...
	dying := s.AddTestingService(c, "service1", dummyCharm)
	keepDying, err := dying.AddUnit()
	c.Assert(err, gc.IsNil)
	err = dying.Destroy()
	c.Assert(err, gc.IsNil)

	// Dead service (actually, gone, Dead == removed in this case).
	gone := s.AddTestingService(c, "service2", dummyCharm)
	err = gone.Destroy()
	c.Assert(err, gc.IsNil)

	// All except gone are reported in initial event.
	w := s.State.WatchServices()
	defer statetesting.AssertStop(c, w)
	wc := statetesting.NewStringsWatcherC(c, s.State, w)
	wc.AssertChange(alive.Name(), dying.Name())
	wc.AssertNoChange()

	// Remove them all; alive/dying changes reported.
	err = alive.Destroy()
	c.Assert(err, gc.IsNil)
	err = keepDying.Destroy()
	c.Assert(err, gc.IsNil)
	wc.AssertChange(alive.Name(), dying.Name())
	wc.AssertNoChange()
}

func (s *StateSuite) TestWatchServicesLifecycle(c *gc.C) {
	// Initial event is empty when no services.
	w := s.State.WatchServices()
	defer statetesting.AssertStop(c, w)
	wc := statetesting.NewStringsWatcherC(c, s.State, w)
	wc.AssertChange()
	wc.AssertNoChange()

	// Add a service: reported.
	service := s.AddTestingService(c, "service", s.AddTestingCharm(c, "dummy"))
	wc.AssertChange("service")
	wc.AssertNoChange()

	// Change the service: not reported.
	keepDying, err := service.AddUnit()
	c.Assert(err, gc.IsNil)
	wc.AssertNoChange()

	// Make it Dying: reported.
	err = service.Destroy()
	c.Assert(err, gc.IsNil)
	wc.AssertChange("service")
	wc.AssertNoChange()

	// Make it Dead(/removed): reported.
	err = keepDying.Destroy()
	c.Assert(err, gc.IsNil)
	wc.AssertChange("service")
	wc.AssertNoChange()
}

func (s *StateSuite) TestWatchServicesDiesOnStateClose(c *gc.C) {
	// This test is testing logic in watcher.lifecycleWatcher,
	// which is also used by:
	//     Service.WatchUnits
	//     Service.WatchRelations
	//     State.WatchEnviron
	//     Machine.WatchContainers
	testWatcherDiesWhenStateCloses(c, func(c *gc.C, st *state.State) waiter {
		w := st.WatchServices()
		<-w.Changes()
		return w
	})
}

func (s *StateSuite) TestWatchMachinesBulkEvents(c *gc.C) {
	// Alive machine...
	alive, err := s.State.AddMachine("quantal", state.JobHostUnits)
	c.Assert(err, gc.IsNil)

	// Dying machine...
	dying, err := s.State.AddMachine("quantal", state.JobHostUnits)
	c.Assert(err, gc.IsNil)
	err = dying.SetProvisioned(instance.Id("i-blah"), "fake-nonce", nil)
	c.Assert(err, gc.IsNil)
	err = dying.Destroy()
	c.Assert(err, gc.IsNil)

	// Dead machine...
	dead, err := s.State.AddMachine("quantal", state.JobHostUnits)
	c.Assert(err, gc.IsNil)
	err = dead.EnsureDead()
	c.Assert(err, gc.IsNil)

	// Gone machine.
	gone, err := s.State.AddMachine("quantal", state.JobHostUnits)
	c.Assert(err, gc.IsNil)
	err = gone.EnsureDead()
	c.Assert(err, gc.IsNil)
	err = gone.Remove()
	c.Assert(err, gc.IsNil)

	// All except gone machine are reported in initial event.
	w := s.State.WatchEnvironMachines()
	defer statetesting.AssertStop(c, w)
	wc := statetesting.NewStringsWatcherC(c, s.State, w)
	wc.AssertChange(alive.Id(), dying.Id(), dead.Id())
	wc.AssertNoChange()

	// Remove them all; alive/dying changes reported; dead never mentioned again.
	err = alive.Destroy()
	c.Assert(err, gc.IsNil)
	err = dying.EnsureDead()
	c.Assert(err, gc.IsNil)
	err = dying.Remove()
	c.Assert(err, gc.IsNil)
	err = dead.Remove()
	c.Assert(err, gc.IsNil)
	wc.AssertChange(alive.Id(), dying.Id())
	wc.AssertNoChange()
}

func (s *StateSuite) TestWatchMachinesLifecycle(c *gc.C) {
	// Initial event is empty when no machines.
	w := s.State.WatchEnvironMachines()
	defer statetesting.AssertStop(c, w)
	wc := statetesting.NewStringsWatcherC(c, s.State, w)
	wc.AssertChange()
	wc.AssertNoChange()

	// Add a machine: reported.
	machine, err := s.State.AddMachine("quantal", state.JobHostUnits)
	c.Assert(err, gc.IsNil)
	wc.AssertChange("0")
	wc.AssertNoChange()

	// Change the machine: not reported.
	err = machine.SetProvisioned(instance.Id("i-blah"), "fake-nonce", nil)
	c.Assert(err, gc.IsNil)
	wc.AssertNoChange()

	// Make it Dying: reported.
	err = machine.Destroy()
	c.Assert(err, gc.IsNil)
	wc.AssertChange("0")
	wc.AssertNoChange()

	// Make it Dead: reported.
	err = machine.EnsureDead()
	c.Assert(err, gc.IsNil)
	wc.AssertChange("0")
	wc.AssertNoChange()

	// Remove it: not reported.
	err = machine.Remove()
	c.Assert(err, gc.IsNil)
	wc.AssertNoChange()
}

func (s *StateSuite) TestWatchMachinesIncludesOldMachines(c *gc.C) {
	// Older versions of juju do not write the "containertype" field.
	// This has caused machines to not be detected in the initial event.
	machine, err := s.State.AddMachine("quantal", state.JobHostUnits)
	c.Assert(err, gc.IsNil)
	err = s.machines.Update(
		D{{"_id", machine.Id()}},
		D{{"$unset", D{{"containertype", 1}}}},
	)
	c.Assert(err, gc.IsNil)

	w := s.State.WatchEnvironMachines()
	defer statetesting.AssertStop(c, w)
	wc := statetesting.NewStringsWatcherC(c, s.State, w)
	wc.AssertChange(machine.Id())
	wc.AssertNoChange()
}

func (s *StateSuite) TestWatchMachinesIgnoresContainers(c *gc.C) {
	// Initial event is empty when no machines.
	w := s.State.WatchEnvironMachines()
	defer statetesting.AssertStop(c, w)
	wc := statetesting.NewStringsWatcherC(c, s.State, w)
	wc.AssertChange()
	wc.AssertNoChange()

	// Add a machine: reported.
	template := state.MachineTemplate{
		Series: "quantal",
		Jobs:   []state.MachineJob{state.JobHostUnits},
	}
	machines, err := s.State.AddMachines(template)
	c.Assert(err, gc.IsNil)
	c.Assert(machines, gc.HasLen, 1)
	machine := machines[0]
	wc.AssertChange("0")
	wc.AssertNoChange()

	// Add a container: not reported.
	m, err := s.State.AddMachineInsideMachine(template, machine.Id(), instance.LXC)
	c.Assert(err, gc.IsNil)
	wc.AssertNoChange()

	// Make the container Dying: not reported.
	err = m.Destroy()
	c.Assert(err, gc.IsNil)
	wc.AssertNoChange()

	// Make the container Dead: not reported.
	err = m.EnsureDead()
	c.Assert(err, gc.IsNil)
	wc.AssertNoChange()

	// Remove the container: not reported.
	err = m.Remove()
	c.Assert(err, gc.IsNil)
	wc.AssertNoChange()
}

func (s *StateSuite) TestWatchContainerLifecycle(c *gc.C) {
	// Add a host machine.
	template := state.MachineTemplate{
		Series: "quantal",
		Jobs:   []state.MachineJob{state.JobHostUnits},
	}
	machine, err := s.State.AddOneMachine(template)
	c.Assert(err, gc.IsNil)

	otherMachine, err := s.State.AddOneMachine(template)
	c.Assert(err, gc.IsNil)

	// Initial event is empty when no containers.
	w := machine.WatchContainers(instance.LXC)
	defer statetesting.AssertStop(c, w)
	wAll := machine.WatchAllContainers()
	defer statetesting.AssertStop(c, wAll)

	wc := statetesting.NewStringsWatcherC(c, s.State, w)
	wc.AssertChange()
	wc.AssertNoChange()

	wcAll := statetesting.NewStringsWatcherC(c, s.State, wAll)
	wcAll.AssertChange()
	wcAll.AssertNoChange()

	// Add a container of the required type: reported.
	m, err := s.State.AddMachineInsideMachine(template, machine.Id(), instance.LXC)
	c.Assert(err, gc.IsNil)
	wc.AssertChange("0/lxc/0")
	wc.AssertNoChange()
	wcAll.AssertChange("0/lxc/0")
	wcAll.AssertNoChange()

	// Add a container of a different type: not reported.
	m1, err := s.State.AddMachineInsideMachine(template, machine.Id(), instance.KVM)
	c.Assert(err, gc.IsNil)
	wc.AssertNoChange()
	// But reported by the all watcher.
	wcAll.AssertChange("0/kvm/0")
	wcAll.AssertNoChange()

	// Add a nested container of the right type: not reported.
	mchild, err := s.State.AddMachineInsideMachine(template, m.Id(), instance.LXC)
	c.Assert(err, gc.IsNil)
	wc.AssertNoChange()
	wcAll.AssertNoChange()

	// Add a container of a different machine: not reported.
	m2, err := s.State.AddMachineInsideMachine(template, otherMachine.Id(), instance.LXC)
	c.Assert(err, gc.IsNil)
	wc.AssertNoChange()
	statetesting.AssertStop(c, w)
	wcAll.AssertNoChange()
	statetesting.AssertStop(c, wAll)

	w = machine.WatchContainers(instance.LXC)
	defer statetesting.AssertStop(c, w)
	wc = statetesting.NewStringsWatcherC(c, s.State, w)
	wAll = machine.WatchAllContainers()
	defer statetesting.AssertStop(c, wAll)
	wcAll = statetesting.NewStringsWatcherC(c, s.State, wAll)
	wc.AssertChange("0/lxc/0")
	wc.AssertNoChange()
	wcAll.AssertChange("0/kvm/0", "0/lxc/0")
	wcAll.AssertNoChange()

	// Make the container Dying: cannot because of nested container.
	err = m.Destroy()
	c.Assert(err, gc.ErrorMatches, `machine .* is hosting containers ".*"`)

	err = mchild.EnsureDead()
	c.Assert(err, gc.IsNil)
	err = mchild.Remove()
	c.Assert(err, gc.IsNil)

	// Make the container Dying: reported.
	err = m.Destroy()
	c.Assert(err, gc.IsNil)
	wc.AssertChange("0/lxc/0")
	wc.AssertNoChange()
	wcAll.AssertChange("0/lxc/0")
	wcAll.AssertNoChange()

	// Make the other containers Dying: not reported.
	err = m1.Destroy()
	c.Assert(err, gc.IsNil)
	err = m2.Destroy()
	c.Assert(err, gc.IsNil)
	wc.AssertNoChange()
	// But reported by the all watcher.
	wcAll.AssertChange("0/kvm/0")
	wcAll.AssertNoChange()

	// Make the container Dead: reported.
	err = m.EnsureDead()
	c.Assert(err, gc.IsNil)
	wc.AssertChange("0/lxc/0")
	wc.AssertNoChange()
	wcAll.AssertChange("0/lxc/0")
	wcAll.AssertNoChange()

	// Make the other containers Dead: not reported.
	err = m1.EnsureDead()
	c.Assert(err, gc.IsNil)
	err = m2.EnsureDead()
	c.Assert(err, gc.IsNil)
	wc.AssertNoChange()
	// But reported by the all watcher.
	wcAll.AssertChange("0/kvm/0")
	wcAll.AssertNoChange()

	// Remove the container: not reported.
	err = m.Remove()
	c.Assert(err, gc.IsNil)
	wc.AssertNoChange()
	wcAll.AssertNoChange()
}

func (s *StateSuite) TestWatchMachineHardwareCharacteristics(c *gc.C) {
	// Add a machine: reported.
	machine, err := s.State.AddMachine("quantal", state.JobHostUnits)
	c.Assert(err, gc.IsNil)
	w := machine.WatchHardwareCharacteristics()
	defer statetesting.AssertStop(c, w)

	// Initial event.
	wc := statetesting.NewNotifyWatcherC(c, s.State, w)
	wc.AssertOneChange()

	// Provision a machine: reported.
	err = machine.SetProvisioned(instance.Id("i-blah"), "fake-nonce", nil)
	c.Assert(err, gc.IsNil)
	wc.AssertOneChange()

	// Alter the machine: not reported.
	vers := version.MustParseBinary("1.2.3-gutsy-ppc")
	err = machine.SetAgentVersion(vers)
	c.Assert(err, gc.IsNil)
	wc.AssertNoChange()
}

type attrs map[string]interface{}

func (s *StateSuite) TestWatchEnvironConfig(c *gc.C) {
	w := s.State.WatchEnvironConfig()
	defer statetesting.AssertStop(c, w)

	// TODO(fwereade) just use a NotifyWatcher and NotifyWatcherC to test it.
	assertNoChange := func() {
		s.State.StartSync()
		select {
		case got := <-w.Changes():
			c.Fatalf("got unexpected change: %#v", got)
		case <-time.After(testing.ShortWait):
		}
	}
	assertChange := func(change attrs) {
		cfg, err := s.State.EnvironConfig()
		c.Assert(err, gc.IsNil)
		if change != nil {
			oldcfg := cfg
			cfg, err = cfg.Apply(change)
			c.Assert(err, gc.IsNil)
			err = s.State.SetEnvironConfig(cfg, oldcfg)
			c.Assert(err, gc.IsNil)
		}
		s.State.StartSync()
		select {
		case got, ok := <-w.Changes():
			c.Assert(ok, gc.Equals, true)
			c.Assert(got.AllAttrs(), gc.DeepEquals, cfg.AllAttrs())
		case <-time.After(testing.LongWait):
			c.Fatalf("did not get change: %#v", change)
		}
		assertNoChange()
	}
	assertChange(nil)
	assertChange(attrs{"default-series": "another-series"})
	assertChange(attrs{"fancy-new-key": "arbitrary-value"})
}

func (s *StateSuite) TestWatchEnvironConfigDiesOnStateClose(c *gc.C) {
	testWatcherDiesWhenStateCloses(c, func(c *gc.C, st *state.State) waiter {
		w := st.WatchEnvironConfig()
		<-w.Changes()
		return w
	})
}

func (s *StateSuite) TestWatchForEnvironConfigChanges(c *gc.C) {
	cur := version.Current.Number
	err := statetesting.SetAgentVersion(s.State, cur)
	c.Assert(err, gc.IsNil)
	w := s.State.WatchForEnvironConfigChanges()
	defer statetesting.AssertStop(c, w)

	wc := statetesting.NewNotifyWatcherC(c, s.State, w)
	// Initially we get one change notification
	wc.AssertOneChange()

	// Multiple changes will only result in a single change notification
	newVersion := cur
	newVersion.Minor += 1
	err = statetesting.SetAgentVersion(s.State, newVersion)
	c.Assert(err, gc.IsNil)

	newerVersion := newVersion
	newerVersion.Minor += 1
	err = statetesting.SetAgentVersion(s.State, newerVersion)
	c.Assert(err, gc.IsNil)
	wc.AssertOneChange()

	// Setting it to the same value does not trigger a change notification
	err = statetesting.SetAgentVersion(s.State, newerVersion)
	c.Assert(err, gc.IsNil)
	wc.AssertNoChange()
}

func (s *StateSuite) TestWatchEnvironConfigCorruptConfig(c *gc.C) {
	cfg, err := s.State.EnvironConfig()
	c.Assert(err, gc.IsNil)
	oldcfg := cfg

	// Corrupt the environment configuration.
	settings := s.Session.DB("juju").C("settings")
	err = settings.UpdateId("e", bson.D{{"$unset", bson.D{{"name", 1}}}})
	c.Assert(err, gc.IsNil)

	s.State.StartSync()

	// Start watching the configuration.
	watcher := s.State.WatchEnvironConfig()
	defer watcher.Stop()
	done := make(chan *config.Config)
	go func() {
		select {
		case cfg, ok := <-watcher.Changes():
			if !ok {
				c.Errorf("watcher channel closed")
			} else {
				done <- cfg
			}
		case <-time.After(5 * time.Second):
			c.Fatalf("no environment configuration observed")
		}
	}()

	s.State.StartSync()

	// The invalid configuration must not have been generated.
	select {
	case <-done:
		c.Fatalf("configuration returned too soon")
	case <-time.After(testing.ShortWait):
	}

	// Fix the configuration.
	err = s.State.SetEnvironConfig(cfg, oldcfg)
	c.Assert(err, gc.IsNil)
	fixed := cfg.AllAttrs()

	s.State.StartSync()
	select {
	case got := <-done:
		c.Assert(got.AllAttrs(), gc.DeepEquals, fixed)
	case <-time.After(5 * time.Second):
		c.Fatalf("no environment configuration observed")
	}
}

func (s *StateSuite) TestAddAndGetEquivalence(c *gc.C) {
	// The equivalence tested here isn't necessarily correct, and
	// comparing private details is discouraged in the project.
	// The implementation might choose to cache information, or
	// to have different logic when adding or removing, and the
	// comparison might fail despite it being correct.
	// That said, we've had bugs with txn-revno being incorrect
	// before, so this testing at least ensures we're conscious
	// about such changes.

	m1, err := s.State.AddMachine("quantal", state.JobHostUnits)
	c.Assert(err, gc.IsNil)
	m2, err := s.State.Machine(m1.Id())
	c.Assert(m1, jc.DeepEquals, m2)

	charm1 := s.AddTestingCharm(c, "wordpress")
	charm2, err := s.State.Charm(charm1.URL())
	c.Assert(err, gc.IsNil)
	c.Assert(charm1, jc.DeepEquals, charm2)

	wordpress1 := s.AddTestingService(c, "wordpress", charm1)
	wordpress2, err := s.State.Service("wordpress")
	c.Assert(err, gc.IsNil)
	c.Assert(wordpress1, jc.DeepEquals, wordpress2)

	unit1, err := wordpress1.AddUnit()
	c.Assert(err, gc.IsNil)
	unit2, err := s.State.Unit("wordpress/0")
	c.Assert(err, gc.IsNil)
	c.Assert(unit1, jc.DeepEquals, unit2)

	s.AddTestingService(c, "mysql", s.AddTestingCharm(c, "mysql"))
	c.Assert(err, gc.IsNil)
	eps, err := s.State.InferEndpoints([]string{"wordpress", "mysql"})
	c.Assert(err, gc.IsNil)
	relation1, err := s.State.AddRelation(eps...)
	c.Assert(err, gc.IsNil)
	relation2, err := s.State.EndpointsRelation(eps...)
	c.Assert(relation1, jc.DeepEquals, relation2)
	relation3, err := s.State.Relation(relation1.Id())
	c.Assert(relation1, jc.DeepEquals, relation3)
}

func tryOpenState(info *state.Info) error {
	st, err := state.Open(info, state.TestingDialOpts())
	if err == nil {
		st.Close()
	}
	return err
}

func (s *StateSuite) TestOpenWithoutSetMongoPassword(c *gc.C) {
	info := state.TestingStateInfo()
	info.Tag, info.Password = "arble", "bar"
	err := tryOpenState(info)
	c.Assert(err, jc.Satisfies, errors.IsUnauthorizedError)

	info.Tag, info.Password = "arble", ""
	err = tryOpenState(info)
	c.Assert(err, jc.Satisfies, errors.IsUnauthorizedError)

	info.Tag, info.Password = "", ""
	err = tryOpenState(info)
	c.Assert(err, gc.IsNil)
}

func (s *StateSuite) TestOpenBadAddress(c *gc.C) {
	info := state.TestingStateInfo()
	info.Addrs = []string{"0.1.2.3:1234"}
	st, err := state.Open(info, state.DialOpts{
		Timeout: 1 * time.Millisecond,
	})
	if err == nil {
		st.Close()
	}
	c.Assert(err, gc.ErrorMatches, "no reachable servers")
}

func (s *StateSuite) TestOpenDelaysRetryBadAddress(c *gc.C) {
	// Default mgo retry delay
	retryDelay := 500 * time.Millisecond
	info := state.TestingStateInfo()
	info.Addrs = []string{"0.1.2.3:1234"}

	t0 := time.Now()
	st, err := state.Open(info, state.DialOpts{
		Timeout: 1 * time.Millisecond,
	})
	if err == nil {
		st.Close()
	}
	c.Assert(err, gc.ErrorMatches, "no reachable servers")
	// tryOpenState should have delayed for at least retryDelay
	// internally mgo will try three times in a row before returning
	// to the caller.
	if t1 := time.Since(t0); t1 < 3*retryDelay {
		c.Errorf("mgo.Dial only paused for %v, expected at least %v", t1, 3*retryDelay)
	}
}

func testSetPassword(c *gc.C, getEntity func() (state.Authenticator, error)) {
	e, err := getEntity()
	c.Assert(err, gc.IsNil)

	c.Assert(e.PasswordValid(goodPassword), gc.Equals, false)
	err = e.SetPassword(goodPassword)
	c.Assert(err, gc.IsNil)
	c.Assert(e.PasswordValid(goodPassword), gc.Equals, true)

	// Check a newly-fetched entity has the same password.
	e2, err := getEntity()
	c.Assert(err, gc.IsNil)
	c.Assert(e2.PasswordValid(goodPassword), gc.Equals, true)

	err = e.SetPassword(alternatePassword)
	c.Assert(err, gc.IsNil)
	c.Assert(e.PasswordValid(goodPassword), gc.Equals, false)
	c.Assert(e.PasswordValid(alternatePassword), gc.Equals, true)

	// Check that refreshing fetches the new password
	err = e2.Refresh()
	c.Assert(err, gc.IsNil)
	c.Assert(e2.PasswordValid(alternatePassword), gc.Equals, true)

	if le, ok := e.(lifer); ok {
		testWhenDying(c, le, noErr, deadErr, func() error {
			return e.SetPassword("arble-farble-dying-yarble")
		})
	}
}

func testSetAgentCompatPassword(c *gc.C, entity state.Authenticator) {
	// In Juju versions 1.16 and older we used UserPasswordHash(password,CompatSalt)
	// for Machine and Unit agents. This was determined to be overkill
	// (since we know that Unit agents will actually use
	// utils.RandomPassword() and get 18 bytes of entropy, and thus won't
	// be brute-forced.)
	c.Assert(entity.PasswordValid(goodPassword), jc.IsFalse)
	agentHash := utils.AgentPasswordHash(goodPassword)
	err := state.SetPasswordHash(entity, agentHash)
	c.Assert(err, gc.IsNil)
	c.Assert(entity.PasswordValid(goodPassword), jc.IsTrue)
	c.Assert(entity.PasswordValid(alternatePassword), jc.IsFalse)
	c.Assert(state.GetPasswordHash(entity), gc.Equals, agentHash)

	backwardsCompatibleHash := utils.UserPasswordHash(goodPassword, utils.CompatSalt)
	c.Assert(backwardsCompatibleHash, gc.Not(gc.Equals), agentHash)
	err = state.SetPasswordHash(entity, backwardsCompatibleHash)
	c.Assert(err, gc.IsNil)
	c.Assert(entity.PasswordValid(alternatePassword), jc.IsFalse)
	c.Assert(state.GetPasswordHash(entity), gc.Equals, backwardsCompatibleHash)
	// After succeeding to log in with the old compatible hash, the db
	// should be updated with the new hash
	c.Assert(entity.PasswordValid(goodPassword), jc.IsTrue)
	c.Assert(state.GetPasswordHash(entity), gc.Equals, agentHash)
	c.Assert(entity.PasswordValid(goodPassword), jc.IsTrue)

	// Agents are unable to set short passwords
	err = entity.SetPassword("short")
	c.Check(err, gc.ErrorMatches, "password is only 5 bytes long, and is not a valid Agent password")
	// Grandfather clause. Agents that have short passwords are allowed if
	// it was done in the compatHash form
	agentHash = utils.AgentPasswordHash("short")
	backwardsCompatibleHash = utils.UserPasswordHash("short", utils.CompatSalt)
	err = state.SetPasswordHash(entity, backwardsCompatibleHash)
	c.Assert(err, gc.IsNil)
	c.Assert(entity.PasswordValid("short"), jc.IsTrue)
	// We'll still update the hash, but now it points to the hash of the
	// shorter password. Agents still can't set the password to it
	c.Assert(state.GetPasswordHash(entity), gc.Equals, agentHash)
	// Still valid with the shorter password
	c.Assert(entity.PasswordValid("short"), jc.IsTrue)
}

type entity interface {
	state.Entity
	state.Lifer
	state.Authenticator
	state.MongoPassworder
}

func testSetMongoPassword(c *gc.C, getEntity func(st *state.State) (entity, error)) {
	info := state.TestingStateInfo()
	st, err := state.Open(info, state.TestingDialOpts())
	c.Assert(err, gc.IsNil)
	defer st.Close()
	// Turn on fully-authenticated mode.
	err = st.SetAdminMongoPassword("admin-secret")
	c.Assert(err, gc.IsNil)

	// Set the password for the entity
	ent, err := getEntity(st)
	c.Assert(err, gc.IsNil)
	err = ent.SetMongoPassword("foo")
	c.Assert(err, gc.IsNil)

	// Check that we cannot log in with the wrong password.
	info.Tag = ent.Tag()
	info.Password = "bar"
	err = tryOpenState(info)
	c.Assert(err, jc.Satisfies, errors.IsUnauthorizedError)

	// Check that we can log in with the correct password.
	info.Password = "foo"
	st1, err := state.Open(info, state.TestingDialOpts())
	c.Assert(err, gc.IsNil)
	defer st1.Close()

	// Change the password with an entity derived from the newly
	// opened and authenticated state.
	ent, err = getEntity(st)
	c.Assert(err, gc.IsNil)
	err = ent.SetMongoPassword("bar")
	c.Assert(err, gc.IsNil)

	// Check that we cannot log in with the old password.
	info.Password = "foo"
	err = tryOpenState(info)
	c.Assert(err, jc.Satisfies, errors.IsUnauthorizedError)

	// Check that we can log in with the correct password.
	info.Password = "bar"
	err = tryOpenState(info)
	c.Assert(err, gc.IsNil)

	// Check that the administrator can still log in.
	info.Tag, info.Password = "", "admin-secret"
	err = tryOpenState(info)
	c.Assert(err, gc.IsNil)

	// Remove the admin password so that the test harness can reset the state.
	err = st.SetAdminMongoPassword("")
	c.Assert(err, gc.IsNil)
}

func (s *StateSuite) TestSetAdminMongoPassword(c *gc.C) {
	// Check that we can SetAdminMongoPassword to nothing when there's
	// no password currently set.
	err := s.State.SetAdminMongoPassword("")
	c.Assert(err, gc.IsNil)

	err = s.State.SetAdminMongoPassword("foo")
	c.Assert(err, gc.IsNil)
	defer s.State.SetAdminMongoPassword("")
	info := state.TestingStateInfo()
	err = tryOpenState(info)
	c.Assert(err, jc.Satisfies, errors.IsUnauthorizedError)

	info.Password = "foo"
	err = tryOpenState(info)
	c.Assert(err, gc.IsNil)

	err = s.State.SetAdminMongoPassword("")
	c.Assert(err, gc.IsNil)

	// Check that removing the password is idempotent.
	err = s.State.SetAdminMongoPassword("")
	c.Assert(err, gc.IsNil)

	info.Password = ""
	err = tryOpenState(info)
	c.Assert(err, gc.IsNil)
}

type findEntityTest struct {
	tag string
	err string
}

var findEntityTests = []findEntityTest{{
	tag: "",
	err: `"" is not a valid tag`,
}, {
	tag: "machine",
	err: `"machine" is not a valid tag`,
}, {
	tag: "-foo",
	err: `"-foo" is not a valid tag`,
}, {
	tag: "foo-",
	err: `"foo-" is not a valid tag`,
}, {
	tag: "---",
	err: `"---" is not a valid tag`,
}, {
	tag: "machine-bad",
	err: `"machine-bad" is not a valid machine tag`,
}, {
	tag: "unit-123",
	err: `"unit-123" is not a valid unit tag`,
}, {
	tag: "relation-blah",
	err: `"relation-blah" is not a valid relation tag`,
}, {
	tag: "relation-svc1.rel1#svc2.rel2",
	err: `relation "svc1:rel1 svc2:rel2" not found`,
}, {
	tag: "unit-foo",
	err: `"unit-foo" is not a valid unit tag`,
}, {
	tag: "service-",
	err: `"service-" is not a valid service tag`,
}, {
	tag: "service-foo/bar",
	err: `"service-foo/bar" is not a valid service tag`,
}, {
	tag: "environment-9f484882-2f18-4fd2-967d-db9663db7bea",
	err: `environment "9f484882-2f18-4fd2-967d-db9663db7bea" not found`,
}, {
	tag: "machine-1234",
	err: `machine 1234 not found`,
}, {
	tag: "unit-foo-654",
	err: `unit "foo/654" not found`,
}, {
	tag: "unit-foo-bar-654",
	err: `unit "foo-bar/654" not found`,
}, {
	tag: "machine-0",
}, {
	tag: "service-ser-vice2",
}, {
	tag: "relation-wordpress.db#ser-vice2.server",
}, {
	tag: "unit-ser-vice2-0",
}, {
	tag: "user-arble",
}, {
	// TODO(axw) 2013-12-04 #1257587
	// remove backwards compatibility for environment-tag; see state.go
	tag: "environment-notauuid",
	//err: `"environment-notauuid" is not a valid environment tag`,
}, {
	tag: "environment-testenv",
	//err: `"environment-testenv" is not a valid environment tag`,
}}

var entityTypes = map[string]interface{}{
	names.UserTagKind:     (*state.User)(nil),
	names.EnvironTagKind:  (*state.Environment)(nil),
	names.ServiceTagKind:  (*state.Service)(nil),
	names.UnitTagKind:     (*state.Unit)(nil),
	names.MachineTagKind:  (*state.Machine)(nil),
	names.RelationTagKind: (*state.Relation)(nil),
}

func (s *StateSuite) TestFindEntity(c *gc.C) {
	_, err := s.State.AddMachine("quantal", state.JobHostUnits)
	c.Assert(err, gc.IsNil)
	svc := s.AddTestingService(c, "ser-vice2", s.AddTestingCharm(c, "mysql"))
	_, err = svc.AddUnit()
	c.Assert(err, gc.IsNil)
	_, err = s.State.AddUser("arble", "pass")
	c.Assert(err, gc.IsNil)
	s.AddTestingService(c, "wordpress", s.AddTestingCharm(c, "wordpress"))
	eps, err := s.State.InferEndpoints([]string{"wordpress", "ser-vice2"})
	c.Assert(err, gc.IsNil)
	rel, err := s.State.AddRelation(eps...)
	c.Assert(err, gc.IsNil)
	c.Assert(rel.String(), gc.Equals, "wordpress:db ser-vice2:server")

	// environment tag is dynamically generated
	env, err := s.State.Environment()
	c.Assert(err, gc.IsNil)
	findEntityTests = append([]findEntityTest{}, findEntityTests...)
	findEntityTests = append(findEntityTests, findEntityTest{
		tag: "environment-" + env.UUID(),
	})

	for i, test := range findEntityTests {
		c.Logf("test %d: %q", i, test.tag)
		e, err := s.State.FindEntity(test.tag)
		if test.err != "" {
			c.Assert(err, gc.ErrorMatches, test.err)
		} else {
			c.Assert(err, gc.IsNil)
			kind, err := names.TagKind(test.tag)
			c.Assert(err, gc.IsNil)
			c.Assert(e, gc.FitsTypeOf, entityTypes[kind])
			if kind == "environment" {
				// TODO(axw) 2013-12-04 #1257587
				// We *should* only be able to get the entity with its tag, but
				// for backwards-compatibility we accept any non-UUID tag.
				c.Assert(e.Tag(), gc.Equals, env.Tag())
			} else {
				c.Assert(e.Tag(), gc.Equals, test.tag)
			}
		}
	}
}

func (s *StateSuite) TestParseTag(c *gc.C) {
	bad := []string{
		"",
		"machine",
		"-foo",
		"foo-",
		"---",
		"foo-bar",
		"unit-foo",
	}
	for _, name := range bad {
		c.Logf(name)
		coll, id, err := state.ParseTag(s.State, name)
		c.Check(coll, gc.Equals, "")
		c.Check(id, gc.Equals, "")
		c.Assert(err, gc.ErrorMatches, `".*" is not a valid( [a-z]+)? tag`)
	}

	// Parse a machine entity name.
	m, err := s.State.AddMachine("quantal", state.JobHostUnits)
	c.Assert(err, gc.IsNil)
	coll, id, err := state.ParseTag(s.State, m.Tag())
	c.Assert(coll, gc.Equals, "machines")
	c.Assert(id, gc.Equals, m.Id())
	c.Assert(err, gc.IsNil)

	// Parse a service entity name.
	svc := s.AddTestingService(c, "ser-vice2", s.AddTestingCharm(c, "dummy"))
	coll, id, err = state.ParseTag(s.State, svc.Tag())
	c.Assert(coll, gc.Equals, "services")
	c.Assert(id, gc.Equals, svc.Name())
	c.Assert(err, gc.IsNil)

	// Parse a unit entity name.
	u, err := svc.AddUnit()
	c.Assert(err, gc.IsNil)
	coll, id, err = state.ParseTag(s.State, u.Tag())
	c.Assert(coll, gc.Equals, "units")
	c.Assert(id, gc.Equals, u.Name())
	c.Assert(err, gc.IsNil)

	// Parse a user entity name.
	user, err := s.State.AddUser("arble", "pass")
	c.Assert(err, gc.IsNil)
	coll, id, err = state.ParseTag(s.State, user.Tag())
	c.Assert(coll, gc.Equals, "users")
	c.Assert(id, gc.Equals, user.Name())
	c.Assert(err, gc.IsNil)

	// Parse an environment entity name.
	env, err := s.State.Environment()
	c.Assert(err, gc.IsNil)
	coll, id, err = state.ParseTag(s.State, env.Tag())
	c.Assert(coll, gc.Equals, "environments")
	c.Assert(id, gc.Equals, env.UUID())
	c.Assert(err, gc.IsNil)
}

func (s *StateSuite) TestWatchCleanups(c *gc.C) {
	// Check initial event.
	w := s.State.WatchCleanups()
	defer statetesting.AssertStop(c, w)
	wc := statetesting.NewNotifyWatcherC(c, s.State, w)
	wc.AssertOneChange()

	// Set up two relations for later use, check no events.
	s.AddTestingService(c, "wordpress", s.AddTestingCharm(c, "wordpress"))
	s.AddTestingService(c, "mysql", s.AddTestingCharm(c, "mysql"))
	eps, err := s.State.InferEndpoints([]string{"wordpress", "mysql"})
	c.Assert(err, gc.IsNil)
	relM, err := s.State.AddRelation(eps...)
	c.Assert(err, gc.IsNil)
	s.AddTestingService(c, "varnish", s.AddTestingCharm(c, "varnish"))
	c.Assert(err, gc.IsNil)
	eps, err = s.State.InferEndpoints([]string{"wordpress", "varnish"})
	c.Assert(err, gc.IsNil)
	relV, err := s.State.AddRelation(eps...)
	c.Assert(err, gc.IsNil)
	wc.AssertNoChange()

	// Destroy one relation, check one change.
	err = relM.Destroy()
	c.Assert(err, gc.IsNil)
	wc.AssertOneChange()

	// Handle that cleanup doc and create another, check one change.
	err = s.State.Cleanup()
	c.Assert(err, gc.IsNil)
	err = relV.Destroy()
	c.Assert(err, gc.IsNil)
	wc.AssertOneChange()

	// Clean up final doc, check change.
	err = s.State.Cleanup()
	c.Assert(err, gc.IsNil)
	wc.AssertOneChange()

	// Stop watcher, check closed.
	statetesting.AssertStop(c, w)
	wc.AssertClosed()
}

func (s *StateSuite) TestWatchCleanupsDiesOnStateClose(c *gc.C) {
	testWatcherDiesWhenStateCloses(c, func(c *gc.C, st *state.State) waiter {
		w := st.WatchCleanups()
		<-w.Changes()
		return w
	})
}

func (s *StateSuite) TestWatchCleanupsBulk(c *gc.C) {
	// Check initial event.
	w := s.State.WatchCleanups()
	defer statetesting.AssertStop(c, w)
	wc := statetesting.NewNotifyWatcherC(c, s.State, w)
	wc.AssertOneChange()

	// Create two peer relations by creating their services.
	riak := s.AddTestingService(c, "riak", s.AddTestingCharm(c, "riak"))
	_, err := riak.Endpoint("ring")
	c.Assert(err, gc.IsNil)
	allHooks := s.AddTestingService(c, "all-hooks", s.AddTestingCharm(c, "all-hooks"))
	_, err = allHooks.Endpoint("self")
	c.Assert(err, gc.IsNil)
	wc.AssertNoChange()

	// Destroy them both, check one change.
	err = riak.Destroy()
	c.Assert(err, gc.IsNil)
	err = allHooks.Destroy()
	c.Assert(err, gc.IsNil)
	wc.AssertOneChange()

	// Clean them both up, check one change.
	err = s.State.Cleanup()
	c.Assert(err, gc.IsNil)
	wc.AssertOneChange()
}

func (s *StateSuite) TestWatchMinUnits(c *gc.C) {
	// Check initial event.
	w := s.State.WatchMinUnits()
	defer statetesting.AssertStop(c, w)
	wc := statetesting.NewStringsWatcherC(c, s.State, w)
	wc.AssertChange()
	wc.AssertNoChange()

	// Set up services for later use.
	wordpress := s.AddTestingService(c,
		"wordpress", s.AddTestingCharm(c, "wordpress"))
	mysql := s.AddTestingService(c, "mysql", s.AddTestingCharm(c, "mysql"))
	wordpressName := wordpress.Name()

	// Add service units for later use.
	wordpress0, err := wordpress.AddUnit()
	c.Assert(err, gc.IsNil)
	wordpress1, err := wordpress.AddUnit()
	c.Assert(err, gc.IsNil)
	mysql0, err := mysql.AddUnit()
	c.Assert(err, gc.IsNil)
	// No events should occur.
	wc.AssertNoChange()

	// Add minimum units to a service; a single change should occur.
	err = wordpress.SetMinUnits(2)
	c.Assert(err, gc.IsNil)
	wc.AssertChange(wordpressName)
	wc.AssertNoChange()

	// Decrease minimum units for a service; expect no changes.
	err = wordpress.SetMinUnits(1)
	c.Assert(err, gc.IsNil)
	wc.AssertNoChange()

	// Increase minimum units for two services; a single change should occur.
	err = mysql.SetMinUnits(1)
	c.Assert(err, gc.IsNil)
	err = wordpress.SetMinUnits(3)
	c.Assert(err, gc.IsNil)
	wc.AssertChange(mysql.Name(), wordpressName)
	wc.AssertNoChange()

	// Remove minimum units for a service; expect no changes.
	err = mysql.SetMinUnits(0)
	c.Assert(err, gc.IsNil)
	wc.AssertNoChange()

	// Destroy a unit of a service with required minimum units.
	// Also avoid the unit removal. A single change should occur.
	preventUnitDestroyRemove(c, wordpress0)
	err = wordpress0.Destroy()
	c.Assert(err, gc.IsNil)
	wc.AssertChange(wordpressName)
	wc.AssertNoChange()

	// Two actions: destroy a unit and increase minimum units for a service.
	// A single change should occur, and the service name should appear only
	// one time in the change.
	err = wordpress.SetMinUnits(5)
	c.Assert(err, gc.IsNil)
	err = wordpress1.Destroy()
	c.Assert(err, gc.IsNil)
	wc.AssertChange(wordpressName)
	wc.AssertNoChange()

	// Destroy a unit of a service not requiring minimum units; expect no changes.
	err = mysql0.Destroy()
	c.Assert(err, gc.IsNil)
	wc.AssertNoChange()

	// Destroy a service with required minimum units; expect no changes.
	err = wordpress.Destroy()
	c.Assert(err, gc.IsNil)
	wc.AssertNoChange()

	// Destroy a service not requiring minimum units; expect no changes.
	err = mysql.Destroy()
	c.Assert(err, gc.IsNil)
	wc.AssertNoChange()

	// Stop watcher, check closed.
	statetesting.AssertStop(c, w)
	wc.AssertClosed()
}

func (s *StateSuite) TestWatchMinUnitsDiesOnStateClose(c *gc.C) {
	testWatcherDiesWhenStateCloses(c, func(c *gc.C, st *state.State) waiter {
		w := st.WatchMinUnits()
		<-w.Changes()
		return w
	})
}

func (s *StateSuite) TestNestingLevel(c *gc.C) {
	c.Assert(state.NestingLevel("0"), gc.Equals, 0)
	c.Assert(state.NestingLevel("0/lxc/1"), gc.Equals, 1)
	c.Assert(state.NestingLevel("0/lxc/1/kvm/0"), gc.Equals, 2)
}

func (s *StateSuite) TestTopParentId(c *gc.C) {
	c.Assert(state.TopParentId("0"), gc.Equals, "0")
	c.Assert(state.TopParentId("0/lxc/1"), gc.Equals, "0")
	c.Assert(state.TopParentId("0/lxc/1/kvm/2"), gc.Equals, "0")
}

func (s *StateSuite) TestParentId(c *gc.C) {
	c.Assert(state.ParentId("0"), gc.Equals, "")
	c.Assert(state.ParentId("0/lxc/1"), gc.Equals, "0")
	c.Assert(state.ParentId("0/lxc/1/kvm/0"), gc.Equals, "0/lxc/1")
}

func (s *StateSuite) TestContainerTypeFromId(c *gc.C) {
	c.Assert(state.ContainerTypeFromId("0"), gc.Equals, instance.ContainerType(""))
	c.Assert(state.ContainerTypeFromId("0/lxc/1"), gc.Equals, instance.LXC)
	c.Assert(state.ContainerTypeFromId("0/lxc/1/kvm/0"), gc.Equals, instance.KVM)
}

func (s *StateSuite) TestSetEnvironAgentVersionErrors(c *gc.C) {
	// Get the agent-version set in the environment.
	envConfig, err := s.State.EnvironConfig()
	c.Assert(err, gc.IsNil)
	agentVersion, ok := envConfig.AgentVersion()
	c.Assert(ok, jc.IsTrue)
	stringVersion := agentVersion.String()

	// Add 4 machines: one with a different version, one with an
	// empty version, one with the current version, and one with
	// the new version.
	machine0, err := s.State.AddMachine("series", state.JobHostUnits)
	c.Assert(err, gc.IsNil)
	err = machine0.SetAgentVersion(version.MustParseBinary("9.9.9-series-arch"))
	c.Assert(err, gc.IsNil)
	machine1, err := s.State.AddMachine("series", state.JobHostUnits)
	c.Assert(err, gc.IsNil)
	machine2, err := s.State.AddMachine("series", state.JobHostUnits)
	c.Assert(err, gc.IsNil)
	err = machine2.SetAgentVersion(version.MustParseBinary(stringVersion + "-series-arch"))
	c.Assert(err, gc.IsNil)
	machine3, err := s.State.AddMachine("series", state.JobHostUnits)
	c.Assert(err, gc.IsNil)
	err = machine3.SetAgentVersion(version.MustParseBinary("4.5.6-series-arch"))
	c.Assert(err, gc.IsNil)

	// Verify machine0 and machine1 are reported as error.
	err = s.State.SetEnvironAgentVersion(version.MustParse("4.5.6"))
	expectErr := fmt.Sprintf("some agents have not upgraded to the current environment version %s: machine-0, machine-1", stringVersion)
	c.Assert(err, gc.ErrorMatches, expectErr)
	c.Assert(err, jc.Satisfies, state.IsVersionInconsistentError)

	// Add a service and 4 units: one with a different version, one
	// with an empty version, one with the current version, and one
	// with the new version.
	service, err := s.State.AddService("wordpress", "user-admin", s.AddTestingCharm(c, "wordpress"))
	c.Assert(err, gc.IsNil)
	unit0, err := service.AddUnit()
	c.Assert(err, gc.IsNil)
	err = unit0.SetAgentVersion(version.MustParseBinary("6.6.6-series-arch"))
	c.Assert(err, gc.IsNil)
	_, err = service.AddUnit()
	c.Assert(err, gc.IsNil)
	unit2, err := service.AddUnit()
	c.Assert(err, gc.IsNil)
	err = unit2.SetAgentVersion(version.MustParseBinary(stringVersion + "-series-arch"))
	c.Assert(err, gc.IsNil)
	unit3, err := service.AddUnit()
	c.Assert(err, gc.IsNil)
	err = unit3.SetAgentVersion(version.MustParseBinary("4.5.6-series-arch"))
	c.Assert(err, gc.IsNil)

	// Verify unit0 and unit1 are reported as error, along with the
	// machines from before.
	err = s.State.SetEnvironAgentVersion(version.MustParse("4.5.6"))
	expectErr = fmt.Sprintf("some agents have not upgraded to the current environment version %s: machine-0, machine-1, unit-wordpress-0, unit-wordpress-1", stringVersion)
	c.Assert(err, gc.ErrorMatches, expectErr)
	c.Assert(err, jc.Satisfies, state.IsVersionInconsistentError)

	// Now remove the machines.
	for _, machine := range []*state.Machine{machine0, machine1, machine2} {
		err = machine.EnsureDead()
		c.Assert(err, gc.IsNil)
		err = machine.Remove()
		c.Assert(err, gc.IsNil)
	}

	// Verify only the units are reported as error.
	err = s.State.SetEnvironAgentVersion(version.MustParse("4.5.6"))
	expectErr = fmt.Sprintf("some agents have not upgraded to the current environment version %s: unit-wordpress-0, unit-wordpress-1", stringVersion)
	c.Assert(err, gc.ErrorMatches, expectErr)
	c.Assert(err, jc.Satisfies, state.IsVersionInconsistentError)
}

func (s *StateSuite) prepareAgentVersionTests(c *gc.C) (*config.Config, string) {
	// Get the agent-version set in the environment.
	envConfig, err := s.State.EnvironConfig()
	c.Assert(err, gc.IsNil)
	agentVersion, ok := envConfig.AgentVersion()
	c.Assert(ok, jc.IsTrue)
	currentVersion := agentVersion.String()

	// Add a machine and a unit with the current version.
	machine, err := s.State.AddMachine("series", state.JobHostUnits)
	c.Assert(err, gc.IsNil)
	service, err := s.State.AddService("wordpress", "user-admin", s.AddTestingCharm(c, "wordpress"))
	c.Assert(err, gc.IsNil)
	unit, err := service.AddUnit()
	c.Assert(err, gc.IsNil)

	err = machine.SetAgentVersion(version.MustParseBinary(currentVersion + "-series-arch"))
	c.Assert(err, gc.IsNil)
	err = unit.SetAgentVersion(version.MustParseBinary(currentVersion + "-series-arch"))
	c.Assert(err, gc.IsNil)

	return envConfig, currentVersion
}

func (s *StateSuite) changeEnviron(c *gc.C, envConfig *config.Config, name string, value interface{}) {
	attrs := envConfig.AllAttrs()
	attrs[name] = value
	newConfig, err := config.New(config.NoDefaults, attrs)
	c.Assert(err, gc.IsNil)
	c.Assert(s.State.SetEnvironConfig(newConfig, envConfig), gc.IsNil)
}

func (s *StateSuite) assertAgentVersion(c *gc.C, envConfig *config.Config, vers string) {
	envConfig, err := s.State.EnvironConfig()
	c.Assert(err, gc.IsNil)
	agentVersion, ok := envConfig.AgentVersion()
	c.Assert(ok, jc.IsTrue)
	c.Assert(agentVersion.String(), gc.Equals, vers)
}

func (s *StateSuite) TestSetEnvironAgentVersionRetriesOnConfigChange(c *gc.C) {
	envConfig, _ := s.prepareAgentVersionTests(c)

	// Set up a transaction hook to change something
	// other than the version, and make sure it retries
	// and passes.
	defer state.SetBeforeHooks(c, s.State, func() {
		s.changeEnviron(c, envConfig, "default-series", "foo")
	}).Check()

	// Change the agent-version and ensure it has changed.
	err := s.State.SetEnvironAgentVersion(version.MustParse("4.5.6"))
	c.Assert(err, gc.IsNil)
	s.assertAgentVersion(c, envConfig, "4.5.6")
}

func (s *StateSuite) TestSetEnvironAgentVersionSucceedsWithSameVersion(c *gc.C) {
	envConfig, _ := s.prepareAgentVersionTests(c)

	// Set up a transaction hook to change the version
	// to the new one, and make sure it retries
	// and passes.
	defer state.SetBeforeHooks(c, s.State, func() {
		s.changeEnviron(c, envConfig, "agent-version", "4.5.6")
	}).Check()

	// Change the agent-version and verify.
	err := s.State.SetEnvironAgentVersion(version.MustParse("4.5.6"))
	c.Assert(err, gc.IsNil)
	s.assertAgentVersion(c, envConfig, "4.5.6")
}

func (s *StateSuite) TestSetEnvironAgentVersionExcessiveContention(c *gc.C) {
	envConfig, currentVersion := s.prepareAgentVersionTests(c)

	// Set a hook to change the config 5 times
	// to test we return ErrExcessiveContention.
	changeFuncs := []func(){
		func() { s.changeEnviron(c, envConfig, "default-series", "1") },
		func() { s.changeEnviron(c, envConfig, "default-series", "2") },
		func() { s.changeEnviron(c, envConfig, "default-series", "3") },
		func() { s.changeEnviron(c, envConfig, "default-series", "4") },
		func() { s.changeEnviron(c, envConfig, "default-series", "5") },
	}
	defer state.SetBeforeHooks(c, s.State, changeFuncs...).Check()
	err := s.State.SetEnvironAgentVersion(version.MustParse("4.5.6"))
	c.Assert(err, gc.Equals, state.ErrExcessiveContention)
	// Make sure the version remained the same.
	s.assertAgentVersion(c, envConfig, currentVersion)
}

type waiter interface {
	Wait() error
}

// testWatcherDiesWhenStateCloses calls the given function to start a watcher,
// closes the state and checks that the watcher dies with the expected error.
// The watcher should already have consumed the first
// event, otherwise the watcher's initialisation logic may
// interact with the closed state, causing it to return an
// unexpected error (often "Closed explictly").
func testWatcherDiesWhenStateCloses(c *gc.C, startWatcher func(c *gc.C, st *state.State) waiter) {
	st, err := state.Open(state.TestingStateInfo(), state.TestingDialOpts())
	c.Assert(err, gc.IsNil)
	watcher := startWatcher(c, st)
	err = st.Close()
	c.Assert(err, gc.IsNil)
	done := make(chan error)
	go func() {
		done <- watcher.Wait()
	}()
	select {
	case err := <-done:
		c.Assert(err, gc.Equals, state.ErrStateClosed)
	case <-time.After(testing.LongWait):
		c.Fatalf("watcher %T did not exit when state closed", watcher)
	}
}

func (s *StateSuite) TestStateServerInfo(c *gc.C) {
	ids, err := state.GetStateServerInfo(s.State)
	c.Assert(err, gc.IsNil)
	c.Assert(ids.MachineIds, gc.HasLen, 0)
	c.Assert(ids.VotingMachineIds, gc.HasLen, 0)

	// TODO(rog) more testing here when we can actually add
	// state servers.
}

func (s *StateSuite) TestOpenCreatesStateServersDoc(c *gc.C) {
<<<<<<< HEAD
	m0, err := s.State.AddMachine("quantal", state.JobHostUnits, state.JobManageState)
=======
	_, err := s.State.AddMachine("quantal", state.JobHostUnits)
	c.Assert(err, gc.IsNil)
	m1, err := s.State.AddMachine("quantal", state.JobHostUnits, state.JobManageEnviron)
	c.Assert(err, gc.IsNil)
	m2, err := s.State.AddMachine("quantal", state.JobManageEnviron)
>>>>>>> 0958fb6e
	c.Assert(err, gc.IsNil)

	// Delete the stateServers collection to pretend this
	// is an older environment that had not created it
	// already.
	err = s.stateServers.DropCollection()
	c.Assert(err, gc.IsNil)

	// Sanity check that we have in fact deleted the right info.
	info, err := state.GetStateServerInfo(s.State)
	c.Assert(err, gc.NotNil)
	c.Assert(info, gc.IsNil)

	st, err := state.Open(state.TestingStateInfo(), state.TestingDialOpts())
	c.Assert(err, gc.IsNil)
	defer st.Close()

	expectIds := []string{m0.Id()}
	expectStateServerInfo := &state.StateServerInfo{
		MachineIds:       expectIds,
		VotingMachineIds: expectIds,
	}
	info, err = state.GetStateServerInfo(st)
	c.Assert(err, gc.IsNil)
	c.Assert(info, gc.DeepEquals, expectStateServerInfo)
}

func (s *StateSuite) TestReopenWithNoMachines(c *gc.C) {
	info, err := state.GetStateServerInfo(s.State)
	c.Assert(err, gc.IsNil)
	c.Assert(info, jc.DeepEquals, &state.StateServerInfo{})

	st, err := state.Open(state.TestingStateInfo(), state.TestingDialOpts())
	c.Assert(err, gc.IsNil)
	defer st.Close()

	info, err = state.GetStateServerInfo(s.State)
	c.Assert(err, gc.IsNil)
	c.Assert(info, jc.DeepEquals, &state.StateServerInfo{})
}

func (s *StateSuite) TestOpenReplacesOldStateServersDoc(c *gc.C) {
	m0, err := s.State.AddMachine("quantal", state.JobHostUnits, state.JobManageState)
	c.Assert(err, gc.IsNil)

	// Clear the voting machine ids from the stateServers collection
	// to pretend this is a semi-old environment that had
	// created the collection but not the voting ids.
	_, err = s.stateServers.UpdateAll(nil, bson.D{{
		"$set",
		bson.D{
			{"votingmachineids", nil},
			{"machineids", nil},
		},
	}})
	c.Assert(err, gc.IsNil)

	// Sanity check that they have actually been removed.
	info, err := state.GetStateServerInfo(s.State)
	c.Assert(err, gc.IsNil)
	c.Assert(info.MachineIds, gc.HasLen, 0)
	c.Assert(info.VotingMachineIds, gc.HasLen, 0)

	st, err := state.Open(state.TestingStateInfo(), state.TestingDialOpts())
	c.Assert(err, gc.IsNil)
	defer st.Close()

	info, err = state.GetStateServerInfo(s.State)
	c.Assert(err, gc.IsNil)
	expectIds := []string{m0.Id()}
	c.Assert(info, gc.DeepEquals, &state.StateServerInfo{
		MachineIds:       expectIds,
		VotingMachineIds: expectIds,
	})
}

func (s *StateSuite) TestEnsureAvailabilityFailsWithBadCount(c *gc.C) {
	for _, n := range []int{-1, 0, 2, 6} {
		err := s.State.EnsureAvailability(n, constraints.Value{}, "")
		c.Assert(err, gc.ErrorMatches, "number of state servers must be odd and greater than zero")
	}
	err := s.State.EnsureAvailability(replicaset.MaxPeers+2, constraints.Value{}, "")
	c.Assert(err, gc.ErrorMatches, `state server count is too large \(allowed \d+\)`)
}

func (s *StateSuite) TestEnsureAvailabilityAddsNewMachines(c *gc.C) {
	ids := make([]string, 3)
	m0, err := s.State.AddMachine("quantal", state.JobHostUnits, state.JobManageState)
	c.Assert(err, gc.IsNil)
	ids[0] = m0.Id()

	// Add a non-state-server machine just to make sure.
	_, err = s.State.AddMachine("quantal", state.JobHostUnits)
	c.Assert(err, gc.IsNil)

	info, err := state.GetStateServerInfo(s.State)
	c.Assert(err, gc.IsNil)
	c.Assert(info, gc.DeepEquals, &state.StateServerInfo{
		MachineIds:       []string{m0.Id()},
		VotingMachineIds: []string{m0.Id()},
	})

	cons := constraints.Value{
		Mem: newUint64(100),
	}
	err = s.State.EnsureAvailability(3, cons, "quantal")
	c.Assert(err, gc.IsNil)

	for i := 1; i < 3; i++ {
		m, err := s.State.Machine(fmt.Sprint(i + 1))
		c.Assert(err, gc.IsNil)
		c.Assert(m.Jobs(), gc.DeepEquals, []state.MachineJob{
			state.JobHostUnits,
			state.JobManageState,
			state.JobManageEnviron,
		})
		gotCons, err := m.Constraints()
		c.Assert(err, gc.IsNil)
		c.Assert(gotCons, gc.DeepEquals, cons)
		c.Assert(m.WantsVote(), jc.IsTrue)
		ids[i] = m.Id()
	}
	sort.Strings(ids)

	info, err = state.GetStateServerInfo(s.State)
	c.Assert(err, gc.IsNil)
	sort.Strings(info.MachineIds)
	sort.Strings(info.VotingMachineIds)
	c.Assert(info, gc.DeepEquals, &state.StateServerInfo{
		MachineIds:       ids,
		VotingMachineIds: ids,
	})
}

func newUint64(i uint64) *uint64 {
	return &i
}<|MERGE_RESOLUTION|>--- conflicted
+++ resolved
@@ -63,9 +63,8 @@
 func (s *StateSuite) TestAddresses(c *gc.C) {
 	var err error
 	machines := make([]*state.Machine, 4)
-	machines[0], err = s.State.AddMachine("quantal", state.JobManageState, state.JobHostUnits)
-	c.Assert(err, gc.IsNil)
-<<<<<<< HEAD
+	machines[0], err = s.State.AddMachine("quantal", state.JobManageEnviron, state.JobHostUnits)
+	c.Assert(err, gc.IsNil)
 	machines[1], err = s.State.AddMachine("quantal", state.JobHostUnits)
 	c.Assert(err, gc.IsNil)
 	err = s.State.EnsureAvailability(3, constraints.Value{}, "quantal")
@@ -73,11 +72,6 @@
 	machines[2], err = s.State.Machine("2")
 	c.Assert(err, gc.IsNil)
 	machines[3], err = s.State.Machine("3")
-=======
-	machines[1], err = s.State.AddMachine("quantal", state.JobManageEnviron, state.JobHostUnits)
-	c.Assert(err, gc.IsNil)
-	machines[2], err = s.State.AddMachine("quantal", state.JobManageEnviron)
->>>>>>> 0958fb6e
 	c.Assert(err, gc.IsNil)
 
 	for i, m := range machines {
@@ -443,16 +437,8 @@
 	c.Assert(err, gc.IsNil)
 	check(m0, "0", "quantal", allJobs)
 
-<<<<<<< HEAD
 	oneJob := []state.MachineJob{state.JobHostUnits}
 	m1, err := s.State.AddMachine("blahblah", oneJob...)
-=======
-	allJobs := []state.MachineJob{
-		state.JobHostUnits,
-		state.JobManageEnviron,
-	}
-	m1, err := s.State.AddMachine("blahblah", allJobs...)
->>>>>>> 0958fb6e
 	c.Assert(err, gc.IsNil)
 	check(m1, "1", "blahblah", oneJob)
 
@@ -2538,15 +2524,7 @@
 }
 
 func (s *StateSuite) TestOpenCreatesStateServersDoc(c *gc.C) {
-<<<<<<< HEAD
-	m0, err := s.State.AddMachine("quantal", state.JobHostUnits, state.JobManageState)
-=======
-	_, err := s.State.AddMachine("quantal", state.JobHostUnits)
-	c.Assert(err, gc.IsNil)
-	m1, err := s.State.AddMachine("quantal", state.JobHostUnits, state.JobManageEnviron)
-	c.Assert(err, gc.IsNil)
-	m2, err := s.State.AddMachine("quantal", state.JobManageEnviron)
->>>>>>> 0958fb6e
+	m0, err := s.State.AddMachine("quantal", state.JobHostUnits, state.JobManageEnviron)
 	c.Assert(err, gc.IsNil)
 
 	// Delete the stateServers collection to pretend this
