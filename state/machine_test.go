--- conflicted
+++ resolved
@@ -571,23 +571,12 @@
 	wc := NotifyWatcherC{c, s.State, w}
 	wc.AssertOneChange()
 
-<<<<<<< HEAD
-var watchMachineTests = []func(m *state.Machine) error{
-	func(m *state.Machine) error {
-		return nil
-	},
-	func(m *state.Machine) error {
-		return m.SetAgentTools(tools(3, "baz"))
-	},
-}
-=======
 	// Make one change (to a separate instance), check one event.
 	machine, err := s.State.Machine(s.machine.Id())
 	c.Assert(err, IsNil)
-	err = machine.SetProvisioned("m-foo", "fake_nonce")
+	err = machine.SetProvisioned("m-foo", "fake_nonce", nil)
 	c.Assert(err, IsNil)
 	wc.AssertOneChange()
->>>>>>> 917f801f
 
 	// Make two changes, check one event.
 	err = machine.SetAgentTools(&state.Tools{
@@ -620,19 +609,10 @@
 	wc := StringsWatcherC{c, s.State, w}
 	wc.AssertOneChange()
 
-<<<<<<< HEAD
-	// Provision the machine; no change.
+	// Change machine, and create a unit independently; no change.
 	err := s.machine.SetProvisioned("cheese", "fake_nonce", nil)
 	c.Assert(err, IsNil)
-	assertNoChange()
-
-	// Assign a unit; change detected.
-=======
-	// Change machine, and create a unit independently; no change.
-	err := s.machine.SetProvisioned("cheese", "fake_nonce")
-	c.Assert(err, IsNil)
-	wc.AssertNoChange()
->>>>>>> 917f801f
+	wc.AssertNoChange()
 	mysql, err := s.State.AddService("mysql", s.AddTestingCharm(c, "mysql"))
 	c.Assert(err, IsNil)
 	mysql0, err := mysql.AddUnit()
