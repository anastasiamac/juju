--- conflicted
+++ resolved
@@ -175,8 +175,6 @@
 	case check := <-manager.checks:
 		return manager.handleCheck(check)
 	case manager.now = <-manager.nextTick(manager.now):
-<<<<<<< HEAD
-		manager.wg.Add(1)
 		// TODO(jam): 2019-02-03 This retryingTick is being fired off in its own
 		//  goroutine without synchronizing with manager.nextTick above.
 		//  Which means that if handling expiring tokens takes any real length
@@ -185,8 +183,6 @@
 		//  We might want to stop the ticking while retryingTick is happening,
 		//  *or* tell retryingTick that it should update its time when a new
 		//  nextTick occurs.
-		go manager.retryingTick(manager.now)
-=======
 		// If we need to expire leases we should do it, otherwise this
 		// is just an opportunity to check for blocks that need to be
 		// notified.
@@ -194,7 +190,6 @@
 			manager.wg.Add(1)
 			go manager.retryingTick(manager.now)
 		}
->>>>>>> 9f5f346d
 	case claim := <-manager.claims:
 		manager.wg.Add(1)
 		go manager.retryingClaim(claim)
