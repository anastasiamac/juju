--- conflicted
+++ resolved
@@ -5,12 +5,15 @@
 
 import (
 	"crypto/tls"
+	"fmt"
 	"io"
 	"io/ioutil"
+	"net"
 	"net/http"
 	"net/url"
 	"time"
 
+	"github.com/juju/clock/testclock"
 	"github.com/juju/pubsub"
 	"github.com/juju/testing"
 	jc "github.com/juju/testing/checkers"
@@ -28,7 +31,7 @@
 	testing.IsolationSuite
 	prometheusRegisterer stubPrometheusRegisterer
 	mux                  *apiserverhttp.Mux
-	clock                *testing.Clock
+	clock                *testclock.Clock
 	hub                  *pubsub.StructuredHub
 	config               httpserver.Config
 	stub                 testing.Stub
@@ -43,7 +46,7 @@
 	tlsConfig.Certificates = []tls.Certificate{*coretesting.ServerTLSCert}
 	s.prometheusRegisterer = stubPrometheusRegisterer{}
 	s.mux = apiserverhttp.NewMux()
-	s.clock = testing.NewClock(time.Now())
+	s.clock = testclock.NewClock(time.Now())
 	s.hub = pubsub.NewStructuredHub(nil)
 
 	s.config = httpserver.Config{
@@ -199,8 +202,6 @@
 	conn, err := tls.Dial("tcp", parsed.Host, tlsConfig)
 	c.Assert(err, gc.ErrorMatches, ".*protocol version not supported")
 	c.Assert(conn, gc.IsNil)
-<<<<<<< HEAD
-=======
 }
 
 func (s *WorkerSuite) TestHeldListener(c *gc.C) {
@@ -351,49 +352,4 @@
 	// Requests on both ports work.
 	c.Assert(request(controllerURL), jc.ErrorIsNil)
 	c.Assert(request(normalURL), jc.ErrorIsNil)
-}
-
-type WorkerAutocertSuite struct {
-	workerFixture
-	stub   testing.Stub
-	worker *httpserver.Worker
-	url    string
-}
-
-var _ = gc.Suite(&WorkerAutocertSuite{})
-
-func (s *WorkerAutocertSuite) SetUpTest(c *gc.C) {
-	s.workerFixture.SetUpTest(c)
-	s.config.AutocertHandler = http.HandlerFunc(func(w http.ResponseWriter, r *http.Request) {
-		s.stub.AddCall("AutocertHandler")
-		w.WriteHeader(http.StatusOK)
-		w.Write([]byte("yay\n"))
-	})
-	listener, err := net.Listen("tcp", ":0")
-	c.Assert(err, jc.ErrorIsNil)
-	s.AddCleanup(func(c *gc.C) { listener.Close() })
-	s.config.AutocertListener = listener
-	s.url = fmt.Sprintf("http://%s/whatever/", listener.Addr())
-	worker, err := httpserver.NewWorker(s.config)
-	c.Assert(err, jc.ErrorIsNil)
-	s.AddCleanup(func(c *gc.C) {
-		workertest.DirtyKill(c, worker)
-	})
-	s.worker = worker
-}
-
-func (s *WorkerAutocertSuite) TestAutocertHandler(c *gc.C) {
-	client := &http.Client{}
-	response, err := client.Get(s.url)
-	c.Assert(err, jc.ErrorIsNil)
-	c.Assert(response.StatusCode, gc.Equals, http.StatusOK)
-	content, err := ioutil.ReadAll(response.Body)
-	c.Assert(err, jc.ErrorIsNil)
-	c.Assert(string(content), gc.Equals, "yay\n")
-
-	workertest.CleanKill(c, s.worker)
-
-	_, err = client.Get(s.url)
-	c.Assert(err, gc.ErrorMatches, ".*connection refused$")
->>>>>>> 237b7325
 }