// Copyright 2015 Canonical Ltd.
// Licensed under the AGPLv3, see LICENCE file for details.

package jujuctesting

import (
	"github.com/juju/errors"
	"gopkg.in/juju/charm.v6"

<<<<<<< HEAD
	"github.com/juju/juju/apiserver/params"
=======
	"github.com/juju/juju/core/application"
>>>>>>> 475276a5
)

// Unit holds the values for the hook context.
type Unit struct {
	Name           string
	ConfigSettings charm.Settings
	GoalState      application.GoalState
	ContainerSpec  string
	CloudSpec      params.CloudSpec
}

// ContextUnit is a test double for jujuc.ContextUnit.
type ContextUnit struct {
	contextBase
	info *Unit
}

// UnitName implements jujuc.ContextUnit.
func (c *ContextUnit) UnitName() string {
	c.stub.AddCall("UnitName")
	c.stub.NextErr()

	return c.info.Name
}

// ConfigSettings implements jujuc.ContextUnit.
func (c *ContextUnit) ConfigSettings() (charm.Settings, error) {
	c.stub.AddCall("ConfigSettings")
	if err := c.stub.NextErr(); err != nil {
		return nil, errors.Trace(err)
	}

	return c.info.ConfigSettings, nil
}

// GoalState implements jujuc.ContextUnit.
func (c *ContextUnit) GoalState() (*application.GoalState, error) {
	c.stub.AddCall("GoalState")
	if err := c.stub.NextErr(); err != nil {
		return nil, errors.Trace(err)
	}
	return &c.info.GoalState, nil
}

func (c *ContextUnit) SetPodSpec(specYaml string) error {
	c.stub.AddCall("SetPodSpec", specYaml)
	if err := c.stub.NextErr(); err != nil {
		return errors.Trace(err)
	}
	c.info.ContainerSpec = specYaml
	return nil
}

func (c *ContextUnit) CloudSpec() (*params.CloudSpec, error) {
	c.stub.AddCall("CloudSpec")
	if err := c.stub.NextErr(); err != nil {
		return nil, errors.Trace(err)
	}
	c.info.CloudSpec = params.CloudSpec{}
	return &c.info.CloudSpec, nil
}<|MERGE_RESOLUTION|>--- conflicted
+++ resolved
@@ -7,11 +7,8 @@
 	"github.com/juju/errors"
 	"gopkg.in/juju/charm.v6"
 
-<<<<<<< HEAD
 	"github.com/juju/juju/apiserver/params"
-=======
 	"github.com/juju/juju/core/application"
->>>>>>> 475276a5
 )
 
 // Unit holds the values for the hook context.
