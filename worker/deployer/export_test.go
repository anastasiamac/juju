--- conflicted
+++ resolved
@@ -19,16 +19,8 @@
 
 func NewTestSimpleContext(agentConfig agent.Config, initDir, logDir string) *SimpleContext {
 	return &SimpleContext{
-<<<<<<< HEAD
-		api:             &fakeAPI{},
-		agentConfig:     agentConfig,
-		initDir:         initDir,
-		syslogConfigDir: syslogConfigDir,
-=======
 		api:         &fakeAPI{},
 		agentConfig: agentConfig,
 		initDir:     initDir,
-		logDir:      logDir,
->>>>>>> 31e3a6f9
 	}
 }