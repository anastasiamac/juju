package instances

import (
	"encoding/json"
	"fmt"
	"io"
	"io/ioutil"
	"launchpad.net/juju-core/constraints"
	"launchpad.net/juju-core/environs"
	"launchpad.net/juju-core/environs/config"
	"net/http"
	"sort"
	"strings"
)

// InstanceConstraint constrains the possible instances that may be
// chosen by the environment provider.
type InstanceConstraint struct {
	Region              string
	Series              string
	Arches              []string
	Constraints         constraints.Value
	DefaultInstanceType string // the default instance type to use if none matches the constraints
	DefaultImageId      string // the default image to use if none matches the constraints
	// Optional filtering criteria not supported by all providers. These attributes are not specified
	// by the user as a constraint but rather passed in by the provider implementation to restrict the
	// choice of available images.
	Storage *string
}

// InstanceSpec holds an instance type name and the chosen image info.
type InstanceSpec struct {
	InstanceTypeId   string
	InstanceTypeName string
	Image            Image
}

// minMemoryHeuristic is the assumed minimum amount of memory (in MB) we prefer in order to run a server (1GB)
const minMemoryHeuristic = 1024

// FindInstanceSpec returns an InstanceSpec satisfying the supplied InstanceConstraint.
// r has been set up to read from a file containing Ubuntu cloud guest images availability data. A query
// interface for EC2 images is exposed at http://cloud-images.ubuntu.com/query. Other cloud providers may
// provide similar files for their own images. e.g. the Openstack provider has been configured to look for
// cloud image availability files in the cloud's control and public storage containers.
// For more information on the image availability file format, see https://help.ubuntu.com/community/UEC/Images.
// allInstanceTypes provides information on every known available instance type (name, memory, cpu cores etc) on
// which instances can be run.
<<<<<<< HEAD
// regionCosts optionally provides cost metrics for running instance types in each known region. If not specified,
// the cost of each instance type is set to the type's memory allocation.
func FindInstanceSpec(r io.Reader, ic *InstanceConstraint, allInstanceTypes []InstanceType, regionCosts RegionCosts) (*InstanceSpec, error) {
	matchingTypes, err := getMatchingInstanceTypes(ic, allInstanceTypes, regionCosts)
=======
func FindInstanceSpec(r *bufio.Reader, ic *InstanceConstraint, allInstanceTypes []InstanceType) (*InstanceSpec, error) {
	matchingTypes, err := getMatchingInstanceTypes(ic, allInstanceTypes)
>>>>>>> 64b47edb
	if err != nil {
		// There are no instance types matching the supplied constraints. If the user has specifically
		// asked for a nominated default instance type to be used as a fallback and that is invalid, we
		// report the error. Otherwise we continue to look for an instance type that we can use as a last resort.
		if len(allInstanceTypes) == 0 || ic.DefaultInstanceType != "" {
			return nil, err
		}
		// No matching instance types were found, so the fallback is to:
		// 1. Sort by memory and find the smallest matching both the required architecture
		//    and our own heuristic: minimum amount of memory required to run a realistic server, or
		// 2. Sort by memory in reverse order and return the largest one, which will hopefully work,
		//    albeit not the best match

		archCons := &InstanceConstraint{Arches: ic.Arches}
		fallbackTypes, fberr := getMatchingInstanceTypes(archCons, allInstanceTypes)
		// If there's an error getting the fallback instance, return the original error.
		if fberr != nil {
			return nil, err
		}
		sort.Sort(byMemory(fallbackTypes))
		// 1. check for smallest instance type that can realistically run a server
		for _, itype := range fallbackTypes {
			if itype.Mem >= minMemoryHeuristic {
				matchingTypes = []InstanceType{itype}
				break
			}
		}
		if len(matchingTypes) == 0 {
			// 2. just get the one with the largest memory
			matchingTypes = []InstanceType{fallbackTypes[len(fallbackTypes)-1]}
		}
	}

	var possibleImages []Image
	if r != nil {
		possibleImages, err = getImages(r, ic)
		if err == nil {
			for _, itype := range matchingTypes {
				for _, image := range possibleImages {
					if image.match(itype) {
						return &InstanceSpec{itype.Id, itype.Name, image}, nil
					}
				}
			}
		}
	}
	// if no matching image is found for whatever reason, use the default if one is specified.
	if ic.DefaultImageId != "" && len(matchingTypes) > 0 {
		spec := &InstanceSpec{
			InstanceTypeId:   matchingTypes[0].Id,
			InstanceTypeName: matchingTypes[0].Name,
			Image:            Image{Id: ic.DefaultImageId, Arch: ic.Arches[0]},
		}
		return spec, nil
	}

	if len(possibleImages) == 0 || len(matchingTypes) == 0 {
		return nil, fmt.Errorf("no %q images in %s with arches %s, and no default specified",
			ic.Series, ic.Region, ic.Arches)
	}

	names := make([]string, len(matchingTypes))
	for i, itype := range matchingTypes {
		names[i] = itype.Name
	}
	return nil, fmt.Errorf("no %q images in %s matching instance types %v", ic.Series, ic.Region, names)
}

//byMemory is used to sort a slice of instance types by the amount of RAM they have.
type byMemory []InstanceType

func (s byMemory) Len() int      { return len(s) }
func (s byMemory) Swap(i, j int) { s[i], s[j] = s[j], s[i] }
func (s byMemory) Less(i, j int) bool {
	return s[i].Mem < s[j].Mem
}

<<<<<<< HEAD
func (s byMemory) Swap(i, j int) {
	s[i], s[j] = s[j], s[i]
}
=======
// Columns in the file returned from the images server.
const (
	colSeries = iota
	colServer
	colDaily
	colDate
	colStorage
	colArch
	colRegion
	colImageId
	_
	_
	colVtype
	colMax
	// + more that we don't care about.
)
>>>>>>> 64b47edb

// Image holds the attributes that vary amongst relevant images for
// a given series in a given region.
type Image struct {
	Id   string
	Arch string
	// The type of virtualisation supported by this image.
	VType string
}

// match returns true if the image can run on the supplied instance type.
func (image Image) match(itype InstanceType) bool {
	// The virtualisation type is optional.
	if itype.VType != nil && image.VType != *itype.VType {
		return false
	}
	for _, arch := range itype.Arches {
		if arch == image.Arch {
			return true
		}
	}
	return false
}

type ImageMetadata struct {
	Id         string `json:"id"`
	Storage    string `json:"root_store"`
	VType      string `json:"virt"`
	RegionName string `json:"crsn"`
}

type ImageCollection struct {
	Images map[string]ImageMetadata `json:"items"`
	PublicName     string                   `json:"pubname"`
	PublicLabel    string                   `json:"publabel"`
	Tag            string                   `json:"label"`
}

type ImagesByVersion map[string]ImageCollection

type ImageMetadataCatalog struct {
	Release         string                     `json:"release"`
	Version         string                     `json:"version"`
	Arch            string                     `json:"arch"`
	Images ImagesByVersion `json:"versions"`
}

type CloudImageMetadata struct {
	Products map[string]ImageMetadataCatalog `json:"products"`
}

func GetImages(providerLabel string, e *environs.Environ, cfg *config.Config, ic *InstanceConstraint) ([]Image, error) {
	baseImagesUrl := "http://cloud-images.ubuntu.com/eightprotons"
	if !strings.HasSuffix(baseImagesUrl, "/") {
		baseImagesUrl += "/"
	}
	imageFilePath := fmt.Sprintf("streams/v1/com.ubuntu.cloud:released:%s.js", providerLabel)
	imageFileUrl := baseImagesUrl + imageFilePath
	resp, err := http.Get(imageFileUrl)
	if err != nil {
		return nil, err
	}
	defer resp.Body.Close()
	if resp.StatusCode != 200 {
		err = fmt.Errorf("%s", resp.Status)
		return nil, err
	}
	return getImages(resp.Body, ic)
}

func findMatchingImage(images map[string]ImageMetadata, ic *InstanceConstraint) *Image {
	for _, im := range images {
		if ic.Storage != nil && im.Storage != *ic.Storage {
			continue
		}
		var clustered bool
		if ic.Cluster != nil {
			clustered = im.VType == *ic.Cluster
		}
		return &Image{
			Id: im.Id,
			Clustered: clustered,
		}
	}
	return nil
}

// getImages returns the latest released ubuntu server images for the
// supplied series in the supplied region.
// r is a reader for an JSON encoded image metadata file.
func getImages(r io.Reader, ic *InstanceConstraint) ([]Image, error) {
	var images []Image

	respData, err := ioutil.ReadAll(r)
	if err != nil {
		return nil, fmt.Errorf("cannot read image metadata file: %s", err.Error())
	}

	var metadata CloudImageMetadata
	if len(respData) > 0 {
		err = json.Unmarshal(respData, &metadata)
		if err != nil {
			return nil, fmt.Errorf("cannot unmarshal JSON image metadata: %s", err.Error())
		}
	}
	for _, metadataCatalog := range metadata.Products {
		if metadataCatalog.Release != ic.Series {
			continue
		}
		if len(filterArches([]string{metadataCatalog.Arch}, ic.Arches)) == 0 {
			continue
		}

		// Sort the image metadata by version and look for a matching image.
		// Because of the sorting we will always return the most recent image metadata.
		bv := byVersion{}
		bv.versions = make([]string, len(metadataCatalog.Images))
		bv.imageCollections = make([]ImageCollection, len(metadataCatalog.Images))
		i := 0
		for k, v := range metadataCatalog.Images {
			bv.versions[i] = k
			bv.imageCollections[i] = v
			i++
		}
<<<<<<< HEAD
		sort.Sort(bv)
		for _, imageCollection := range bv.imageCollections {
			if image := findMatchingImage(imageCollection.Images, ic); image != nil {
				image.Arch = metadataCatalog.Arch
				images = append(images, *image)
			}
=======
		if len(filterArches([]string{f[colArch]}, ic.Arches)) != 0 {
			images = append(images, Image{
				Id:    f[colImageId],
				Arch:  f[colArch],
				VType: f[colVtype],
			})
>>>>>>> 64b47edb
		}
	}

	if len(images) == 0 {
		return nil, fmt.Errorf("no %q images in %s with arches %v", ic.Series, ic.Region, ic.Arches)
	}
	sort.Sort(byArch(images))
	return images, nil
}

// byArch is used to sort a slice of images by architecture preference, such
// that amd64 images come earlier than i386 ones.
type byArch []Image

func (ba byArch) Len() int      { return len(ba) }
func (ba byArch) Swap(i, j int) { ba[i], ba[j] = ba[j], ba[i] }
func (ba byArch) Less(i, j int) bool {
	return ba[i].Arch == "amd64" && ba[j].Arch != "amd64"
}

// byVersion is used to sort a slice of image collections as a side effect of
// sorting a matching slice of versions in YYYYMMDD.
type byVersion struct {
	versions []string
	imageCollections []ImageCollection
}

func (bv byVersion) Len() int      { return len(bv.imageCollections) }
func (bv byVersion) Swap(i, j int) {
	bv.versions[i], bv.versions[j] = bv.versions[j], bv.versions[i]
	bv.imageCollections[i], bv.imageCollections[j] = bv.imageCollections[j], bv.imageCollections[i]
}
func (bv byVersion) Less(i, j int) bool {
	return bv.versions[i] < bv.versions[j]
}<|MERGE_RESOLUTION|>--- conflicted
+++ resolved
@@ -46,15 +46,8 @@
 // For more information on the image availability file format, see https://help.ubuntu.com/community/UEC/Images.
 // allInstanceTypes provides information on every known available instance type (name, memory, cpu cores etc) on
 // which instances can be run.
-<<<<<<< HEAD
-// regionCosts optionally provides cost metrics for running instance types in each known region. If not specified,
-// the cost of each instance type is set to the type's memory allocation.
-func FindInstanceSpec(r io.Reader, ic *InstanceConstraint, allInstanceTypes []InstanceType, regionCosts RegionCosts) (*InstanceSpec, error) {
-	matchingTypes, err := getMatchingInstanceTypes(ic, allInstanceTypes, regionCosts)
-=======
-func FindInstanceSpec(r *bufio.Reader, ic *InstanceConstraint, allInstanceTypes []InstanceType) (*InstanceSpec, error) {
+func FindInstanceSpec(r io.Reader, ic *InstanceConstraint, allInstanceTypes []InstanceType) (*InstanceSpec, error) {
 	matchingTypes, err := getMatchingInstanceTypes(ic, allInstanceTypes)
->>>>>>> 64b47edb
 	if err != nil {
 		// There are no instance types matching the supplied constraints. If the user has specifically
 		// asked for a nominated default instance type to be used as a fallback and that is invalid, we
@@ -132,29 +125,6 @@
 	return s[i].Mem < s[j].Mem
 }
 
-<<<<<<< HEAD
-func (s byMemory) Swap(i, j int) {
-	s[i], s[j] = s[j], s[i]
-}
-=======
-// Columns in the file returned from the images server.
-const (
-	colSeries = iota
-	colServer
-	colDaily
-	colDate
-	colStorage
-	colArch
-	colRegion
-	colImageId
-	_
-	_
-	colVtype
-	colMax
-	// + more that we don't care about.
-)
->>>>>>> 64b47edb
-
 // Image holds the attributes that vary amongst relevant images for
 // a given series in a given region.
 type Image struct {
@@ -186,19 +156,19 @@
 }
 
 type ImageCollection struct {
-	Images map[string]ImageMetadata `json:"items"`
-	PublicName     string                   `json:"pubname"`
-	PublicLabel    string                   `json:"publabel"`
-	Tag            string                   `json:"label"`
+	Images      map[string]ImageMetadata `json:"items"`
+	PublicName  string                   `json:"pubname"`
+	PublicLabel string                   `json:"publabel"`
+	Tag         string                   `json:"label"`
 }
 
 type ImagesByVersion map[string]ImageCollection
 
 type ImageMetadataCatalog struct {
-	Release         string                     `json:"release"`
-	Version         string                     `json:"version"`
-	Arch            string                     `json:"arch"`
-	Images ImagesByVersion `json:"versions"`
+	Release string          `json:"release"`
+	Version string          `json:"version"`
+	Arch    string          `json:"arch"`
+	Images  ImagesByVersion `json:"versions"`
 }
 
 type CloudImageMetadata struct {
@@ -229,13 +199,9 @@
 		if ic.Storage != nil && im.Storage != *ic.Storage {
 			continue
 		}
-		var clustered bool
-		if ic.Cluster != nil {
-			clustered = im.VType == *ic.Cluster
-		}
 		return &Image{
 			Id: im.Id,
-			Clustered: clustered,
+			VType: im.VType,
 		}
 	}
 	return nil
@@ -246,7 +212,6 @@
 // r is a reader for an JSON encoded image metadata file.
 func getImages(r io.Reader, ic *InstanceConstraint) ([]Image, error) {
 	var images []Image
-
 	respData, err := ioutil.ReadAll(r)
 	if err != nil {
 		return nil, fmt.Errorf("cannot read image metadata file: %s", err.Error())
@@ -278,21 +243,12 @@
 			bv.imageCollections[i] = v
 			i++
 		}
-<<<<<<< HEAD
 		sort.Sort(bv)
 		for _, imageCollection := range bv.imageCollections {
 			if image := findMatchingImage(imageCollection.Images, ic); image != nil {
 				image.Arch = metadataCatalog.Arch
 				images = append(images, *image)
 			}
-=======
-		if len(filterArches([]string{f[colArch]}, ic.Arches)) != 0 {
-			images = append(images, Image{
-				Id:    f[colImageId],
-				Arch:  f[colArch],
-				VType: f[colVtype],
-			})
->>>>>>> 64b47edb
 		}
 	}
 
@@ -316,11 +272,11 @@
 // byVersion is used to sort a slice of image collections as a side effect of
 // sorting a matching slice of versions in YYYYMMDD.
 type byVersion struct {
-	versions []string
+	versions         []string
 	imageCollections []ImageCollection
 }
 
-func (bv byVersion) Len() int      { return len(bv.imageCollections) }
+func (bv byVersion) Len() int { return len(bv.imageCollections) }
 func (bv byVersion) Swap(i, j int) {
 	bv.versions[i], bv.versions[j] = bv.versions[j], bv.versions[i]
 	bv.imageCollections[i], bv.imageCollections[j] = bv.imageCollections[j], bv.imageCollections[i]
