--- conflicted
+++ resolved
@@ -13,21 +13,6 @@
 }
 
 func (s *LocalSuite) SetUpSuite(c *C) {
-<<<<<<< HEAD
-	env, err := environs.NewFromAttrs(map[string]interface{}{
-		"name":        "test",
-		"type":        "openstack",
-		"username":    "testuser",
-		"password":    "secret",
-		"tenant-name": "sometenant",
-		"region":      "someregion",
-		"auth-method": "userpass",
-		"auth-url":    "http://somehost",
-	})
-	c.Assert(err, IsNil)
-	s.env = env
-=======
->>>>>>> 3c81b44e
 	openstack.UseTestMetadata(true)
 	openstack.ShortTimeouts(true)
 }
