--- conflicted
+++ resolved
@@ -38,20 +38,11 @@
 var _ environs.EnvironProvider = environProvider{}
 
 type environ struct {
-<<<<<<< HEAD
-	name        string
-	config      *providerConfig
-	ec2         *ec2.EC2
-	s3          *s3.S3
-	bucketMutex sync.Mutex
-	madeBucket  bool
-=======
 	name   string
 	config *providerConfig
 	ec2    *ec2.EC2
 	s3     *s3.S3
 	store  storage
->>>>>>> 9e9af158
 }
 
 var _ environs.Environ = (*environ)(nil)
