// Copyright 2011, 2012, 2013 Canonical Ltd.
// Licensed under the AGPLv3, see LICENCE file for details.

package ec2

import (
	"fmt"
	"io/ioutil"
	"launchpad.net/goamz/aws"
	"launchpad.net/goamz/ec2"
	"launchpad.net/goamz/s3"
	"launchpad.net/juju-core/constraints"
	"launchpad.net/juju-core/environs"
	"launchpad.net/juju-core/environs/cloudinit"
	"launchpad.net/juju-core/environs/config"
	"launchpad.net/juju-core/environs/imagemetadata"
	"launchpad.net/juju-core/environs/instances"
	"launchpad.net/juju-core/environs/tools"
	"launchpad.net/juju-core/instance"
	"launchpad.net/juju-core/log"
	"launchpad.net/juju-core/state"
	"launchpad.net/juju-core/state/api"
	"launchpad.net/juju-core/utils"
	"net/http"
	"strings"
	"sync"
	"time"
)

// Use shortAttempt to poll for short-term events.
var shortAttempt = utils.AttemptStrategy{
	Total: 5 * time.Second,
	Delay: 200 * time.Millisecond,
}

func init() {
	environs.RegisterProvider("ec2", environProvider{})
}

type environProvider struct{}

var providerInstance environProvider

type environ struct {
	name string

	// ecfgMutex protects the *Unlocked fields below.
	ecfgMutex             sync.Mutex
	ecfgUnlocked          *environConfig
	ec2Unlocked           *ec2.EC2
	s3Unlocked            *s3.S3
	storageUnlocked       environs.Storage
	publicStorageUnlocked environs.StorageReader // optional.
}

var _ environs.Environ = (*environ)(nil)

type ec2Instance struct {
	e *environ
	*ec2.Instance
	arch     *string
	instType *instances.InstanceType
}

func (inst *ec2Instance) String() string {
	return inst.InstanceId
}

var _ instance.Instance = (*ec2Instance)(nil)

func (inst *ec2Instance) Id() instance.Id {
	return instance.Id(inst.InstanceId)
}

func (inst *ec2Instance) hardwareCharacteristics() *instance.HardwareCharacteristics {
	hc := &instance.HardwareCharacteristics{Arch: inst.arch}
	if inst.instType != nil {
		hc.Mem = &inst.instType.Mem
		hc.CpuCores = &inst.instType.CpuCores
		hc.CpuPower = inst.instType.CpuPower
	}
	return hc
}

func (inst *ec2Instance) DNSName() (string, error) {
	if inst.Instance.DNSName != "" {
		return inst.Instance.DNSName, nil
	}
	// Fetch the instance information again, in case
	// the DNS information has become available.
	insts, err := inst.e.Instances([]instance.Id{inst.Id()})
	if err != nil {
		return "", err
	}
	freshInst := insts[0].(*ec2Instance).Instance
	if freshInst.DNSName == "" {
		return "", instance.ErrNoDNSName
	}
	inst.Instance.DNSName = freshInst.DNSName
	return freshInst.DNSName, nil
}

func (inst *ec2Instance) WaitDNSName() (string, error) {
	return environs.WaitDNSName(inst)
}

func (p environProvider) BoilerplateConfig() string {
	return `
## https://juju.ubuntu.com/get-started/amazon/
amazon:
  type: ec2
  admin-secret: {{rand}}
  # globally unique S3 bucket name
  control-bucket: juju-{{rand}}
  # override if your workstation is running a different series to which you are deploying
  # default-series: precise
  # region defaults to us-east-1, override if required
  # region: us-east-1
  # Usually set via the env variable AWS_ACCESS_KEY_ID, but can be specified here
  # access-key: <secret>
  # Usually set via the env variable AWS_SECRET_ACCESS_KEY, but can be specified here
  # secret-key: <secret>

`[1:]
}

func (p environProvider) Open(cfg *config.Config) (environs.Environ, error) {
	log.Infof("environs/ec2: opening environment %q", cfg.Name())
	e := new(environ)
	err := e.SetConfig(cfg)
	if err != nil {
		return nil, err
	}
	e.name = cfg.Name()
	return e, nil
}

func (environProvider) SecretAttrs(cfg *config.Config) (map[string]interface{}, error) {
	m := make(map[string]interface{})
	ecfg, err := providerInstance.newConfig(cfg)
	if err != nil {
		return nil, err
	}
	m["access-key"] = ecfg.accessKey()
	m["secret-key"] = ecfg.secretKey()
	return m, nil
}

func (environProvider) PublicAddress() (string, error) {
	return fetchMetadata("public-hostname")
}

func (environProvider) PrivateAddress() (string, error) {
	return fetchMetadata("local-hostname")
}

func (environProvider) InstanceId() (instance.Id, error) {
	str, err := fetchMetadata("instance-id")
	return instance.Id(str), err
}

func (e *environ) Config() *config.Config {
	return e.ecfg().Config
}

func (e *environ) SetConfig(cfg *config.Config) error {
	ecfg, err := providerInstance.newConfig(cfg)
	if err != nil {
		return err
	}
	e.ecfgMutex.Lock()
	defer e.ecfgMutex.Unlock()
	e.ecfgUnlocked = ecfg

	auth := aws.Auth{ecfg.accessKey(), ecfg.secretKey()}
	region := aws.Regions[ecfg.region()]
	publicBucketRegion := aws.Regions[ecfg.publicBucketRegion()]
	e.ec2Unlocked = ec2.New(auth, region)
	e.s3Unlocked = s3.New(auth, region)

	// create new storage instances, existing instances continue
	// to reference their existing configuration.
	e.storageUnlocked = &storage{
		bucket: e.s3Unlocked.Bucket(ecfg.controlBucket()),
	}
	if ecfg.publicBucket() != "" {
		e.publicStorageUnlocked = &storage{
			bucket: s3.New(auth, publicBucketRegion).Bucket(ecfg.publicBucket()),
		}
	} else {
		e.publicStorageUnlocked = nil
	}
	return nil
}

func (e *environ) ecfg() *environConfig {
	e.ecfgMutex.Lock()
	ecfg := e.ecfgUnlocked
	e.ecfgMutex.Unlock()
	return ecfg
}

func (e *environ) ec2() *ec2.EC2 {
	e.ecfgMutex.Lock()
	ec2 := e.ec2Unlocked
	e.ecfgMutex.Unlock()
	return ec2
}

func (e *environ) s3() *s3.S3 {
	e.ecfgMutex.Lock()
	s3 := e.s3Unlocked
	e.ecfgMutex.Unlock()
	return s3
}

func (e *environ) Name() string {
	return e.name
}

func (e *environ) Storage() environs.Storage {
	e.ecfgMutex.Lock()
	storage := e.storageUnlocked
	e.ecfgMutex.Unlock()
	return storage
}

func (e *environ) PublicStorage() environs.StorageReader {
	e.ecfgMutex.Lock()
	defer e.ecfgMutex.Unlock()
	if e.publicStorageUnlocked == nil {
		return environs.EmptyStorage
	}
	return e.publicStorageUnlocked
}

// TODO(bug 1199847): Much of this work can be shared between providers.
func (e *environ) Bootstrap(cons constraints.Value) error {
	log.Infof("environs/ec2: bootstrapping environment %q", e.name)
	// If the state file exists, it might actually have just been
	// removed by Destroy, and eventual consistency has not caught
	// up yet, so we retry to verify if that is happening.
	if err := environs.VerifyBootstrapInit(e, shortAttempt); err != nil {
		return err
	}
	possibleTools, err := environs.FindBootstrapTools(e, cons)
	if err != nil {
		return err
	}
	// TODO(wallyworld) - save bootstrap machine metadata
	inst, _, err := e.internalStartInstance(&startInstanceParams{
		machineId:     "0",
		machineNonce:  state.BootstrapNonce,
		series:        e.Config().DefaultSeries(),
		constraints:   cons,
		possibleTools: possibleTools,
		stateServer:   true,
	})
	if err != nil {
		return fmt.Errorf("cannot start bootstrap instance: %v", err)
	}
	err = environs.SaveState(e.Storage(), &environs.BootstrapState{
		StateInstances: []instance.Id{inst.Id()},
	})
	if err != nil {
		// ignore error on StopInstance because the previous error is
		// more important.
		e.StopInstances([]instance.Instance{inst})
		return fmt.Errorf("cannot save state: %v", err)
	}
	// TODO make safe in the case of racing Bootstraps
	// If two Bootstraps are called concurrently, there's
	// no way to use S3 to make sure that only one succeeds.
	// Perhaps consider using SimpleDB for state storage
	// which would enable that possibility.
	return nil
}

func (e *environ) StateInfo() (*state.Info, *api.Info, error) {
	return environs.StateInfo(e)
}

// getImageBaseURLs returns a list of URLs which are used to search for simplestreams image metadata.
func (e *environ) getImageBaseURLs() ([]string, error) {
	// Use the default simplestreams base URL.
	return []string{imagemetadata.DefaultBaseURL}, nil
}

// TODO(bug 1199847): This work can be shared between providers.
func (e *environ) StartInstance(machineId, machineNonce string, series string, cons constraints.Value,
	info *state.Info, apiInfo *api.Info) (instance.Instance, *instance.HardwareCharacteristics, error) {
	possibleTools, err := environs.FindInstanceTools(e, series, cons)
	if err != nil {
		return nil, nil, err
	}
	return e.internalStartInstance(&startInstanceParams{
		machineId:     machineId,
		machineNonce:  machineNonce,
		series:        series,
		constraints:   cons,
		info:          info,
		apiInfo:       apiInfo,
		possibleTools: possibleTools,
	})
}

// TODO(bug 1199847): Some of this work can be shared between providers.
func (e *environ) userData(scfg *startInstanceParams, tools *state.Tools) ([]byte, error) {
	mcfg := &cloudinit.MachineConfig{
		MachineId:    scfg.machineId,
		MachineNonce: scfg.machineNonce,
		StateServer:  scfg.stateServer,
		StateInfo:    scfg.info,
		APIInfo:      scfg.apiInfo,
		DataDir:      environs.DataDir,
		Tools:        tools,
	}
	if err := environs.FinishMachineConfig(mcfg, e.Config(), scfg.constraints); err != nil {
		return nil, err
	}
	cloudcfg, err := cloudinit.New(mcfg)
	if err != nil {
		return nil, err
	}
	data, err := cloudcfg.Render()
	if err != nil {
		return nil, err
	}
	cdata := utils.Gzip(data)
	log.Debugf("environs/ec2: ec2 user data; %d bytes: %q", len(cdata), data)
	return cdata, nil
}

type startInstanceParams struct {
	machineId     string
	machineNonce  string
	series        string
	constraints   constraints.Value
	info          *state.Info
	apiInfo       *api.Info
	possibleTools tools.List
	stateServer   bool
}

const ebsStorage = "ebs"

// internalStartInstance is the internal version of StartInstance, used by
// Bootstrap as well as via StartInstance itself.
// TODO(bug 1199847): Some of this work can be shared between providers.
<<<<<<< HEAD
func (e *environ) startInstance(scfg *startInstanceParams) (instance.Instance, *instance.HardwareCharacteristics, error) {
	err := environs.CheckToolsSeries(scfg.possibleTools, scfg.series)
	if err != nil {
		return nil, nil, err
=======
func (e *environ) internalStartInstance(scfg *startInstanceParams) (instance.Instance, *instance.HardwareCharacteristics, error) {
	series := scfg.possibleTools.Series()
	if len(series) != 1 {
		return nil, nil, fmt.Errorf("expected single series, got %v", series)
	}
	if series[0] != scfg.series {
		return nil, nil, fmt.Errorf("tools mismatch: expected series %v, got %v", series, series[0])
>>>>>>> bbc13925
	}
	arches := scfg.possibleTools.Arches()
	storage := ebsStorage
	baseURLs, err := e.getImageBaseURLs()
	if err != nil {
		return nil, nil, err
	}
	spec, err := findInstanceSpec(baseURLs, &instances.InstanceConstraint{
		Region:      e.ecfg().region(),
		Series:      scfg.series,
		Arches:      arches,
		Constraints: scfg.constraints,
		Storage:     &storage,
	})
	if err != nil {
		return nil, nil, err
	}
	tools, err := scfg.possibleTools.Match(tools.Filter{Arch: spec.Image.Arch})
	if err != nil {
		return nil, nil, fmt.Errorf("chosen architecture %v not present in %v", spec.Image.Arch, arches)
	}
	userData, err := e.userData(scfg, tools[0])
	if err != nil {
		return nil, nil, fmt.Errorf("cannot make user data: %v", err)
	}
	config := e.Config()
	groups, err := e.setUpGroups(scfg.machineId, config.StatePort(), config.APIPort())
	if err != nil {
		return nil, nil, fmt.Errorf("cannot set up groups: %v", err)
	}
	var instances *ec2.RunInstancesResp

	for a := shortAttempt.Start(); a.Next(); {
		instances, err = e.ec2().RunInstances(&ec2.RunInstances{
			ImageId:        spec.Image.Id,
			MinCount:       1,
			MaxCount:       1,
			UserData:       userData,
			InstanceType:   spec.InstanceType.Name,
			SecurityGroups: groups,
		})
		if err == nil || ec2ErrCode(err) != "InvalidGroup.NotFound" {
			break
		}
	}
	if err != nil {
		return nil, nil, fmt.Errorf("cannot run instances: %v", err)
	}
	if len(instances.Instances) != 1 {
		return nil, nil, fmt.Errorf("expected 1 started instance, got %d", len(instances.Instances))
	}
	inst := &ec2Instance{
		e:        e,
		Instance: &instances.Instances[0],
		arch:     &spec.Image.Arch,
		instType: &spec.InstanceType,
	}
	log.Infof("environs/ec2: started instance %q", inst.Id())
	return inst, inst.hardwareCharacteristics(), nil
}

func (e *environ) StopInstances(insts []instance.Instance) error {
	ids := make([]instance.Id, len(insts))
	for i, inst := range insts {
		ids[i] = inst.(*ec2Instance).Id()
	}
	return e.terminateInstances(ids)
}

// gatherInstances tries to get information on each instance
// id whose corresponding insts slot is nil.
// It returns environs.ErrPartialInstances if the insts
// slice has not been completely filled.
func (e *environ) gatherInstances(ids []instance.Id, insts []instance.Instance) error {
	var need []string
	for i, inst := range insts {
		if inst == nil {
			need = append(need, string(ids[i]))
		}
	}
	if len(need) == 0 {
		return nil
	}
	filter := ec2.NewFilter()
	filter.Add("instance-state-name", "pending", "running")
	filter.Add("group-name", e.jujuGroupName())
	filter.Add("instance-id", need...)
	resp, err := e.ec2().Instances(nil, filter)
	if err != nil {
		return err
	}
	n := 0
	// For each requested id, add it to the returned instances
	// if we find it in the response.
	for i, id := range ids {
		if insts[i] != nil {
			continue
		}
		for j := range resp.Reservations {
			r := &resp.Reservations[j]
			for k := range r.Instances {
				if r.Instances[k].InstanceId == string(id) {
					inst := r.Instances[k]
					// TODO(wallyworld): lookup the details to fill in the instance type data
					insts[i] = &ec2Instance{e: e, Instance: &inst}
					n++
				}
			}
		}
	}
	if n < len(ids) {
		return environs.ErrPartialInstances
	}
	return nil
}

func (e *environ) Instances(ids []instance.Id) ([]instance.Instance, error) {
	if len(ids) == 0 {
		return nil, nil
	}
	insts := make([]instance.Instance, len(ids))
	// Make a series of requests to cope with eventual consistency.
	// Each request will attempt to add more instances to the requested
	// set.
	var err error
	for a := shortAttempt.Start(); a.Next(); {
		err = e.gatherInstances(ids, insts)
		if err == nil || err != environs.ErrPartialInstances {
			break
		}
	}
	if err == environs.ErrPartialInstances {
		for _, inst := range insts {
			if inst != nil {
				return insts, environs.ErrPartialInstances
			}
		}
		return nil, environs.ErrNoInstances
	}
	if err != nil {
		return nil, err
	}
	return insts, nil
}

func (e *environ) AllInstances() ([]instance.Instance, error) {
	filter := ec2.NewFilter()
	filter.Add("instance-state-name", "pending", "running")
	filter.Add("group-name", e.jujuGroupName())
	resp, err := e.ec2().Instances(nil, filter)
	if err != nil {
		return nil, err
	}
	var insts []instance.Instance
	for _, r := range resp.Reservations {
		for i := range r.Instances {
			inst := r.Instances[i]
			// TODO(wallyworld): lookup the details to fill in the instance type data
			insts = append(insts, &ec2Instance{e: e, Instance: &inst})
		}
	}
	return insts, nil
}

func (e *environ) Destroy(ensureInsts []instance.Instance) error {
	log.Infof("environs/ec2: destroying environment %q", e.name)
	insts, err := e.AllInstances()
	if err != nil {
		return fmt.Errorf("cannot get instances: %v", err)
	}
	found := make(map[instance.Id]bool)
	var ids []instance.Id
	for _, inst := range insts {
		ids = append(ids, inst.Id())
		found[inst.Id()] = true
	}

	// Add any instances we've been told about but haven't yet shown
	// up in the instance list.
	for _, inst := range ensureInsts {
		id := instance.Id(inst.(*ec2Instance).InstanceId)
		if !found[id] {
			ids = append(ids, id)
			found[id] = true
		}
	}
	err = e.terminateInstances(ids)
	if err != nil {
		return err
	}

	return e.Storage().RemoveAll()
}

func portsToIPPerms(ports []instance.Port) []ec2.IPPerm {
	ipPerms := make([]ec2.IPPerm, len(ports))
	for i, p := range ports {
		ipPerms[i] = ec2.IPPerm{
			Protocol:  p.Protocol,
			FromPort:  p.Number,
			ToPort:    p.Number,
			SourceIPs: []string{"0.0.0.0/0"},
		}
	}
	return ipPerms
}

func (e *environ) openPortsInGroup(name string, ports []instance.Port) error {
	if len(ports) == 0 {
		return nil
	}
	// Give permissions for anyone to access the given ports.
	ipPerms := portsToIPPerms(ports)
	g := ec2.SecurityGroup{Name: name}
	_, err := e.ec2().AuthorizeSecurityGroup(g, ipPerms)
	if err != nil && ec2ErrCode(err) == "InvalidPermission.Duplicate" {
		if len(ports) == 1 {
			return nil
		}
		// If there's more than one port and we get a duplicate error,
		// then we go through authorizing each port individually,
		// otherwise the ports that were *not* duplicates will have
		// been ignored
		for i := range ipPerms {
			_, err := e.ec2().AuthorizeSecurityGroup(g, ipPerms[i:i+1])
			if err != nil && ec2ErrCode(err) != "InvalidPermission.Duplicate" {
				return fmt.Errorf("cannot open port %v: %v", ipPerms[i], err)
			}
		}
		return nil
	}
	if err != nil {
		return fmt.Errorf("cannot open ports: %v", err)
	}
	return nil
}

func (e *environ) closePortsInGroup(name string, ports []instance.Port) error {
	if len(ports) == 0 {
		return nil
	}
	// Revoke permissions for anyone to access the given ports.
	// Note that ec2 allows the revocation of permissions that aren't
	// granted, so this is naturally idempotent.
	g := ec2.SecurityGroup{Name: name}
	_, err := e.ec2().RevokeSecurityGroup(g, portsToIPPerms(ports))
	if err != nil {
		return fmt.Errorf("cannot close ports: %v", err)
	}
	return nil
}

func (e *environ) portsInGroup(name string) (ports []instance.Port, err error) {
	g := ec2.SecurityGroup{Name: name}
	resp, err := e.ec2().SecurityGroups([]ec2.SecurityGroup{g}, nil)
	if err != nil {
		return nil, err
	}
	if len(resp.Groups) != 1 {
		return nil, fmt.Errorf("expected one security group, got %d", len(resp.Groups))
	}
	for _, p := range resp.Groups[0].IPPerms {
		if len(p.SourceIPs) != 1 {
			log.Warningf("environs/ec2: unexpected IP permission found: %v", p)
			continue
		}
		for i := p.FromPort; i <= p.ToPort; i++ {
			ports = append(ports, instance.Port{
				Protocol: p.Protocol,
				Number:   i,
			})
		}
	}
	state.SortPorts(ports)
	return ports, nil
}

func (e *environ) OpenPorts(ports []instance.Port) error {
	if e.Config().FirewallMode() != config.FwGlobal {
		return fmt.Errorf("invalid firewall mode for opening ports on environment: %q",
			e.Config().FirewallMode())
	}
	if err := e.openPortsInGroup(e.globalGroupName(), ports); err != nil {
		return err
	}
	log.Infof("environs/ec2: opened ports in global group: %v", ports)
	return nil
}

func (e *environ) ClosePorts(ports []instance.Port) error {
	if e.Config().FirewallMode() != config.FwGlobal {
		return fmt.Errorf("invalid firewall mode for closing ports on environment: %q",
			e.Config().FirewallMode())
	}
	if err := e.closePortsInGroup(e.globalGroupName(), ports); err != nil {
		return err
	}
	log.Infof("environs/ec2: closed ports in global group: %v", ports)
	return nil
}

func (e *environ) Ports() ([]instance.Port, error) {
	if e.Config().FirewallMode() != config.FwGlobal {
		return nil, fmt.Errorf("invalid firewall mode for retrieving ports from environment: %q",
			e.Config().FirewallMode())
	}
	return e.portsInGroup(e.globalGroupName())
}

func (*environ) Provider() environs.EnvironProvider {
	return &providerInstance
}

func (e *environ) terminateInstances(ids []instance.Id) error {
	if len(ids) == 0 {
		return nil
	}
	var err error
	ec2inst := e.ec2()
	strs := make([]string, len(ids))
	for i, id := range ids {
		strs[i] = string(id)
	}
	for a := shortAttempt.Start(); a.Next(); {
		_, err = ec2inst.TerminateInstances(strs)
		if err == nil || ec2ErrCode(err) != "InvalidInstanceID.NotFound" {
			return err
		}
	}
	if len(ids) == 1 {
		return err
	}
	// If we get a NotFound error, it means that no instances have been
	// terminated even if some exist, so try them one by one, ignoring
	// NotFound errors.
	var firstErr error
	for _, id := range ids {
		_, err = ec2inst.TerminateInstances([]string{string(id)})
		if ec2ErrCode(err) == "InvalidInstanceID.NotFound" {
			err = nil
		}
		if err != nil && firstErr == nil {
			firstErr = err
		}
	}
	return firstErr
}

func (e *environ) globalGroupName() string {
	return fmt.Sprintf("%s-global", e.jujuGroupName())
}

func (e *environ) machineGroupName(machineId string) string {
	return fmt.Sprintf("%s-%s", e.jujuGroupName(), machineId)
}

func (e *environ) jujuGroupName() string {
	return "juju-" + e.name
}

func (inst *ec2Instance) OpenPorts(machineId string, ports []instance.Port) error {
	if inst.e.Config().FirewallMode() != config.FwInstance {
		return fmt.Errorf("invalid firewall mode for opening ports on instance: %q",
			inst.e.Config().FirewallMode())
	}
	name := inst.e.machineGroupName(machineId)
	if err := inst.e.openPortsInGroup(name, ports); err != nil {
		return err
	}
	log.Infof("environs/ec2: opened ports in security group %s: %v", name, ports)
	return nil
}

func (inst *ec2Instance) ClosePorts(machineId string, ports []instance.Port) error {
	if inst.e.Config().FirewallMode() != config.FwInstance {
		return fmt.Errorf("invalid firewall mode for closing ports on instance: %q",
			inst.e.Config().FirewallMode())
	}
	name := inst.e.machineGroupName(machineId)
	if err := inst.e.closePortsInGroup(name, ports); err != nil {
		return err
	}
	log.Infof("environs/ec2: closed ports in security group %s: %v", name, ports)
	return nil
}

func (inst *ec2Instance) Ports(machineId string) ([]instance.Port, error) {
	if inst.e.Config().FirewallMode() != config.FwInstance {
		return nil, fmt.Errorf("invalid firewall mode for retrieving ports from instance: %q",
			inst.e.Config().FirewallMode())
	}
	name := inst.e.machineGroupName(machineId)
	return inst.e.portsInGroup(name)
}

// setUpGroups creates the security groups for the new machine, and
// returns them.
//
// Instances are tagged with a group so they can be distinguished from
// other instances that might be running on the same EC2 account.  In
// addition, a specific machine security group is created for each
// machine, so that its firewall rules can be configured per machine.
func (e *environ) setUpGroups(machineId string, statePort, apiPort int) ([]ec2.SecurityGroup, error) {
	sourceGroups := []ec2.UserSecurityGroup{{Name: e.jujuGroupName()}}
	jujuGroup, err := e.ensureGroup(e.jujuGroupName(),
		[]ec2.IPPerm{
			{
				Protocol:  "tcp",
				FromPort:  22,
				ToPort:    22,
				SourceIPs: []string{"0.0.0.0/0"},
			},
			{
				Protocol:  "tcp",
				FromPort:  statePort,
				ToPort:    statePort,
				SourceIPs: []string{"0.0.0.0/0"},
			},
			{
				Protocol:  "tcp",
				FromPort:  apiPort,
				ToPort:    apiPort,
				SourceIPs: []string{"0.0.0.0/0"},
			},
			{
				Protocol:     "tcp",
				FromPort:     0,
				ToPort:       65535,
				SourceGroups: sourceGroups,
			},
			{
				Protocol:     "udp",
				FromPort:     0,
				ToPort:       65535,
				SourceGroups: sourceGroups,
			},
			{
				Protocol:     "icmp",
				FromPort:     -1,
				ToPort:       -1,
				SourceGroups: sourceGroups,
			},
		})
	if err != nil {
		return nil, err
	}
	var machineGroup ec2.SecurityGroup
	switch e.Config().FirewallMode() {
	case config.FwInstance:
		machineGroup, err = e.ensureGroup(e.machineGroupName(machineId), nil)
	case config.FwGlobal:
		machineGroup, err = e.ensureGroup(e.globalGroupName(), nil)
	}
	if err != nil {
		return nil, err
	}
	return []ec2.SecurityGroup{jujuGroup, machineGroup}, nil
}

// zeroGroup holds the zero security group.
var zeroGroup ec2.SecurityGroup

// ensureGroup returns the security group with name and perms.
// If a group with name does not exist, one will be created.
// If it exists, its permissions are set to perms.
func (e *environ) ensureGroup(name string, perms []ec2.IPPerm) (g ec2.SecurityGroup, err error) {
	ec2inst := e.ec2()
	resp, err := ec2inst.CreateSecurityGroup(name, "juju group")
	if err != nil && ec2ErrCode(err) != "InvalidGroup.Duplicate" {
		return zeroGroup, err
	}

	var have permSet
	if err == nil {
		g = resp.SecurityGroup
	} else {
		resp, err := ec2inst.SecurityGroups(ec2.SecurityGroupNames(name), nil)
		if err != nil {
			return zeroGroup, err
		}
		info := resp.Groups[0]
		// It's possible that the old group has the wrong
		// description here, but if it does it's probably due
		// to something deliberately playing games with juju,
		// so we ignore it.
		have = newPermSet(info.IPPerms)
		g = info.SecurityGroup
	}
	want := newPermSet(perms)
	revoke := make(permSet)
	for p := range have {
		if !want[p] {
			revoke[p] = true
		}
	}
	if len(revoke) > 0 {
		_, err := ec2inst.RevokeSecurityGroup(g, revoke.ipPerms())
		if err != nil {
			return zeroGroup, fmt.Errorf("cannot revoke security group: %v", err)
		}
	}

	add := make(permSet)
	for p := range want {
		if !have[p] {
			add[p] = true
		}
	}
	if len(add) > 0 {
		_, err := ec2inst.AuthorizeSecurityGroup(g, add.ipPerms())
		if err != nil {
			return zeroGroup, fmt.Errorf("cannot authorize securityGroup: %v", err)
		}
	}
	return g, nil
}

// permKey represents a permission for a group or an ip address range
// to access the given range of ports. Only one of groupName or ipAddr
// should be non-empty.
type permKey struct {
	protocol  string
	fromPort  int
	toPort    int
	groupName string
	ipAddr    string
}

type permSet map[permKey]bool

// newPermSet returns a set of all the permissions in the
// given slice of IPPerms. It ignores the name and owner
// id in source groups, using group ids only.
func newPermSet(ps []ec2.IPPerm) permSet {
	m := make(permSet)
	for _, p := range ps {
		k := permKey{
			protocol: p.Protocol,
			fromPort: p.FromPort,
			toPort:   p.ToPort,
		}
		for _, g := range p.SourceGroups {
			k.groupName = g.Name
			m[k] = true
		}
		k.groupName = ""
		for _, ip := range p.SourceIPs {
			k.ipAddr = ip
			m[k] = true
		}
	}
	return m
}

// ipPerms returns m as a slice of permissions usable
// with the ec2 package.
func (m permSet) ipPerms() (ps []ec2.IPPerm) {
	// We could compact the permissions, but it
	// hardly seems worth it.
	for p := range m {
		ipp := ec2.IPPerm{
			Protocol: p.protocol,
			FromPort: p.fromPort,
			ToPort:   p.toPort,
		}
		if p.ipAddr != "" {
			ipp.SourceIPs = []string{p.ipAddr}
		} else {
			ipp.SourceGroups = []ec2.UserSecurityGroup{{Name: p.groupName}}
		}
		ps = append(ps, ipp)
	}
	return
}

// If the err is of type *ec2.Error, ec2ErrCode returns
// its code, otherwise it returns the empty string.
func ec2ErrCode(err error) string {
	ec2err, _ := err.(*ec2.Error)
	if ec2err == nil {
		return ""
	}
	return ec2err.Code
}

// metadataHost holds the address of the instance metadata service.
// It is a variable so that tests can change it to refer to a local
// server when needed.
var metadataHost = "http://169.254.169.254"

// fetchMetadata fetches a single atom of data from the ec2 instance metadata service.
// http://docs.amazonwebservices.com/AWSEC2/latest/UserGuide/AESDG-chapter-instancedata.html
func fetchMetadata(name string) (value string, err error) {
	uri := fmt.Sprintf("%s/2011-01-01/meta-data/%s", metadataHost, name)
	defer utils.ErrorContextf(&err, "cannot get %q", uri)
	for a := shortAttempt.Start(); a.Next(); {
		var resp *http.Response
		resp, err = http.Get(uri)
		if err != nil {
			continue
		}
		defer resp.Body.Close()
		if resp.StatusCode != http.StatusOK {
			err = fmt.Errorf("bad http response %v", resp.Status)
			continue
		}
		var data []byte
		data, err = ioutil.ReadAll(resp.Body)
		if err != nil {
			continue
		}
		return strings.TrimSpace(string(data)), nil
	}
	return
}<|MERGE_RESOLUTION|>--- conflicted
+++ resolved
@@ -347,20 +347,10 @@
 // internalStartInstance is the internal version of StartInstance, used by
 // Bootstrap as well as via StartInstance itself.
 // TODO(bug 1199847): Some of this work can be shared between providers.
-<<<<<<< HEAD
-func (e *environ) startInstance(scfg *startInstanceParams) (instance.Instance, *instance.HardwareCharacteristics, error) {
+func (e *environ) internalStartInstance(scfg *startInstanceParams) (instance.Instance, *instance.HardwareCharacteristics, error) {
 	err := environs.CheckToolsSeries(scfg.possibleTools, scfg.series)
 	if err != nil {
 		return nil, nil, err
-=======
-func (e *environ) internalStartInstance(scfg *startInstanceParams) (instance.Instance, *instance.HardwareCharacteristics, error) {
-	series := scfg.possibleTools.Series()
-	if len(series) != 1 {
-		return nil, nil, fmt.Errorf("expected single series, got %v", series)
-	}
-	if series[0] != scfg.series {
-		return nil, nil, fmt.Errorf("tools mismatch: expected series %v, got %v", series, series[0])
->>>>>>> bbc13925
 	}
 	arches := scfg.possibleTools.Arches()
 	storage := ebsStorage
