package ec2

import (
	"fmt"
	"launchpad.net/goamz/aws"
	"launchpad.net/juju-core/environs/config"
	"launchpad.net/juju-core/schema"
)

// providerConfig is a placeholder for any config information
// that we will have in a configuration file.
type providerConfig struct {
	*config.Config
	name         string
	region       string
	auth         aws.Auth
	bucket       string
	publicBucket string
}

<<<<<<< HEAD
var configChecker = schema.StrictFieldMap(
	schema.Fields{
		"access-key":     schema.String(),
		"secret-key":     schema.String(),
		"region":         schema.String(),
		"control-bucket": schema.String(),
		"public-bucket":  schema.String(),
	}, []string{
		"access-key",
		"secret-key",
		"region",
		"public-bucket",
	},
)
=======
type checker struct{}

func (checker) Coerce(v interface{}, path []string) (interface{}, error) {
	return &providerConfig{}, nil
}

// TODO move these known strings into goamz/aws
var Regions = map[string]aws.Region{
	"ap-northeast-1": aws.APNortheast,
	"ap-southeast-1": aws.APSoutheast,
	"eu-west-1":      aws.EUWest,
	"us-east-1":      aws.USEast,
	"us-west-1":      aws.USWest,
}

func (environProvider) ConfigChecker() schema.Checker {
	return combineCheckers(
		schema.FieldMap(
			schema.Fields{
				"access-key":           schema.String(),
				"secret-key":           schema.String(),
				"region":               schema.String(),
				"control-bucket":       schema.String(),
				"authorized-keys":      schema.String(),
				"authorized-keys-path": schema.String(),
				"juju-origin":          schema.String(),
			}, []string{
				"access-key",
				"secret-key",
				"region",
				"authorized-keys",
				"authorized-keys-path",
				"juju-origin",
			},
		),
		checkerFunc(func(v interface{}, path []string) (newv interface{}, err error) {
			m := v.(schema.StringMapType)
			var c providerConfig

			c.bucket = m["control-bucket"].(string)
			c.auth.AccessKey = maybeString(m["access-key"], "")
			c.auth.SecretKey = maybeString(m["secret-key"], "")
			if c.auth.AccessKey == "" || c.auth.SecretKey == "" {
				if c.auth.AccessKey != "" {
					return nil, fmt.Errorf("environment has access-key but no secret-key")
				}
				if c.auth.SecretKey != "" {
					return nil, fmt.Errorf("environment has secret-key but no access-key")
				}
				c.auth, err = aws.EnvAuth()
				if err != nil {
					return
				}
			}
>>>>>>> 30822e4a

func newConfig(config *config.Config) (*providerConfig, error) {
	v, err := configChecker.Coerce(config.UnknownAttrs(), nil)
	if err != nil {
		return nil, err
	}
	m := v.(schema.MapType)
	c := &providerConfig{Config: config}
	c.bucket = m["control-bucket"].(string)
	c.publicBucket = maybeString(m["public-bucket"], "")
	c.auth.AccessKey = maybeString(m["access-key"], "")
	c.auth.SecretKey = maybeString(m["secret-key"], "")
	if c.auth.AccessKey == "" || c.auth.SecretKey == "" {
		if c.auth.AccessKey != "" {
			return nil, fmt.Errorf("environment has access-key but no secret-key")
		}
		if c.auth.SecretKey != "" {
			return nil, fmt.Errorf("environment has secret-key but no access-key")
		}
		c.auth, err = aws.EnvAuth()
		if err != nil {
			return nil, err
		}
	}

	regionName := maybeString(m["region"], "us-east-1")
	if _, ok := aws.Regions[regionName]; !ok {
		return nil, fmt.Errorf("invalid region name %q", regionName)
	}
	c.region = regionName
	return c, nil
}

func maybeString(x interface{}, dflt string) string {
	if x == nil {
		return dflt
	}
	return x.(string)
}<|MERGE_RESOLUTION|>--- conflicted
+++ resolved
@@ -18,7 +18,6 @@
 	publicBucket string
 }
 
-<<<<<<< HEAD
 var configChecker = schema.StrictFieldMap(
 	schema.Fields{
 		"access-key":     schema.String(),
@@ -33,69 +32,13 @@
 		"public-bucket",
 	},
 )
-=======
-type checker struct{}
-
-func (checker) Coerce(v interface{}, path []string) (interface{}, error) {
-	return &providerConfig{}, nil
-}
-
-// TODO move these known strings into goamz/aws
-var Regions = map[string]aws.Region{
-	"ap-northeast-1": aws.APNortheast,
-	"ap-southeast-1": aws.APSoutheast,
-	"eu-west-1":      aws.EUWest,
-	"us-east-1":      aws.USEast,
-	"us-west-1":      aws.USWest,
-}
-
-func (environProvider) ConfigChecker() schema.Checker {
-	return combineCheckers(
-		schema.FieldMap(
-			schema.Fields{
-				"access-key":           schema.String(),
-				"secret-key":           schema.String(),
-				"region":               schema.String(),
-				"control-bucket":       schema.String(),
-				"authorized-keys":      schema.String(),
-				"authorized-keys-path": schema.String(),
-				"juju-origin":          schema.String(),
-			}, []string{
-				"access-key",
-				"secret-key",
-				"region",
-				"authorized-keys",
-				"authorized-keys-path",
-				"juju-origin",
-			},
-		),
-		checkerFunc(func(v interface{}, path []string) (newv interface{}, err error) {
-			m := v.(schema.StringMapType)
-			var c providerConfig
-
-			c.bucket = m["control-bucket"].(string)
-			c.auth.AccessKey = maybeString(m["access-key"], "")
-			c.auth.SecretKey = maybeString(m["secret-key"], "")
-			if c.auth.AccessKey == "" || c.auth.SecretKey == "" {
-				if c.auth.AccessKey != "" {
-					return nil, fmt.Errorf("environment has access-key but no secret-key")
-				}
-				if c.auth.SecretKey != "" {
-					return nil, fmt.Errorf("environment has secret-key but no access-key")
-				}
-				c.auth, err = aws.EnvAuth()
-				if err != nil {
-					return
-				}
-			}
->>>>>>> 30822e4a
 
 func newConfig(config *config.Config) (*providerConfig, error) {
 	v, err := configChecker.Coerce(config.UnknownAttrs(), nil)
 	if err != nil {
 		return nil, err
 	}
-	m := v.(schema.MapType)
+	m := v.(map[string]interface{})
 	c := &providerConfig{Config: config}
 	c.bucket = m["control-bucket"].(string)
 	c.publicBucket = maybeString(m["public-bucket"], "")
