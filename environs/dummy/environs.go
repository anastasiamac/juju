// The dummy provider implements an environment provider for testing
// purposes, registered with environs under the name "dummy".
// 
// The configuration YAML for the testing environment
// must specify a "state-server" property with a boolean
// value. If this is true, a state server will be started
// the first time StateInfo is called on a newly reset environment.
// 
// The configuration data also accepts a "broken" property
// of type boolean. If this is non-empty, any operation
// after the environment has been opened will return
// the error "broken environment", and will also log that.
// 
// The DNS name of instances is the same as the Id,
// with ".dns" appended.
//
// To avoid enumerating all possible series and architectures,
// any series or architecture with the prefix "unknown" is
// treated as bad when starting a new instance.
package dummy

import (
	"errors"
	"fmt"
	"launchpad.net/juju-core/environs"
	"launchpad.net/juju-core/environs/config"
	"launchpad.net/juju-core/log"
	"launchpad.net/juju-core/schema"
	"launchpad.net/juju-core/state"
	"launchpad.net/juju-core/testing"
	"launchpad.net/juju-core/trivial"
	"launchpad.net/juju-core/version"
	"net"
	"net/http"
	"os"
	"strings"
	"sync"
	"time"
)

// stateInfo returns a *state.Info which allows clients to connect to the
// shared dummy state, if it exists.
func stateInfo() *state.Info {
	if testing.MgoAddr == "" {
		panic("dummy environ state tests must be run with MgoTestPackage")
	}
	return &state.Info{Addrs: []string{testing.MgoAddr}}
}

// Operation represents an action on the dummy provider.
type Operation interface{}

type GenericOperation struct {
	Env string
}

type OpBootstrap GenericOperation

type OpDestroy GenericOperation

type OpStartInstance struct {
	Env       string
	MachineId int
	Instance  environs.Instance
	Info      *state.Info
	Secret    string
}

type OpStopInstances struct {
	Env       string
	Instances []environs.Instance
}

type OpOpenPorts struct {
	Env        string
	MachineId  int
	InstanceId string
	Ports      []state.Port
}

type OpClosePorts struct {
	Env        string
	MachineId  int
	InstanceId string
	Ports      []state.Port
}

type OpPutFile GenericOperation

// environProvider represents the dummy provider.  There is only ever one
// instance of this type (providerInstance)
type environProvider struct {
	mu  sync.Mutex
	ops chan<- Operation
	// We have one state for each environment name
	state map[string]*environState
}

var providerInstance environProvider

// environState represents the state of an environment.
// It can be shared between several environ values,
// so that a given environment can be opened several times.
type environState struct {
	name          string
	ops           chan<- Operation
	mu            sync.Mutex
	maxId         int // maximum instance id allocated so far.
	insts         map[string]*instance
	globalPorts   map[state.Port]bool
	firewallMode  config.FirewallMode
	bootstrapped  bool
	storageDelay  time.Duration
	storage       *storage
	publicStorage *storage
	httpListener  net.Listener
}

// environ represents a client's connection to a given environment's
// state.
type environ struct {
	state        *environState
	ecfgMutex    sync.Mutex
	ecfgUnlocked *environConfig
}

// storage holds the storage for an environState.
// There are two instances for each environState
// instance, one for public files and one for private.
type storage struct {
	path     string // path prefix in http space.
	state    *environState
	files    map[string][]byte
	poisoned map[string]error
}

// discardOperations discards all Operations written to it.
var discardOperations chan<- Operation

func init() {
	environs.RegisterProvider("dummy", &providerInstance)

	// Prime the first ops channel, so that naive clients can use
	// the testing environment by simply importing it.
	c := make(chan Operation)
	go func() {
		for _ = range c {
		}
	}()
	discardOperations = c
	Reset()

	// parse errors are ignored
	providerDelay, _ = time.ParseDuration(os.Getenv("JUJU_DUMMY_DELAY"))
}

// Reset resets the entire dummy environment and forgets any registered
// operation listener.  All opened environments after Reset will share
// the same underlying state.
func Reset() {
	log.Printf("environs/dummy: reset environment")
	p := &providerInstance
	p.mu.Lock()
	defer p.mu.Unlock()
	for _, s := range p.state {
		s.httpListener.Close()
	}
	providerInstance.ops = discardOperations
	providerInstance.state = make(map[string]*environState)
	if testing.MgoAddr != "" {
		testing.MgoReset()
	}
}

// newState creates the state for a new environment with the
// given name and starts an http server listening for
// storage requests.
func newState(name string, ops chan<- Operation, fwmode config.FirewallMode) *environState {
	s := &environState{
		name:         name,
		ops:          ops,
		insts:        make(map[string]*instance),
		globalPorts:  make(map[state.Port]bool),
		firewallMode: fwmode,
	}
	s.storage = newStorage(s, "/"+name+"/private")
	s.publicStorage = newStorage(s, "/"+name+"/public")
	putFakeTools(s.publicStorage)
	s.listen()
	return s
}

// putFakeTools writes something
// that looks like a tools archive so Bootstrap can
// find some tools and initialise the state correctly.
func putFakeTools(s environs.StorageWriter) {
	log.Printf("environs/dummy: putting fake tools")
	path := environs.ToolsStoragePath(version.Current)
	toolsContents := "tools archive, honest guv"
	err := s.Put(path, strings.NewReader(toolsContents), int64(len(toolsContents)))
	if err != nil {
		panic(err)
	}
}

// listen starts a network listener listening for http
// requests to retrieve files in the state's storage.
func (s *environState) listen() {
	l, err := net.Listen("tcp", "127.0.0.1:0")
	if err != nil {
		panic(fmt.Errorf("cannot start listener: %v", err))
	}
	s.httpListener = l
	mux := http.NewServeMux()
	mux.Handle(s.storage.path+"/", http.StripPrefix(s.storage.path+"/", s.storage))
	mux.Handle(s.publicStorage.path+"/", http.StripPrefix(s.publicStorage.path+"/", s.publicStorage))
	go http.Serve(l, mux)
}

// Listen closes the previously registered listener (if any).
// Subsequent operations on any dummy environment can be received on c
// (if not nil).
func Listen(c chan<- Operation) {
	p := &providerInstance
	p.mu.Lock()
	defer p.mu.Unlock()
	if c == nil {
		c = discardOperations
	}
	if p.ops != discardOperations {
		close(p.ops)
	}
	p.ops = c
	for _, st := range p.state {
		st.mu.Lock()
		st.ops = c
		st.mu.Unlock()
	}
}

// SetStorageDelay causes any storage download operation in any current
// environment to be delayed for the given duration.
func SetStorageDelay(d time.Duration) {
	p := &providerInstance
	p.mu.Lock()
	defer p.mu.Unlock()
	for _, st := range p.state {
		st.mu.Lock()
		st.storageDelay = d
		st.mu.Unlock()
	}
}

var checker = schema.StrictFieldMap(
	schema.Fields{
		"state-server": schema.Bool(),
		"broken":       schema.String(),
		"secret":       schema.String(),
	},
	schema.Defaults{
		"broken": "",
		"secret": "pork",
	},
)

type environConfig struct {
	*config.Config
	attrs map[string]interface{}
}

func (c *environConfig) stateServer() bool {
	return c.attrs["state-server"].(bool)
}

func (c *environConfig) broken() string {
	return c.attrs["broken"].(string)
}

func (c *environConfig) secret() string {
	return c.attrs["secret"].(string)
}

func (p *environProvider) newConfig(cfg *config.Config) (*environConfig, error) {
	valid, err := p.Validate(cfg, nil)
	if err != nil {
		return nil, err
	}
	return &environConfig{valid, valid.UnknownAttrs()}, nil
}

func (p *environProvider) Validate(cfg, old *config.Config) (valid *config.Config, err error) {
	v, err := checker.Coerce(cfg.UnknownAttrs(), nil)
	if err != nil {
		return nil, err
	}
	attrs := v.(map[string]interface{})
	switch cfg.FirewallMode() {
	case config.FwDefault:
		attrs["firewall-mode"] = config.FwInstance
	case config.FwInstance, config.FwGlobal:
	default:
		return nil, fmt.Errorf("unsupported firewall mode: %q", cfg.FirewallMode())
	}
	return cfg.Apply(attrs)
}

func (p *environProvider) Open(cfg *config.Config) (environs.Environ, error) {
	p.mu.Lock()
	defer p.mu.Unlock()
	name := cfg.Name()
	ecfg, err := p.newConfig(cfg)
	if err != nil {
		return nil, err
	}
	state := p.state[name]
	if state == nil {
		if ecfg.stateServer() && len(p.state) != 0 {
			var old string
			for oldName := range p.state {
				old = oldName
				break
			}
			panic(fmt.Errorf("cannot share a state between two dummy environs; old %q; new %q", old, name))
		}
		state = newState(name, p.ops, ecfg.FirewallMode())
		p.state[name] = state
	}
	env := &environ{
		state:        state,
		ecfgUnlocked: ecfg,
	}
	if err := env.checkBroken("Open"); err != nil {
		return nil, err
	}
	return env, nil
}

func (*environProvider) SecretAttrs(cfg *config.Config) (map[string]interface{}, error) {
	m := make(map[string]interface{})
	ecfg, err := providerInstance.newConfig(cfg)
	if err != nil {
		return nil, err
	}
	m["secret"] = ecfg.secret()
	return m, nil

}

func (*environProvider) PublicAddress() (string, error) {
	return "public.dummy.address.example.com", nil
}

func (*environProvider) PrivateAddress() (string, error) {
	return "private.dummy.address.example.com", nil
}

var errBroken = errors.New("broken environment")

func (e *environ) ecfg() *environConfig {
	e.ecfgMutex.Lock()
	ecfg := e.ecfgUnlocked
	e.ecfgMutex.Unlock()
	return ecfg
}

func (e *environ) checkBroken(method string) error {
	for _, m := range strings.Fields(e.ecfg().broken()) {
		if m == method {
			return fmt.Errorf("dummy.%s is broken", method)
		}
	}
	return nil
}

func (e *environ) Name() string {
	return e.state.name
}

func (e *environ) Bootstrap(uploadTools bool) error {
	defer delay()
	if err := e.checkBroken("Bootstrap"); err != nil {
		return err
	}
	password := e.Config().AdminSecret()
	if password == "" {
		return fmt.Errorf("admin-secret is required for bootstrap")
	}
	var tools *state.Tools
	var err error
	if uploadTools {
		tools, err = environs.PutTools(e.Storage(), nil)
		if err != nil {
			return err
		}
	} else {
		flags := environs.HighestVersion | environs.CompatVersion
		tools, err = environs.FindTools(e, version.Current, flags)
		if err != nil {
			return err
		}
	}
	e.state.mu.Lock()
	defer e.state.mu.Unlock()
	e.state.ops <- OpBootstrap{Env: e.state.name}
	if e.state.bootstrapped {
		return fmt.Errorf("environment is already bootstrapped")
	}
	if e.ecfg().stateServer() {
		info := stateInfo()
		cfg, err := environs.BootstrapConfig(&providerInstance, e.ecfg().Config, tools)
		if err != nil {
			return fmt.Errorf("cannot make bootstrap config: %v", err)
		}
		st, err := state.Initialize(info, cfg)
		if err != nil {
			panic(err)
		}
		if err := st.SetAdminPassword(trivial.PasswordHash(password)); err != nil {
			return err
		}
		if err := st.Close(); err != nil {
			panic(err)
		}
	}
	e.state.bootstrapped = true
	return nil
}

func (e *environ) StateInfo() (*state.Info, error) {
	if err := e.checkBroken("StateInfo"); err != nil {
		return nil, err
	}
	if !e.ecfg().stateServer() {
		return nil, errors.New("dummy environment has no state configured")
	}
	if !e.state.bootstrapped {
		return nil, errors.New("dummy environment not bootstrapped")
	}
	return stateInfo(), nil
}

func (e *environ) AssignmentPolicy() state.AssignmentPolicy {
	return state.AssignUnused
}

func (e *environ) Config() *config.Config {
	return e.ecfg().Config
}

func (e *environ) SetConfig(cfg *config.Config) error {
	if err := e.checkBroken("SetConfig"); err != nil {
		return err
	}
	ecfg, err := providerInstance.newConfig(cfg)
	if err != nil {
		return err
	}
	e.ecfgMutex.Lock()
	e.ecfgUnlocked = ecfg
	e.state.firewallMode = ecfg.FirewallMode()
	e.ecfgMutex.Unlock()
	return nil
}

func (e *environ) Destroy([]environs.Instance) error {
	defer delay()
	if err := e.checkBroken("Destroy"); err != nil {
		return err
	}
	e.state.mu.Lock()
	defer e.state.mu.Unlock()
	e.state.ops <- OpDestroy{Env: e.state.name}
	if testing.MgoAddr != "" {
		testing.MgoReset()
	}
	e.state.bootstrapped = false
	e.state.storage.files = make(map[string][]byte)

	return nil
}

func (e *environ) StartInstance(machineId int, info *state.Info, tools *state.Tools) (environs.Instance, error) {
	defer delay()
	log.Printf("environs/dummy: dummy startinstance, machine %d", machineId)
	if err := e.checkBroken("StartInstance"); err != nil {
		return nil, err
	}
	e.state.mu.Lock()
	defer e.state.mu.Unlock()
	if info.EntityName != state.MachineEntityName(machineId) {
		return nil, fmt.Errorf("entity name must match started machine")
	}
	if tools != nil && (strings.HasPrefix(tools.Series, "unknown") || strings.HasPrefix(tools.Arch, "unknown")) {
		return nil, fmt.Errorf("cannot find image for %s-%s", tools.Series, tools.Arch)
	}
	i := &instance{
		state:     e.state,
		id:        fmt.Sprintf("%s-%d", e.state.name, e.state.maxId),
		ports:     make(map[state.Port]bool),
		machineId: machineId,
	}
	e.state.insts[i.id] = i
	e.state.maxId++
	e.state.ops <- OpStartInstance{
		Env:       e.state.name,
		MachineId: machineId,
		Instance:  i,
		Info:      info,
		Secret:    e.ecfg().secret(),
	}
	return i, nil
}

func (e *environ) StopInstances(is []environs.Instance) error {
	defer delay()
	if err := e.checkBroken("StopInstance"); err != nil {
		return err
	}
	e.state.mu.Lock()
	defer e.state.mu.Unlock()
	for _, i := range is {
		delete(e.state.insts, i.(*instance).id)
	}
	e.state.ops <- OpStopInstances{
		Env:       e.state.name,
		Instances: is,
	}
	return nil
}

func (e *environ) Instances(ids []string) (insts []environs.Instance, err error) {
	defer delay()
	if err := e.checkBroken("Instances"); err != nil {
		return nil, err
	}
	if len(ids) == 0 {
		return nil, nil
	}
	e.state.mu.Lock()
	defer e.state.mu.Unlock()
	notFound := 0
	for _, id := range ids {
		inst := e.state.insts[id]
		if inst == nil {
			err = environs.ErrPartialInstances
			notFound++
		}
		insts = append(insts, inst)
	}
	if notFound == len(ids) {
		return nil, environs.ErrNoInstances
	}
	return
}

func (e *environ) AllInstances() ([]environs.Instance, error) {
	defer delay()
	if err := e.checkBroken("AllInstances"); err != nil {
		return nil, err
	}
	var insts []environs.Instance
	e.state.mu.Lock()
	defer e.state.mu.Unlock()
	for _, v := range e.state.insts {
		insts = append(insts, v)
	}
	return insts, nil
}

func (e *environ) OpenPorts(ports []state.Port) error {
	e.state.mu.Lock()
	defer e.state.mu.Unlock()
	if e.state.firewallMode != config.FwGlobal {
		return fmt.Errorf("invalid firewall mode for opening ports on environment: %q",
			e.state.firewallMode)
	}
	for _, p := range ports {
		e.state.globalPorts[p] = true
	}
	return nil
}

func (e *environ) ClosePorts(ports []state.Port) error {
	e.state.mu.Lock()
	defer e.state.mu.Unlock()
	if e.state.firewallMode != config.FwGlobal {
		return fmt.Errorf("invalid firewall mode for closing ports on environment: %q",
			e.state.firewallMode)
	}
	for _, p := range ports {
		delete(e.state.globalPorts, p)
	}
	return nil
}

func (e *environ) Ports() (ports []state.Port, err error) {
	e.state.mu.Lock()
	defer e.state.mu.Unlock()
	if e.state.firewallMode != config.FwGlobal {
		return nil, fmt.Errorf("invalid firewall mode for retrieving ports from environment: %q",
			e.state.firewallMode)
	}
	for p := range e.state.globalPorts {
		ports = append(ports, p)
	}
	state.SortPorts(ports)
	return
}

func (*environ) Provider() environs.EnvironProvider {
	return &providerInstance
}

type instance struct {
	state     *environState
	ports     map[state.Port]bool
	id        string
	machineId int
}

func (inst *instance) Id() string {
	return inst.id
}

func (inst *instance) DNSName() (string, error) {
	defer delay()
	return inst.id + ".dns", nil
}

func (inst *instance) WaitDNSName() (string, error) {
	return inst.DNSName()
}

func (inst *instance) OpenPorts(machineId int, ports []state.Port) error {
	defer delay()
<<<<<<< HEAD
	log.Printf("environs/dummy: openPorts %d, %#v", machineId, ports)
=======
	log.Printf("openPorts %d, %#v", machineId, ports)
	if inst.state.firewallMode != config.FwInstance {
		return fmt.Errorf("invalid firewall mode for opening ports on instance: %q",
			inst.state.firewallMode)
	}
>>>>>>> f7c49ceb
	if inst.machineId != machineId {
		panic(fmt.Errorf("OpenPorts with mismatched machine id, expected %d got %d", inst.machineId, machineId))
	}
	inst.state.mu.Lock()
	defer inst.state.mu.Unlock()
	inst.state.ops <- OpOpenPorts{
		Env:        inst.state.name,
		MachineId:  machineId,
		InstanceId: inst.Id(),
		Ports:      ports,
	}
	for _, p := range ports {
		inst.ports[p] = true
	}
	return nil
}

func (inst *instance) ClosePorts(machineId int, ports []state.Port) error {
	defer delay()
	if inst.state.firewallMode != config.FwInstance {
		return fmt.Errorf("invalid firewall mode for closing ports on instance: %q",
			inst.state.firewallMode)
	}
	if inst.machineId != machineId {
		panic(fmt.Errorf("ClosePorts with mismatched machine id, expected %d got %d", inst.machineId, machineId))
	}
	inst.state.mu.Lock()
	defer inst.state.mu.Unlock()
	inst.state.ops <- OpClosePorts{
		Env:        inst.state.name,
		MachineId:  machineId,
		InstanceId: inst.Id(),
		Ports:      ports,
	}
	for _, p := range ports {
		delete(inst.ports, p)
	}
	return nil
}

func (inst *instance) Ports(machineId int) (ports []state.Port, err error) {
	defer delay()
	if inst.state.firewallMode != config.FwInstance {
		return nil, fmt.Errorf("invalid firewall mode for retrieving ports from instance: %q",
			inst.state.firewallMode)
	}
	if inst.machineId != machineId {
		panic(fmt.Errorf("Ports with mismatched machine id, expected %d got %d", inst.machineId, machineId))
	}
	inst.state.mu.Lock()
	defer inst.state.mu.Unlock()
	for p := range inst.ports {
		ports = append(ports, p)
	}
	state.SortPorts(ports)
	return
}

// providerDelay controls the delay before dummy responds.
// non empty values in JUJU_DUMMY_DELAY will be parsed as 
// time.Durations into this value.
var providerDelay time.Duration

// pause execution to simulate the latency of a real provider
func delay() {
	if providerDelay > 0 {
		log.Printf("environs/dummy: pausing for %v", providerDelay)
		<-time.After(providerDelay)
	}
}<|MERGE_RESOLUTION|>--- conflicted
+++ resolved
@@ -633,15 +633,11 @@
 
 func (inst *instance) OpenPorts(machineId int, ports []state.Port) error {
 	defer delay()
-<<<<<<< HEAD
 	log.Printf("environs/dummy: openPorts %d, %#v", machineId, ports)
-=======
-	log.Printf("openPorts %d, %#v", machineId, ports)
 	if inst.state.firewallMode != config.FwInstance {
 		return fmt.Errorf("invalid firewall mode for opening ports on instance: %q",
 			inst.state.firewallMode)
 	}
->>>>>>> f7c49ceb
 	if inst.machineId != machineId {
 		panic(fmt.Errorf("OpenPorts with mismatched machine id, expected %d got %d", inst.machineId, machineId))
 	}
